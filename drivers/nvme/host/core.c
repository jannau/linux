// SPDX-License-Identifier: GPL-2.0
/*
 * NVM Express device driver
 * Copyright (c) 2011-2014, Intel Corporation.
 */

#include <linux/blkdev.h>
#include <linux/blk-mq.h>
#include <linux/compat.h>
#include <linux/delay.h>
#include <linux/errno.h>
#include <linux/hdreg.h>
#include <linux/kernel.h>
#include <linux/module.h>
#include <linux/backing-dev.h>
#include <linux/list_sort.h>
#include <linux/slab.h>
#include <linux/types.h>
#include <linux/pr.h>
#include <linux/ptrace.h>
#include <linux/nvme_ioctl.h>
#include <linux/pm_qos.h>
#include <asm/unaligned.h>

#include "nvme.h"
#include "fabrics.h"

#define CREATE_TRACE_POINTS
#include "trace.h"

#define NVME_MINORS		(1U << MINORBITS)

unsigned int admin_timeout = 60;
module_param(admin_timeout, uint, 0644);
MODULE_PARM_DESC(admin_timeout, "timeout in seconds for admin commands");
EXPORT_SYMBOL_GPL(admin_timeout);

unsigned int nvme_io_timeout = 30;
module_param_named(io_timeout, nvme_io_timeout, uint, 0644);
MODULE_PARM_DESC(io_timeout, "timeout in seconds for I/O");
EXPORT_SYMBOL_GPL(nvme_io_timeout);

static unsigned char shutdown_timeout = 5;
module_param(shutdown_timeout, byte, 0644);
MODULE_PARM_DESC(shutdown_timeout, "timeout in seconds for controller shutdown");

static u8 nvme_max_retries = 5;
module_param_named(max_retries, nvme_max_retries, byte, 0644);
MODULE_PARM_DESC(max_retries, "max number of retries a command may have");

static unsigned long default_ps_max_latency_us = 100000;
module_param(default_ps_max_latency_us, ulong, 0644);
MODULE_PARM_DESC(default_ps_max_latency_us,
		 "max power saving latency for new devices; use PM QOS to change per device");

static bool force_apst;
module_param(force_apst, bool, 0644);
MODULE_PARM_DESC(force_apst, "allow APST for newly enumerated devices even if quirked off");

static bool streams;
module_param(streams, bool, 0644);
MODULE_PARM_DESC(streams, "turn on support for Streams write directives");

/*
 * nvme_wq - hosts nvme related works that are not reset or delete
 * nvme_reset_wq - hosts nvme reset works
 * nvme_delete_wq - hosts nvme delete works
 *
 * nvme_wq will host works such as scan, aen handling, fw activation,
 * keep-alive, periodic reconnects etc. nvme_reset_wq
 * runs reset works which also flush works hosted on nvme_wq for
 * serialization purposes. nvme_delete_wq host controller deletion
 * works which flush reset works for serialization.
 */
struct workqueue_struct *nvme_wq;
EXPORT_SYMBOL_GPL(nvme_wq);

struct workqueue_struct *nvme_reset_wq;
EXPORT_SYMBOL_GPL(nvme_reset_wq);

struct workqueue_struct *nvme_delete_wq;
EXPORT_SYMBOL_GPL(nvme_delete_wq);

static LIST_HEAD(nvme_subsystems);
static DEFINE_MUTEX(nvme_subsystems_lock);

static DEFINE_IDA(nvme_instance_ida);
static dev_t nvme_chr_devt;
static struct class *nvme_class;
static struct class *nvme_subsys_class;

static void nvme_put_subsystem(struct nvme_subsystem *subsys);
static void nvme_remove_invalid_namespaces(struct nvme_ctrl *ctrl,
					   unsigned nsid);

static void nvme_update_bdev_size(struct gendisk *disk)
{
	struct block_device *bdev = bdget_disk(disk, 0);

	if (bdev) {
		bd_set_nr_sectors(bdev, get_capacity(disk));
		bdput(bdev);
	}
}

/*
 * Prepare a queue for teardown.
 *
 * This must forcibly unquiesce queues to avoid blocking dispatch, and only set
 * the capacity to 0 after that to avoid blocking dispatchers that may be
 * holding bd_butex.  This will end buffered writers dirtying pages that can't
 * be synced.
 */
static void nvme_set_queue_dying(struct nvme_ns *ns)
{
	if (test_and_set_bit(NVME_NS_DEAD, &ns->flags))
		return;

	blk_set_queue_dying(ns->queue);
	blk_mq_unquiesce_queue(ns->queue);

	set_capacity(ns->disk, 0);
	nvme_update_bdev_size(ns->disk);
}

static void nvme_queue_scan(struct nvme_ctrl *ctrl)
{
	/*
	 * Only new queue scan work when admin and IO queues are both alive
	 */
	if (ctrl->state == NVME_CTRL_LIVE && ctrl->tagset)
		queue_work(nvme_wq, &ctrl->scan_work);
}

/*
 * Use this function to proceed with scheduling reset_work for a controller
 * that had previously been set to the resetting state. This is intended for
 * code paths that can't be interrupted by other reset attempts. A hot removal
 * may prevent this from succeeding.
 */
int nvme_try_sched_reset(struct nvme_ctrl *ctrl)
{
	if (ctrl->state != NVME_CTRL_RESETTING)
		return -EBUSY;
	if (!queue_work(nvme_reset_wq, &ctrl->reset_work))
		return -EBUSY;
	return 0;
}
EXPORT_SYMBOL_GPL(nvme_try_sched_reset);

int nvme_reset_ctrl(struct nvme_ctrl *ctrl)
{
	if (!nvme_change_ctrl_state(ctrl, NVME_CTRL_RESETTING))
		return -EBUSY;
	if (!queue_work(nvme_reset_wq, &ctrl->reset_work))
		return -EBUSY;
	return 0;
}
EXPORT_SYMBOL_GPL(nvme_reset_ctrl);

int nvme_reset_ctrl_sync(struct nvme_ctrl *ctrl)
{
	int ret;

	ret = nvme_reset_ctrl(ctrl);
	if (!ret) {
		flush_work(&ctrl->reset_work);
		if (ctrl->state != NVME_CTRL_LIVE)
			ret = -ENETRESET;
	}

	return ret;
}
EXPORT_SYMBOL_GPL(nvme_reset_ctrl_sync);

static void nvme_do_delete_ctrl(struct nvme_ctrl *ctrl)
{
	dev_info(ctrl->device,
		 "Removing ctrl: NQN \"%s\"\n", ctrl->opts->subsysnqn);

	flush_work(&ctrl->reset_work);
	nvme_stop_ctrl(ctrl);
	nvme_remove_namespaces(ctrl);
	ctrl->ops->delete_ctrl(ctrl);
	nvme_uninit_ctrl(ctrl);
}

static void nvme_delete_ctrl_work(struct work_struct *work)
{
	struct nvme_ctrl *ctrl =
		container_of(work, struct nvme_ctrl, delete_work);

	nvme_do_delete_ctrl(ctrl);
}

int nvme_delete_ctrl(struct nvme_ctrl *ctrl)
{
	if (!nvme_change_ctrl_state(ctrl, NVME_CTRL_DELETING))
		return -EBUSY;
	if (!queue_work(nvme_delete_wq, &ctrl->delete_work))
		return -EBUSY;
	return 0;
}
EXPORT_SYMBOL_GPL(nvme_delete_ctrl);

static void nvme_delete_ctrl_sync(struct nvme_ctrl *ctrl)
{
	/*
	 * Keep a reference until nvme_do_delete_ctrl() complete,
	 * since ->delete_ctrl can free the controller.
	 */
	nvme_get_ctrl(ctrl);
	if (nvme_change_ctrl_state(ctrl, NVME_CTRL_DELETING))
		nvme_do_delete_ctrl(ctrl);
	nvme_put_ctrl(ctrl);
}

static blk_status_t nvme_error_status(u16 status)
{
	switch (status & 0x7ff) {
	case NVME_SC_SUCCESS:
		return BLK_STS_OK;
	case NVME_SC_CAP_EXCEEDED:
		return BLK_STS_NOSPC;
	case NVME_SC_LBA_RANGE:
	case NVME_SC_CMD_INTERRUPTED:
	case NVME_SC_NS_NOT_READY:
		return BLK_STS_TARGET;
	case NVME_SC_BAD_ATTRIBUTES:
	case NVME_SC_ONCS_NOT_SUPPORTED:
	case NVME_SC_INVALID_OPCODE:
	case NVME_SC_INVALID_FIELD:
	case NVME_SC_INVALID_NS:
		return BLK_STS_NOTSUPP;
	case NVME_SC_WRITE_FAULT:
	case NVME_SC_READ_ERROR:
	case NVME_SC_UNWRITTEN_BLOCK:
	case NVME_SC_ACCESS_DENIED:
	case NVME_SC_READ_ONLY:
	case NVME_SC_COMPARE_FAILED:
		return BLK_STS_MEDIUM;
	case NVME_SC_GUARD_CHECK:
	case NVME_SC_APPTAG_CHECK:
	case NVME_SC_REFTAG_CHECK:
	case NVME_SC_INVALID_PI:
		return BLK_STS_PROTECTION;
	case NVME_SC_RESERVATION_CONFLICT:
		return BLK_STS_NEXUS;
	case NVME_SC_HOST_PATH_ERROR:
		return BLK_STS_TRANSPORT;
	default:
		return BLK_STS_IOERR;
	}
}

static void nvme_retry_req(struct request *req)
{
	struct nvme_ns *ns = req->q->queuedata;
	unsigned long delay = 0;
	u16 crd;

	/* The mask and shift result must be <= 3 */
	crd = (nvme_req(req)->status & NVME_SC_CRD) >> 11;
	if (ns && crd)
		delay = ns->ctrl->crdt[crd - 1] * 100;

	nvme_req(req)->retries++;
	blk_mq_requeue_request(req, false);
	blk_mq_delay_kick_requeue_list(req->q, delay);
}

enum nvme_disposition {
	COMPLETE,
	RETRY,
	FAILOVER,
};

static inline enum nvme_disposition nvme_decide_disposition(struct request *req)
{
	if (likely(nvme_req(req)->status == 0))
		return COMPLETE;

	if (blk_noretry_request(req) ||
	    (nvme_req(req)->status & NVME_SC_DNR) ||
	    nvme_req(req)->retries >= nvme_max_retries)
		return COMPLETE;

	if (req->cmd_flags & REQ_NVME_MPATH) {
		if (nvme_is_path_error(nvme_req(req)->status) ||
		    blk_queue_dying(req->q))
			return FAILOVER;
	} else {
		if (blk_queue_dying(req->q))
			return COMPLETE;
	}

	return RETRY;
}

static inline void nvme_end_req(struct request *req)
{
	blk_status_t status = nvme_error_status(nvme_req(req)->status);

	if (IS_ENABLED(CONFIG_BLK_DEV_ZONED) &&
	    req_op(req) == REQ_OP_ZONE_APPEND)
		req->__sector = nvme_lba_to_sect(req->q->queuedata,
			le64_to_cpu(nvme_req(req)->result.u64));

	nvme_trace_bio_complete(req, status);
	blk_mq_end_request(req, status);
}

void nvme_complete_rq(struct request *req)
{
	trace_nvme_complete_rq(req);
	nvme_cleanup_cmd(req);

	if (nvme_req(req)->ctrl->kas)
		nvme_req(req)->ctrl->comp_seen = true;

	switch (nvme_decide_disposition(req)) {
	case COMPLETE:
		nvme_end_req(req);
		return;
	case RETRY:
		nvme_retry_req(req);
		return;
	case FAILOVER:
		nvme_failover_req(req);
		return;
	}
}
EXPORT_SYMBOL_GPL(nvme_complete_rq);

bool nvme_cancel_request(struct request *req, void *data, bool reserved)
{
	dev_dbg_ratelimited(((struct nvme_ctrl *) data)->device,
				"Cancelling I/O %d", req->tag);

	/* don't abort one completed request */
	if (blk_mq_request_completed(req))
		return true;

	nvme_req(req)->status = NVME_SC_HOST_ABORTED_CMD;
	blk_mq_complete_request(req);
	return true;
}
EXPORT_SYMBOL_GPL(nvme_cancel_request);

bool nvme_change_ctrl_state(struct nvme_ctrl *ctrl,
		enum nvme_ctrl_state new_state)
{
	enum nvme_ctrl_state old_state;
	unsigned long flags;
	bool changed = false;

	spin_lock_irqsave(&ctrl->lock, flags);

	old_state = ctrl->state;
	switch (new_state) {
	case NVME_CTRL_LIVE:
		switch (old_state) {
		case NVME_CTRL_NEW:
		case NVME_CTRL_RESETTING:
		case NVME_CTRL_CONNECTING:
			changed = true;
			fallthrough;
		default:
			break;
		}
		break;
	case NVME_CTRL_RESETTING:
		switch (old_state) {
		case NVME_CTRL_NEW:
		case NVME_CTRL_LIVE:
			changed = true;
			fallthrough;
		default:
			break;
		}
		break;
	case NVME_CTRL_CONNECTING:
		switch (old_state) {
		case NVME_CTRL_NEW:
		case NVME_CTRL_RESETTING:
			changed = true;
			fallthrough;
		default:
			break;
		}
		break;
	case NVME_CTRL_DELETING:
		switch (old_state) {
		case NVME_CTRL_LIVE:
		case NVME_CTRL_RESETTING:
		case NVME_CTRL_CONNECTING:
			changed = true;
			fallthrough;
		default:
			break;
		}
		break;
	case NVME_CTRL_DELETING_NOIO:
		switch (old_state) {
		case NVME_CTRL_DELETING:
		case NVME_CTRL_DEAD:
			changed = true;
			fallthrough;
		default:
			break;
		}
		break;
	case NVME_CTRL_DEAD:
		switch (old_state) {
		case NVME_CTRL_DELETING:
			changed = true;
			fallthrough;
		default:
			break;
		}
		break;
	default:
		break;
	}

	if (changed) {
		ctrl->state = new_state;
		wake_up_all(&ctrl->state_wq);
	}

	spin_unlock_irqrestore(&ctrl->lock, flags);
	if (changed && ctrl->state == NVME_CTRL_LIVE)
		nvme_kick_requeue_lists(ctrl);
	return changed;
}
EXPORT_SYMBOL_GPL(nvme_change_ctrl_state);

/*
 * Returns true for sink states that can't ever transition back to live.
 */
static bool nvme_state_terminal(struct nvme_ctrl *ctrl)
{
	switch (ctrl->state) {
	case NVME_CTRL_NEW:
	case NVME_CTRL_LIVE:
	case NVME_CTRL_RESETTING:
	case NVME_CTRL_CONNECTING:
		return false;
	case NVME_CTRL_DELETING:
	case NVME_CTRL_DELETING_NOIO:
	case NVME_CTRL_DEAD:
		return true;
	default:
		WARN_ONCE(1, "Unhandled ctrl state:%d", ctrl->state);
		return true;
	}
}

/*
 * Waits for the controller state to be resetting, or returns false if it is
 * not possible to ever transition to that state.
 */
bool nvme_wait_reset(struct nvme_ctrl *ctrl)
{
	wait_event(ctrl->state_wq,
		   nvme_change_ctrl_state(ctrl, NVME_CTRL_RESETTING) ||
		   nvme_state_terminal(ctrl));
	return ctrl->state == NVME_CTRL_RESETTING;
}
EXPORT_SYMBOL_GPL(nvme_wait_reset);

static void nvme_free_ns_head(struct kref *ref)
{
	struct nvme_ns_head *head =
		container_of(ref, struct nvme_ns_head, ref);

	nvme_mpath_remove_disk(head);
	ida_simple_remove(&head->subsys->ns_ida, head->instance);
	cleanup_srcu_struct(&head->srcu);
	nvme_put_subsystem(head->subsys);
	kfree(head);
}

static void nvme_put_ns_head(struct nvme_ns_head *head)
{
	kref_put(&head->ref, nvme_free_ns_head);
}

static void nvme_free_ns(struct kref *kref)
{
	struct nvme_ns *ns = container_of(kref, struct nvme_ns, kref);

	if (ns->ndev)
		nvme_nvm_unregister(ns);

	put_disk(ns->disk);
	nvme_put_ns_head(ns->head);
	nvme_put_ctrl(ns->ctrl);
	kfree(ns);
}

void nvme_put_ns(struct nvme_ns *ns)
{
	kref_put(&ns->kref, nvme_free_ns);
}
EXPORT_SYMBOL_NS_GPL(nvme_put_ns, NVME_TARGET_PASSTHRU);

static inline void nvme_clear_nvme_request(struct request *req)
{
	if (!(req->rq_flags & RQF_DONTPREP)) {
		nvme_req(req)->retries = 0;
		nvme_req(req)->flags = 0;
		req->rq_flags |= RQF_DONTPREP;
	}
}

struct request *nvme_alloc_request(struct request_queue *q,
		struct nvme_command *cmd, blk_mq_req_flags_t flags, int qid)
{
	unsigned op = nvme_is_write(cmd) ? REQ_OP_DRV_OUT : REQ_OP_DRV_IN;
	struct request *req;

	if (qid == NVME_QID_ANY) {
		req = blk_mq_alloc_request(q, op, flags);
	} else {
		req = blk_mq_alloc_request_hctx(q, op, flags,
				qid ? qid - 1 : 0);
	}
	if (IS_ERR(req))
		return req;

	req->cmd_flags |= REQ_FAILFAST_DRIVER;
	nvme_clear_nvme_request(req);
	nvme_req(req)->cmd = cmd;

	return req;
}
EXPORT_SYMBOL_GPL(nvme_alloc_request);

static int nvme_toggle_streams(struct nvme_ctrl *ctrl, bool enable)
{
	struct nvme_command c;

	memset(&c, 0, sizeof(c));

	c.directive.opcode = nvme_admin_directive_send;
	c.directive.nsid = cpu_to_le32(NVME_NSID_ALL);
	c.directive.doper = NVME_DIR_SND_ID_OP_ENABLE;
	c.directive.dtype = NVME_DIR_IDENTIFY;
	c.directive.tdtype = NVME_DIR_STREAMS;
	c.directive.endir = enable ? NVME_DIR_ENDIR : 0;

	return nvme_submit_sync_cmd(ctrl->admin_q, &c, NULL, 0);
}

static int nvme_disable_streams(struct nvme_ctrl *ctrl)
{
	return nvme_toggle_streams(ctrl, false);
}

static int nvme_enable_streams(struct nvme_ctrl *ctrl)
{
	return nvme_toggle_streams(ctrl, true);
}

static int nvme_get_stream_params(struct nvme_ctrl *ctrl,
				  struct streams_directive_params *s, u32 nsid)
{
	struct nvme_command c;

	memset(&c, 0, sizeof(c));
	memset(s, 0, sizeof(*s));

	c.directive.opcode = nvme_admin_directive_recv;
	c.directive.nsid = cpu_to_le32(nsid);
	c.directive.numd = cpu_to_le32(nvme_bytes_to_numd(sizeof(*s)));
	c.directive.doper = NVME_DIR_RCV_ST_OP_PARAM;
	c.directive.dtype = NVME_DIR_STREAMS;

	return nvme_submit_sync_cmd(ctrl->admin_q, &c, s, sizeof(*s));
}

static int nvme_configure_directives(struct nvme_ctrl *ctrl)
{
	struct streams_directive_params s;
	int ret;

	if (!(ctrl->oacs & NVME_CTRL_OACS_DIRECTIVES))
		return 0;
	if (!streams)
		return 0;

	ret = nvme_enable_streams(ctrl);
	if (ret)
		return ret;

	ret = nvme_get_stream_params(ctrl, &s, NVME_NSID_ALL);
	if (ret)
		goto out_disable_stream;

	ctrl->nssa = le16_to_cpu(s.nssa);
	if (ctrl->nssa < BLK_MAX_WRITE_HINTS - 1) {
		dev_info(ctrl->device, "too few streams (%u) available\n",
					ctrl->nssa);
		goto out_disable_stream;
	}

	ctrl->nr_streams = min_t(u16, ctrl->nssa, BLK_MAX_WRITE_HINTS - 1);
	dev_info(ctrl->device, "Using %u streams\n", ctrl->nr_streams);
	return 0;

out_disable_stream:
	nvme_disable_streams(ctrl);
	return ret;
}

/*
 * Check if 'req' has a write hint associated with it. If it does, assign
 * a valid namespace stream to the write.
 */
static void nvme_assign_write_stream(struct nvme_ctrl *ctrl,
				     struct request *req, u16 *control,
				     u32 *dsmgmt)
{
	enum rw_hint streamid = req->write_hint;

	if (streamid == WRITE_LIFE_NOT_SET || streamid == WRITE_LIFE_NONE)
		streamid = 0;
	else {
		streamid--;
		if (WARN_ON_ONCE(streamid > ctrl->nr_streams))
			return;

		*control |= NVME_RW_DTYPE_STREAMS;
		*dsmgmt |= streamid << 16;
	}

	if (streamid < ARRAY_SIZE(req->q->write_hints))
		req->q->write_hints[streamid] += blk_rq_bytes(req) >> 9;
}

static void nvme_setup_passthrough(struct request *req,
		struct nvme_command *cmd)
{
	memcpy(cmd, nvme_req(req)->cmd, sizeof(*cmd));
	/* passthru commands should let the driver set the SGL flags */
	cmd->common.flags &= ~NVME_CMD_SGL_ALL;
}

static inline void nvme_setup_flush(struct nvme_ns *ns,
		struct nvme_command *cmnd)
{
	cmnd->common.opcode = nvme_cmd_flush;
	cmnd->common.nsid = cpu_to_le32(ns->head->ns_id);
}

static blk_status_t nvme_setup_discard(struct nvme_ns *ns, struct request *req,
		struct nvme_command *cmnd)
{
	unsigned short segments = blk_rq_nr_discard_segments(req), n = 0;
	struct nvme_dsm_range *range;
	struct bio *bio;

	/*
	 * Some devices do not consider the DSM 'Number of Ranges' field when
	 * determining how much data to DMA. Always allocate memory for maximum
	 * number of segments to prevent device reading beyond end of buffer.
	 */
	static const size_t alloc_size = sizeof(*range) * NVME_DSM_MAX_RANGES;

	range = kzalloc(alloc_size, GFP_ATOMIC | __GFP_NOWARN);
	if (!range) {
		/*
		 * If we fail allocation our range, fallback to the controller
		 * discard page. If that's also busy, it's safe to return
		 * busy, as we know we can make progress once that's freed.
		 */
		if (test_and_set_bit_lock(0, &ns->ctrl->discard_page_busy))
			return BLK_STS_RESOURCE;

		range = page_address(ns->ctrl->discard_page);
	}

	__rq_for_each_bio(bio, req) {
		u64 slba = nvme_sect_to_lba(ns, bio->bi_iter.bi_sector);
		u32 nlb = bio->bi_iter.bi_size >> ns->lba_shift;

		if (n < segments) {
			range[n].cattr = cpu_to_le32(0);
			range[n].nlb = cpu_to_le32(nlb);
			range[n].slba = cpu_to_le64(slba);
		}
		n++;
	}

	if (WARN_ON_ONCE(n != segments)) {
		if (virt_to_page(range) == ns->ctrl->discard_page)
			clear_bit_unlock(0, &ns->ctrl->discard_page_busy);
		else
			kfree(range);
		return BLK_STS_IOERR;
	}

	cmnd->dsm.opcode = nvme_cmd_dsm;
	cmnd->dsm.nsid = cpu_to_le32(ns->head->ns_id);
	cmnd->dsm.nr = cpu_to_le32(segments - 1);
	cmnd->dsm.attributes = cpu_to_le32(NVME_DSMGMT_AD);

	req->special_vec.bv_page = virt_to_page(range);
	req->special_vec.bv_offset = offset_in_page(range);
	req->special_vec.bv_len = alloc_size;
	req->rq_flags |= RQF_SPECIAL_PAYLOAD;

	return BLK_STS_OK;
}

static inline blk_status_t nvme_setup_write_zeroes(struct nvme_ns *ns,
		struct request *req, struct nvme_command *cmnd)
{
	if (ns->ctrl->quirks & NVME_QUIRK_DEALLOCATE_ZEROES)
		return nvme_setup_discard(ns, req, cmnd);

	cmnd->write_zeroes.opcode = nvme_cmd_write_zeroes;
	cmnd->write_zeroes.nsid = cpu_to_le32(ns->head->ns_id);
	cmnd->write_zeroes.slba =
		cpu_to_le64(nvme_sect_to_lba(ns, blk_rq_pos(req)));
	cmnd->write_zeroes.length =
		cpu_to_le16((blk_rq_bytes(req) >> ns->lba_shift) - 1);
	cmnd->write_zeroes.control = 0;
	return BLK_STS_OK;
}

static inline blk_status_t nvme_setup_rw(struct nvme_ns *ns,
		struct request *req, struct nvme_command *cmnd,
		enum nvme_opcode op)
{
	struct nvme_ctrl *ctrl = ns->ctrl;
	u16 control = 0;
	u32 dsmgmt = 0;

	if (req->cmd_flags & REQ_FUA)
		control |= NVME_RW_FUA;
	if (req->cmd_flags & (REQ_FAILFAST_DEV | REQ_RAHEAD))
		control |= NVME_RW_LR;

	if (req->cmd_flags & REQ_RAHEAD)
		dsmgmt |= NVME_RW_DSM_FREQ_PREFETCH;

	cmnd->rw.opcode = op;
	cmnd->rw.nsid = cpu_to_le32(ns->head->ns_id);
	cmnd->rw.slba = cpu_to_le64(nvme_sect_to_lba(ns, blk_rq_pos(req)));
	cmnd->rw.length = cpu_to_le16((blk_rq_bytes(req) >> ns->lba_shift) - 1);

	if (req_op(req) == REQ_OP_WRITE && ctrl->nr_streams)
		nvme_assign_write_stream(ctrl, req, &control, &dsmgmt);

	if (ns->ms) {
		/*
		 * If formated with metadata, the block layer always provides a
		 * metadata buffer if CONFIG_BLK_DEV_INTEGRITY is enabled.  Else
		 * we enable the PRACT bit for protection information or set the
		 * namespace capacity to zero to prevent any I/O.
		 */
		if (!blk_integrity_rq(req)) {
			if (WARN_ON_ONCE(!nvme_ns_has_pi(ns)))
				return BLK_STS_NOTSUPP;
			control |= NVME_RW_PRINFO_PRACT;
		}

		switch (ns->pi_type) {
		case NVME_NS_DPS_PI_TYPE3:
			control |= NVME_RW_PRINFO_PRCHK_GUARD;
			break;
		case NVME_NS_DPS_PI_TYPE1:
		case NVME_NS_DPS_PI_TYPE2:
			control |= NVME_RW_PRINFO_PRCHK_GUARD |
					NVME_RW_PRINFO_PRCHK_REF;
			if (op == nvme_cmd_zone_append)
				control |= NVME_RW_APPEND_PIREMAP;
			cmnd->rw.reftag = cpu_to_le32(t10_pi_ref_tag(req));
			break;
		}
	}

	cmnd->rw.control = cpu_to_le16(control);
	cmnd->rw.dsmgmt = cpu_to_le32(dsmgmt);
	return 0;
}

void nvme_cleanup_cmd(struct request *req)
{
	if (req->rq_flags & RQF_SPECIAL_PAYLOAD) {
		struct nvme_ns *ns = req->rq_disk->private_data;
		struct page *page = req->special_vec.bv_page;

		if (page == ns->ctrl->discard_page)
			clear_bit_unlock(0, &ns->ctrl->discard_page_busy);
		else
			kfree(page_address(page) + req->special_vec.bv_offset);
	}
}
EXPORT_SYMBOL_GPL(nvme_cleanup_cmd);

blk_status_t nvme_setup_cmd(struct nvme_ns *ns, struct request *req,
		struct nvme_command *cmd)
{
	blk_status_t ret = BLK_STS_OK;

	nvme_clear_nvme_request(req);

	memset(cmd, 0, sizeof(*cmd));
	switch (req_op(req)) {
	case REQ_OP_DRV_IN:
	case REQ_OP_DRV_OUT:
		nvme_setup_passthrough(req, cmd);
		break;
	case REQ_OP_FLUSH:
		nvme_setup_flush(ns, cmd);
		break;
	case REQ_OP_ZONE_RESET_ALL:
	case REQ_OP_ZONE_RESET:
		ret = nvme_setup_zone_mgmt_send(ns, req, cmd, NVME_ZONE_RESET);
		break;
	case REQ_OP_ZONE_OPEN:
		ret = nvme_setup_zone_mgmt_send(ns, req, cmd, NVME_ZONE_OPEN);
		break;
	case REQ_OP_ZONE_CLOSE:
		ret = nvme_setup_zone_mgmt_send(ns, req, cmd, NVME_ZONE_CLOSE);
		break;
	case REQ_OP_ZONE_FINISH:
		ret = nvme_setup_zone_mgmt_send(ns, req, cmd, NVME_ZONE_FINISH);
		break;
	case REQ_OP_WRITE_ZEROES:
		ret = nvme_setup_write_zeroes(ns, req, cmd);
		break;
	case REQ_OP_DISCARD:
		ret = nvme_setup_discard(ns, req, cmd);
		break;
	case REQ_OP_READ:
		ret = nvme_setup_rw(ns, req, cmd, nvme_cmd_read);
		break;
	case REQ_OP_WRITE:
		ret = nvme_setup_rw(ns, req, cmd, nvme_cmd_write);
		break;
	case REQ_OP_ZONE_APPEND:
		ret = nvme_setup_rw(ns, req, cmd, nvme_cmd_zone_append);
		break;
	default:
		WARN_ON_ONCE(1);
		return BLK_STS_IOERR;
	}

	cmd->common.command_id = req->tag;
	trace_nvme_setup_cmd(req, cmd);
	return ret;
}
EXPORT_SYMBOL_GPL(nvme_setup_cmd);

static void nvme_end_sync_rq(struct request *rq, blk_status_t error)
{
	struct completion *waiting = rq->end_io_data;

	rq->end_io_data = NULL;
	complete(waiting);
}

static void nvme_execute_rq_polled(struct request_queue *q,
		struct gendisk *bd_disk, struct request *rq, int at_head)
{
	DECLARE_COMPLETION_ONSTACK(wait);

	WARN_ON_ONCE(!test_bit(QUEUE_FLAG_POLL, &q->queue_flags));

	rq->cmd_flags |= REQ_HIPRI;
	rq->end_io_data = &wait;
	blk_execute_rq_nowait(q, bd_disk, rq, at_head, nvme_end_sync_rq);

	while (!completion_done(&wait)) {
		blk_poll(q, request_to_qc_t(rq->mq_hctx, rq), true);
		cond_resched();
	}
}

/*
 * Returns 0 on success.  If the result is negative, it's a Linux error code;
 * if the result is positive, it's an NVM Express status code
 */
int __nvme_submit_sync_cmd(struct request_queue *q, struct nvme_command *cmd,
		union nvme_result *result, void *buffer, unsigned bufflen,
		unsigned timeout, int qid, int at_head,
		blk_mq_req_flags_t flags, bool poll)
{
	struct request *req;
	int ret;

	req = nvme_alloc_request(q, cmd, flags, qid);
	if (IS_ERR(req))
		return PTR_ERR(req);

	req->timeout = timeout ? timeout : ADMIN_TIMEOUT;

	if (buffer && bufflen) {
		ret = blk_rq_map_kern(q, req, buffer, bufflen, GFP_KERNEL);
		if (ret)
			goto out;
	}

	if (poll)
		nvme_execute_rq_polled(req->q, NULL, req, at_head);
	else
		blk_execute_rq(req->q, NULL, req, at_head);
	if (result)
		*result = nvme_req(req)->result;
	if (nvme_req(req)->flags & NVME_REQ_CANCELLED)
		ret = -EINTR;
	else
		ret = nvme_req(req)->status;
 out:
	blk_mq_free_request(req);
	return ret;
}
EXPORT_SYMBOL_GPL(__nvme_submit_sync_cmd);

int nvme_submit_sync_cmd(struct request_queue *q, struct nvme_command *cmd,
		void *buffer, unsigned bufflen)
{
	return __nvme_submit_sync_cmd(q, cmd, NULL, buffer, bufflen, 0,
			NVME_QID_ANY, 0, 0, false);
}
EXPORT_SYMBOL_GPL(nvme_submit_sync_cmd);

static void *nvme_add_user_metadata(struct bio *bio, void __user *ubuf,
		unsigned len, u32 seed, bool write)
{
	struct bio_integrity_payload *bip;
	int ret = -ENOMEM;
	void *buf;

	buf = kmalloc(len, GFP_KERNEL);
	if (!buf)
		goto out;

	ret = -EFAULT;
	if (write && copy_from_user(buf, ubuf, len))
		goto out_free_meta;

	bip = bio_integrity_alloc(bio, GFP_KERNEL, 1);
	if (IS_ERR(bip)) {
		ret = PTR_ERR(bip);
		goto out_free_meta;
	}

	bip->bip_iter.bi_size = len;
	bip->bip_iter.bi_sector = seed;
	ret = bio_integrity_add_page(bio, virt_to_page(buf), len,
			offset_in_page(buf));
	if (ret == len)
		return buf;
	ret = -ENOMEM;
out_free_meta:
	kfree(buf);
out:
	return ERR_PTR(ret);
}

static u32 nvme_known_admin_effects(u8 opcode)
{
	switch (opcode) {
	case nvme_admin_format_nvm:
		return NVME_CMD_EFFECTS_LBCC | NVME_CMD_EFFECTS_NCC |
			NVME_CMD_EFFECTS_CSE_MASK;
	case nvme_admin_sanitize_nvm:
		return NVME_CMD_EFFECTS_LBCC | NVME_CMD_EFFECTS_CSE_MASK;
	default:
		break;
	}
	return 0;
}

u32 nvme_command_effects(struct nvme_ctrl *ctrl, struct nvme_ns *ns, u8 opcode)
{
	u32 effects = 0;

	if (ns) {
		if (ns->head->effects)
			effects = le32_to_cpu(ns->head->effects->iocs[opcode]);
		if (effects & ~(NVME_CMD_EFFECTS_CSUPP | NVME_CMD_EFFECTS_LBCC))
			dev_warn(ctrl->device,
				 "IO command:%02x has unhandled effects:%08x\n",
				 opcode, effects);
		return 0;
	}

	if (ctrl->effects)
		effects = le32_to_cpu(ctrl->effects->acs[opcode]);
	effects |= nvme_known_admin_effects(opcode);

	return effects;
}
EXPORT_SYMBOL_NS_GPL(nvme_command_effects, NVME_TARGET_PASSTHRU);

static u32 nvme_passthru_start(struct nvme_ctrl *ctrl, struct nvme_ns *ns,
			       u8 opcode)
{
	u32 effects = nvme_command_effects(ctrl, ns, opcode);

	/*
	 * For simplicity, IO to all namespaces is quiesced even if the command
	 * effects say only one namespace is affected.
	 */
	if (effects & NVME_CMD_EFFECTS_CSE_MASK) {
		mutex_lock(&ctrl->scan_lock);
		mutex_lock(&ctrl->subsys->lock);
		nvme_mpath_start_freeze(ctrl->subsys);
		nvme_mpath_wait_freeze(ctrl->subsys);
		nvme_start_freeze(ctrl);
		nvme_wait_freeze(ctrl);
	}
	return effects;
}

static void nvme_passthru_end(struct nvme_ctrl *ctrl, u32 effects)
{
	if (effects & NVME_CMD_EFFECTS_CSE_MASK) {
		nvme_unfreeze(ctrl);
		nvme_mpath_unfreeze(ctrl->subsys);
		mutex_unlock(&ctrl->subsys->lock);
		nvme_remove_invalid_namespaces(ctrl, NVME_NSID_ALL);
		mutex_unlock(&ctrl->scan_lock);
	}
	if (effects & NVME_CMD_EFFECTS_CCC)
		nvme_init_identify(ctrl);
	if (effects & (NVME_CMD_EFFECTS_NIC | NVME_CMD_EFFECTS_NCC)) {
		nvme_queue_scan(ctrl);
		flush_work(&ctrl->scan_work);
	}
}

void nvme_execute_passthru_rq(struct request *rq)
{
	struct nvme_command *cmd = nvme_req(rq)->cmd;
	struct nvme_ctrl *ctrl = nvme_req(rq)->ctrl;
	struct nvme_ns *ns = rq->q->queuedata;
	struct gendisk *disk = ns ? ns->disk : NULL;
	u32 effects;

	effects = nvme_passthru_start(ctrl, ns, cmd->common.opcode);
	blk_execute_rq(rq->q, disk, rq, 0);
	nvme_passthru_end(ctrl, effects);
}
EXPORT_SYMBOL_NS_GPL(nvme_execute_passthru_rq, NVME_TARGET_PASSTHRU);

static int nvme_submit_user_cmd(struct request_queue *q,
		struct nvme_command *cmd, void __user *ubuffer,
		unsigned bufflen, void __user *meta_buffer, unsigned meta_len,
		u32 meta_seed, u64 *result, unsigned timeout)
{
	bool write = nvme_is_write(cmd);
	struct nvme_ns *ns = q->queuedata;
	struct gendisk *disk = ns ? ns->disk : NULL;
	struct request *req;
	struct bio *bio = NULL;
	void *meta = NULL;
	int ret;

	req = nvme_alloc_request(q, cmd, 0, NVME_QID_ANY);
	if (IS_ERR(req))
		return PTR_ERR(req);

	req->timeout = timeout ? timeout : ADMIN_TIMEOUT;
	nvme_req(req)->flags |= NVME_REQ_USERCMD;

	if (ubuffer && bufflen) {
		ret = blk_rq_map_user(q, req, NULL, ubuffer, bufflen,
				GFP_KERNEL);
		if (ret)
			goto out;
		bio = req->bio;
		bio->bi_disk = disk;
		if (disk && meta_buffer && meta_len) {
			meta = nvme_add_user_metadata(bio, meta_buffer, meta_len,
					meta_seed, write);
			if (IS_ERR(meta)) {
				ret = PTR_ERR(meta);
				goto out_unmap;
			}
			req->cmd_flags |= REQ_INTEGRITY;
		}
	}

	nvme_execute_passthru_rq(req);
	if (nvme_req(req)->flags & NVME_REQ_CANCELLED)
		ret = -EINTR;
	else
		ret = nvme_req(req)->status;
	if (result)
		*result = le64_to_cpu(nvme_req(req)->result.u64);
	if (meta && !ret && !write) {
		if (copy_to_user(meta_buffer, meta, meta_len))
			ret = -EFAULT;
	}
	kfree(meta);
 out_unmap:
	if (bio)
		blk_rq_unmap_user(bio);
 out:
	blk_mq_free_request(req);
	return ret;
}

static void nvme_keep_alive_end_io(struct request *rq, blk_status_t status)
{
	struct nvme_ctrl *ctrl = rq->end_io_data;
	unsigned long flags;
	bool startka = false;

	blk_mq_free_request(rq);

	if (status) {
		dev_err(ctrl->device,
			"failed nvme_keep_alive_end_io error=%d\n",
				status);
		return;
	}

	ctrl->comp_seen = false;
	spin_lock_irqsave(&ctrl->lock, flags);
	if (ctrl->state == NVME_CTRL_LIVE ||
	    ctrl->state == NVME_CTRL_CONNECTING)
		startka = true;
	spin_unlock_irqrestore(&ctrl->lock, flags);
	if (startka)
		queue_delayed_work(nvme_wq, &ctrl->ka_work, ctrl->kato * HZ);
}

static int nvme_keep_alive(struct nvme_ctrl *ctrl)
{
	struct request *rq;

	rq = nvme_alloc_request(ctrl->admin_q, &ctrl->ka_cmd, BLK_MQ_REQ_RESERVED,
			NVME_QID_ANY);
	if (IS_ERR(rq))
		return PTR_ERR(rq);

	rq->timeout = ctrl->kato * HZ;
	rq->end_io_data = ctrl;

	blk_execute_rq_nowait(rq->q, NULL, rq, 0, nvme_keep_alive_end_io);

	return 0;
}

static void nvme_keep_alive_work(struct work_struct *work)
{
	struct nvme_ctrl *ctrl = container_of(to_delayed_work(work),
			struct nvme_ctrl, ka_work);
	bool comp_seen = ctrl->comp_seen;

	if ((ctrl->ctratt & NVME_CTRL_ATTR_TBKAS) && comp_seen) {
		dev_dbg(ctrl->device,
			"reschedule traffic based keep-alive timer\n");
		ctrl->comp_seen = false;
		queue_delayed_work(nvme_wq, &ctrl->ka_work, ctrl->kato * HZ);
		return;
	}

	if (nvme_keep_alive(ctrl)) {
		/* allocation failure, reset the controller */
		dev_err(ctrl->device, "keep-alive failed\n");
		nvme_reset_ctrl(ctrl);
		return;
	}
}

static void nvme_start_keep_alive(struct nvme_ctrl *ctrl)
{
	if (unlikely(ctrl->kato == 0))
		return;

	queue_delayed_work(nvme_wq, &ctrl->ka_work, ctrl->kato * HZ);
}

void nvme_stop_keep_alive(struct nvme_ctrl *ctrl)
{
	if (unlikely(ctrl->kato == 0))
		return;

	cancel_delayed_work_sync(&ctrl->ka_work);
}
EXPORT_SYMBOL_GPL(nvme_stop_keep_alive);

/*
 * In NVMe 1.0 the CNS field was just a binary controller or namespace
 * flag, thus sending any new CNS opcodes has a big chance of not working.
 * Qemu unfortunately had that bug after reporting a 1.1 version compliance
 * (but not for any later version).
 */
static bool nvme_ctrl_limited_cns(struct nvme_ctrl *ctrl)
{
	if (ctrl->quirks & NVME_QUIRK_IDENTIFY_CNS)
		return ctrl->vs < NVME_VS(1, 2, 0);
	return ctrl->vs < NVME_VS(1, 1, 0);
}

static int nvme_identify_ctrl(struct nvme_ctrl *dev, struct nvme_id_ctrl **id)
{
	struct nvme_command c = { };
	int error;

	/* gcc-4.4.4 (at least) has issues with initializers and anon unions */
	c.identify.opcode = nvme_admin_identify;
	c.identify.cns = NVME_ID_CNS_CTRL;

	*id = kmalloc(sizeof(struct nvme_id_ctrl), GFP_KERNEL);
	if (!*id)
		return -ENOMEM;

	error = nvme_submit_sync_cmd(dev->admin_q, &c, *id,
			sizeof(struct nvme_id_ctrl));
	if (error)
		kfree(*id);
	return error;
}

static bool nvme_multi_css(struct nvme_ctrl *ctrl)
{
	return (ctrl->ctrl_config & NVME_CC_CSS_MASK) == NVME_CC_CSS_CSI;
}

static int nvme_process_ns_desc(struct nvme_ctrl *ctrl, struct nvme_ns_ids *ids,
		struct nvme_ns_id_desc *cur, bool *csi_seen)
{
	const char *warn_str = "ctrl returned bogus length:";
	void *data = cur;

	switch (cur->nidt) {
	case NVME_NIDT_EUI64:
		if (cur->nidl != NVME_NIDT_EUI64_LEN) {
			dev_warn(ctrl->device, "%s %d for NVME_NIDT_EUI64\n",
				 warn_str, cur->nidl);
			return -1;
		}
		memcpy(ids->eui64, data + sizeof(*cur), NVME_NIDT_EUI64_LEN);
		return NVME_NIDT_EUI64_LEN;
	case NVME_NIDT_NGUID:
		if (cur->nidl != NVME_NIDT_NGUID_LEN) {
			dev_warn(ctrl->device, "%s %d for NVME_NIDT_NGUID\n",
				 warn_str, cur->nidl);
			return -1;
		}
		memcpy(ids->nguid, data + sizeof(*cur), NVME_NIDT_NGUID_LEN);
		return NVME_NIDT_NGUID_LEN;
	case NVME_NIDT_UUID:
		if (cur->nidl != NVME_NIDT_UUID_LEN) {
			dev_warn(ctrl->device, "%s %d for NVME_NIDT_UUID\n",
				 warn_str, cur->nidl);
			return -1;
		}
		uuid_copy(&ids->uuid, data + sizeof(*cur));
		return NVME_NIDT_UUID_LEN;
	case NVME_NIDT_CSI:
		if (cur->nidl != NVME_NIDT_CSI_LEN) {
			dev_warn(ctrl->device, "%s %d for NVME_NIDT_CSI\n",
				 warn_str, cur->nidl);
			return -1;
		}
		memcpy(&ids->csi, data + sizeof(*cur), NVME_NIDT_CSI_LEN);
		*csi_seen = true;
		return NVME_NIDT_CSI_LEN;
	default:
		/* Skip unknown types */
		return cur->nidl;
	}
}

static int nvme_identify_ns_descs(struct nvme_ctrl *ctrl, unsigned nsid,
		struct nvme_ns_ids *ids)
{
	struct nvme_command c = { };
	bool csi_seen = false;
	int status, pos, len;
	void *data;

	if (ctrl->vs < NVME_VS(1, 3, 0) && !nvme_multi_css(ctrl))
		return 0;
	if (ctrl->quirks & NVME_QUIRK_NO_NS_DESC_LIST)
		return 0;

	c.identify.opcode = nvme_admin_identify;
	c.identify.nsid = cpu_to_le32(nsid);
	c.identify.cns = NVME_ID_CNS_NS_DESC_LIST;

	data = kzalloc(NVME_IDENTIFY_DATA_SIZE, GFP_KERNEL);
	if (!data)
		return -ENOMEM;

	status = nvme_submit_sync_cmd(ctrl->admin_q, &c, data,
				      NVME_IDENTIFY_DATA_SIZE);
	if (status) {
		dev_warn(ctrl->device,
			"Identify Descriptors failed (%d)\n", status);
		goto free_data;
	}

	for (pos = 0; pos < NVME_IDENTIFY_DATA_SIZE; pos += len) {
		struct nvme_ns_id_desc *cur = data + pos;

		if (cur->nidl == 0)
			break;

		len = nvme_process_ns_desc(ctrl, ids, cur, &csi_seen);
		if (len < 0)
			break;

		len += sizeof(*cur);
	}

	if (nvme_multi_css(ctrl) && !csi_seen) {
		dev_warn(ctrl->device, "Command set not reported for nsid:%d\n",
			 nsid);
		status = -EINVAL;
	}

free_data:
	kfree(data);
	return status;
}

static int nvme_identify_ns(struct nvme_ctrl *ctrl, unsigned nsid,
			struct nvme_ns_ids *ids, struct nvme_id_ns **id)
{
	struct nvme_command c = { };
	int error;

	/* gcc-4.4.4 (at least) has issues with initializers and anon unions */
	c.identify.opcode = nvme_admin_identify;
	c.identify.nsid = cpu_to_le32(nsid);
	c.identify.cns = NVME_ID_CNS_NS;

	*id = kmalloc(sizeof(**id), GFP_KERNEL);
	if (!*id)
		return -ENOMEM;

	error = nvme_submit_sync_cmd(ctrl->admin_q, &c, *id, sizeof(**id));
	if (error) {
		dev_warn(ctrl->device, "Identify namespace failed (%d)\n", error);
		goto out_free_id;
	}

	error = -ENODEV;
	if ((*id)->ncap == 0) /* namespace not allocated or attached */
		goto out_free_id;

	if (ctrl->vs >= NVME_VS(1, 1, 0) &&
	    !memchr_inv(ids->eui64, 0, sizeof(ids->eui64)))
		memcpy(ids->eui64, (*id)->eui64, sizeof(ids->eui64));
	if (ctrl->vs >= NVME_VS(1, 2, 0) &&
	    !memchr_inv(ids->nguid, 0, sizeof(ids->nguid)))
		memcpy(ids->nguid, (*id)->nguid, sizeof(ids->nguid));

	return 0;

out_free_id:
	kfree(*id);
	return error;
}

static int nvme_features(struct nvme_ctrl *dev, u8 op, unsigned int fid,
		unsigned int dword11, void *buffer, size_t buflen, u32 *result)
{
	union nvme_result res = { 0 };
	struct nvme_command c;
	int ret;

	memset(&c, 0, sizeof(c));
	c.features.opcode = op;
	c.features.fid = cpu_to_le32(fid);
	c.features.dword11 = cpu_to_le32(dword11);

	ret = __nvme_submit_sync_cmd(dev->admin_q, &c, &res,
			buffer, buflen, 0, NVME_QID_ANY, 0, 0, false);
	if (ret >= 0 && result)
		*result = le32_to_cpu(res.u32);
	return ret;
}

int nvme_set_features(struct nvme_ctrl *dev, unsigned int fid,
		      unsigned int dword11, void *buffer, size_t buflen,
		      u32 *result)
{
	return nvme_features(dev, nvme_admin_set_features, fid, dword11, buffer,
			     buflen, result);
}
EXPORT_SYMBOL_GPL(nvme_set_features);

int nvme_get_features(struct nvme_ctrl *dev, unsigned int fid,
		      unsigned int dword11, void *buffer, size_t buflen,
		      u32 *result)
{
	return nvme_features(dev, nvme_admin_get_features, fid, dword11, buffer,
			     buflen, result);
}
EXPORT_SYMBOL_GPL(nvme_get_features);

int nvme_set_queue_count(struct nvme_ctrl *ctrl, int *count)
{
	u32 q_count = (*count - 1) | ((*count - 1) << 16);
	u32 result;
	int status, nr_io_queues;

	status = nvme_set_features(ctrl, NVME_FEAT_NUM_QUEUES, q_count, NULL, 0,
			&result);
	if (status < 0)
		return status;

	/*
	 * Degraded controllers might return an error when setting the queue
	 * count.  We still want to be able to bring them online and offer
	 * access to the admin queue, as that might be only way to fix them up.
	 */
	if (status > 0) {
		dev_err(ctrl->device, "Could not set queue count (%d)\n", status);
		*count = 0;
	} else {
		nr_io_queues = min(result & 0xffff, result >> 16) + 1;
		*count = min(*count, nr_io_queues);
	}

	return 0;
}
EXPORT_SYMBOL_GPL(nvme_set_queue_count);

#define NVME_AEN_SUPPORTED \
	(NVME_AEN_CFG_NS_ATTR | NVME_AEN_CFG_FW_ACT | \
	 NVME_AEN_CFG_ANA_CHANGE | NVME_AEN_CFG_DISC_CHANGE)

static void nvme_enable_aen(struct nvme_ctrl *ctrl)
{
	u32 result, supported_aens = ctrl->oaes & NVME_AEN_SUPPORTED;
	int status;

	if (!supported_aens)
		return;

	status = nvme_set_features(ctrl, NVME_FEAT_ASYNC_EVENT, supported_aens,
			NULL, 0, &result);
	if (status)
		dev_warn(ctrl->device, "Failed to configure AEN (cfg %x)\n",
			 supported_aens);

	queue_work(nvme_wq, &ctrl->async_event_work);
}

/*
 * Convert integer values from ioctl structures to user pointers, silently
 * ignoring the upper bits in the compat case to match behaviour of 32-bit
 * kernels.
 */
static void __user *nvme_to_user_ptr(uintptr_t ptrval)
{
	if (in_compat_syscall())
		ptrval = (compat_uptr_t)ptrval;
	return (void __user *)ptrval;
}

static int nvme_submit_io(struct nvme_ns *ns, struct nvme_user_io __user *uio)
{
	struct nvme_user_io io;
	struct nvme_command c;
	unsigned length, meta_len;
	void __user *metadata;

	if (copy_from_user(&io, uio, sizeof(io)))
		return -EFAULT;
	if (io.flags)
		return -EINVAL;

	switch (io.opcode) {
	case nvme_cmd_write:
	case nvme_cmd_read:
	case nvme_cmd_compare:
		break;
	default:
		return -EINVAL;
	}

	length = (io.nblocks + 1) << ns->lba_shift;
	meta_len = (io.nblocks + 1) * ns->ms;
	metadata = nvme_to_user_ptr(io.metadata);

	if (ns->features & NVME_NS_EXT_LBAS) {
		length += meta_len;
		meta_len = 0;
	} else if (meta_len) {
		if ((io.metadata & 3) || !io.metadata)
			return -EINVAL;
	}

	memset(&c, 0, sizeof(c));
	c.rw.opcode = io.opcode;
	c.rw.flags = io.flags;
	c.rw.nsid = cpu_to_le32(ns->head->ns_id);
	c.rw.slba = cpu_to_le64(io.slba);
	c.rw.length = cpu_to_le16(io.nblocks);
	c.rw.control = cpu_to_le16(io.control);
	c.rw.dsmgmt = cpu_to_le32(io.dsmgmt);
	c.rw.reftag = cpu_to_le32(io.reftag);
	c.rw.apptag = cpu_to_le16(io.apptag);
	c.rw.appmask = cpu_to_le16(io.appmask);

	return nvme_submit_user_cmd(ns->queue, &c,
			nvme_to_user_ptr(io.addr), length,
			metadata, meta_len, lower_32_bits(io.slba), NULL, 0);
}

static int nvme_user_cmd(struct nvme_ctrl *ctrl, struct nvme_ns *ns,
			struct nvme_passthru_cmd __user *ucmd)
{
	struct nvme_passthru_cmd cmd;
	struct nvme_command c;
	unsigned timeout = 0;
	u64 result;
	int status;

	if (!capable(CAP_SYS_ADMIN))
		return -EACCES;
	if (copy_from_user(&cmd, ucmd, sizeof(cmd)))
		return -EFAULT;
	if (cmd.flags)
		return -EINVAL;

	memset(&c, 0, sizeof(c));
	c.common.opcode = cmd.opcode;
	c.common.flags = cmd.flags;
	c.common.nsid = cpu_to_le32(cmd.nsid);
	c.common.cdw2[0] = cpu_to_le32(cmd.cdw2);
	c.common.cdw2[1] = cpu_to_le32(cmd.cdw3);
	c.common.cdw10 = cpu_to_le32(cmd.cdw10);
	c.common.cdw11 = cpu_to_le32(cmd.cdw11);
	c.common.cdw12 = cpu_to_le32(cmd.cdw12);
	c.common.cdw13 = cpu_to_le32(cmd.cdw13);
	c.common.cdw14 = cpu_to_le32(cmd.cdw14);
	c.common.cdw15 = cpu_to_le32(cmd.cdw15);

	if (cmd.timeout_ms)
		timeout = msecs_to_jiffies(cmd.timeout_ms);

	status = nvme_submit_user_cmd(ns ? ns->queue : ctrl->admin_q, &c,
			nvme_to_user_ptr(cmd.addr), cmd.data_len,
			nvme_to_user_ptr(cmd.metadata), cmd.metadata_len,
			0, &result, timeout);

	if (status >= 0) {
		if (put_user(result, &ucmd->result))
			return -EFAULT;
	}

	return status;
}

static int nvme_user_cmd64(struct nvme_ctrl *ctrl, struct nvme_ns *ns,
			struct nvme_passthru_cmd64 __user *ucmd)
{
	struct nvme_passthru_cmd64 cmd;
	struct nvme_command c;
	unsigned timeout = 0;
	int status;

	if (!capable(CAP_SYS_ADMIN))
		return -EACCES;
	if (copy_from_user(&cmd, ucmd, sizeof(cmd)))
		return -EFAULT;
	if (cmd.flags)
		return -EINVAL;

	memset(&c, 0, sizeof(c));
	c.common.opcode = cmd.opcode;
	c.common.flags = cmd.flags;
	c.common.nsid = cpu_to_le32(cmd.nsid);
	c.common.cdw2[0] = cpu_to_le32(cmd.cdw2);
	c.common.cdw2[1] = cpu_to_le32(cmd.cdw3);
	c.common.cdw10 = cpu_to_le32(cmd.cdw10);
	c.common.cdw11 = cpu_to_le32(cmd.cdw11);
	c.common.cdw12 = cpu_to_le32(cmd.cdw12);
	c.common.cdw13 = cpu_to_le32(cmd.cdw13);
	c.common.cdw14 = cpu_to_le32(cmd.cdw14);
	c.common.cdw15 = cpu_to_le32(cmd.cdw15);

	if (cmd.timeout_ms)
		timeout = msecs_to_jiffies(cmd.timeout_ms);

	status = nvme_submit_user_cmd(ns ? ns->queue : ctrl->admin_q, &c,
			nvme_to_user_ptr(cmd.addr), cmd.data_len,
			nvme_to_user_ptr(cmd.metadata), cmd.metadata_len,
			0, &cmd.result, timeout);

	if (status >= 0) {
		if (put_user(cmd.result, &ucmd->result))
			return -EFAULT;
	}

	return status;
}

/*
 * Issue ioctl requests on the first available path.  Note that unlike normal
 * block layer requests we will not retry failed request on another controller.
 */
struct nvme_ns *nvme_get_ns_from_disk(struct gendisk *disk,
		struct nvme_ns_head **head, int *srcu_idx)
{
#ifdef CONFIG_NVME_MULTIPATH
	if (disk->fops == &nvme_ns_head_ops) {
		struct nvme_ns *ns;

		*head = disk->private_data;
		*srcu_idx = srcu_read_lock(&(*head)->srcu);
		ns = nvme_find_path(*head);
		if (!ns)
			srcu_read_unlock(&(*head)->srcu, *srcu_idx);
		return ns;
	}
#endif
	*head = NULL;
	*srcu_idx = -1;
	return disk->private_data;
}

void nvme_put_ns_from_disk(struct nvme_ns_head *head, int idx)
{
	if (head)
		srcu_read_unlock(&head->srcu, idx);
}

static bool is_ctrl_ioctl(unsigned int cmd)
{
	if (cmd == NVME_IOCTL_ADMIN_CMD || cmd == NVME_IOCTL_ADMIN64_CMD)
		return true;
	if (is_sed_ioctl(cmd))
		return true;
	return false;
}

static int nvme_handle_ctrl_ioctl(struct nvme_ns *ns, unsigned int cmd,
				  void __user *argp,
				  struct nvme_ns_head *head,
				  int srcu_idx)
{
	struct nvme_ctrl *ctrl = ns->ctrl;
	int ret;

	nvme_get_ctrl(ns->ctrl);
	nvme_put_ns_from_disk(head, srcu_idx);

	switch (cmd) {
	case NVME_IOCTL_ADMIN_CMD:
		ret = nvme_user_cmd(ctrl, NULL, argp);
		break;
	case NVME_IOCTL_ADMIN64_CMD:
		ret = nvme_user_cmd64(ctrl, NULL, argp);
		break;
	default:
		ret = sed_ioctl(ctrl->opal_dev, cmd, argp);
		break;
	}
	nvme_put_ctrl(ctrl);
	return ret;
}

static int nvme_ioctl(struct block_device *bdev, fmode_t mode,
		unsigned int cmd, unsigned long arg)
{
	struct nvme_ns_head *head = NULL;
	void __user *argp = (void __user *)arg;
	struct nvme_ns *ns;
	int srcu_idx, ret;

	ns = nvme_get_ns_from_disk(bdev->bd_disk, &head, &srcu_idx);
	if (unlikely(!ns))
		return -EWOULDBLOCK;

	/*
	 * Handle ioctls that apply to the controller instead of the namespace
	 * seperately and drop the ns SRCU reference early.  This avoids a
	 * deadlock when deleting namespaces using the passthrough interface.
	 */
	if (is_ctrl_ioctl(cmd))
		return nvme_handle_ctrl_ioctl(ns, cmd, argp, head, srcu_idx);

	switch (cmd) {
	case NVME_IOCTL_ID:
		force_successful_syscall_return();
		ret = ns->head->ns_id;
		break;
	case NVME_IOCTL_IO_CMD:
		ret = nvme_user_cmd(ns->ctrl, ns, argp);
		break;
	case NVME_IOCTL_SUBMIT_IO:
		ret = nvme_submit_io(ns, argp);
		break;
	case NVME_IOCTL_IO64_CMD:
		ret = nvme_user_cmd64(ns->ctrl, ns, argp);
		break;
	default:
		if (ns->ndev)
			ret = nvme_nvm_ioctl(ns, cmd, arg);
		else
			ret = -ENOTTY;
	}

	nvme_put_ns_from_disk(head, srcu_idx);
	return ret;
}

#ifdef CONFIG_COMPAT
struct nvme_user_io32 {
	__u8	opcode;
	__u8	flags;
	__u16	control;
	__u16	nblocks;
	__u16	rsvd;
	__u64	metadata;
	__u64	addr;
	__u64	slba;
	__u32	dsmgmt;
	__u32	reftag;
	__u16	apptag;
	__u16	appmask;
} __attribute__((__packed__));

#define NVME_IOCTL_SUBMIT_IO32	_IOW('N', 0x42, struct nvme_user_io32)

static int nvme_compat_ioctl(struct block_device *bdev, fmode_t mode,
		unsigned int cmd, unsigned long arg)
{
	/*
	 * Corresponds to the difference of NVME_IOCTL_SUBMIT_IO
	 * between 32 bit programs and 64 bit kernel.
	 * The cause is that the results of sizeof(struct nvme_user_io),
	 * which is used to define NVME_IOCTL_SUBMIT_IO,
	 * are not same between 32 bit compiler and 64 bit compiler.
	 * NVME_IOCTL_SUBMIT_IO32 is for 64 bit kernel handling
	 * NVME_IOCTL_SUBMIT_IO issued from 32 bit programs.
	 * Other IOCTL numbers are same between 32 bit and 64 bit.
	 * So there is nothing to do regarding to other IOCTL numbers.
	 */
	if (cmd == NVME_IOCTL_SUBMIT_IO32)
		return nvme_ioctl(bdev, mode, NVME_IOCTL_SUBMIT_IO, arg);

	return nvme_ioctl(bdev, mode, cmd, arg);
}
#else
#define nvme_compat_ioctl	NULL
#endif /* CONFIG_COMPAT */

static int nvme_open(struct block_device *bdev, fmode_t mode)
{
	struct nvme_ns *ns = bdev->bd_disk->private_data;

#ifdef CONFIG_NVME_MULTIPATH
	/* should never be called due to GENHD_FL_HIDDEN */
	if (WARN_ON_ONCE(ns->head->disk))
		goto fail;
#endif
	if (!kref_get_unless_zero(&ns->kref))
		goto fail;
	if (!try_module_get(ns->ctrl->ops->module))
		goto fail_put_ns;

	return 0;

fail_put_ns:
	nvme_put_ns(ns);
fail:
	return -ENXIO;
}

static void nvme_release(struct gendisk *disk, fmode_t mode)
{
	struct nvme_ns *ns = disk->private_data;

	module_put(ns->ctrl->ops->module);
	nvme_put_ns(ns);
}

static int nvme_getgeo(struct block_device *bdev, struct hd_geometry *geo)
{
	/* some standard values */
	geo->heads = 1 << 6;
	geo->sectors = 1 << 5;
	geo->cylinders = get_capacity(bdev->bd_disk) >> 11;
	return 0;
}

#ifdef CONFIG_BLK_DEV_INTEGRITY
static void nvme_init_integrity(struct gendisk *disk, u16 ms, u8 pi_type,
				u32 max_integrity_segments)
{
	struct blk_integrity integrity;

	memset(&integrity, 0, sizeof(integrity));
	switch (pi_type) {
	case NVME_NS_DPS_PI_TYPE3:
		integrity.profile = &t10_pi_type3_crc;
		integrity.tag_size = sizeof(u16) + sizeof(u32);
		integrity.flags |= BLK_INTEGRITY_DEVICE_CAPABLE;
		break;
	case NVME_NS_DPS_PI_TYPE1:
	case NVME_NS_DPS_PI_TYPE2:
		integrity.profile = &t10_pi_type1_crc;
		integrity.tag_size = sizeof(u16);
		integrity.flags |= BLK_INTEGRITY_DEVICE_CAPABLE;
		break;
	default:
		integrity.profile = NULL;
		break;
	}
	integrity.tuple_size = ms;
	blk_integrity_register(disk, &integrity);
	blk_queue_max_integrity_segments(disk->queue, max_integrity_segments);
}
#else
static void nvme_init_integrity(struct gendisk *disk, u16 ms, u8 pi_type,
				u32 max_integrity_segments)
{
}
#endif /* CONFIG_BLK_DEV_INTEGRITY */

static void nvme_config_discard(struct gendisk *disk, struct nvme_ns *ns)
{
	struct nvme_ctrl *ctrl = ns->ctrl;
	struct request_queue *queue = disk->queue;
	u32 size = queue_logical_block_size(queue);

	if (!(ctrl->oncs & NVME_CTRL_ONCS_DSM)) {
		blk_queue_flag_clear(QUEUE_FLAG_DISCARD, queue);
		return;
	}

	if (ctrl->nr_streams && ns->sws && ns->sgs)
		size *= ns->sws * ns->sgs;

	BUILD_BUG_ON(PAGE_SIZE / sizeof(struct nvme_dsm_range) <
			NVME_DSM_MAX_RANGES);

	queue->limits.discard_alignment = 0;
	queue->limits.discard_granularity = size;

	/* If discard is already enabled, don't reset queue limits */
	if (blk_queue_flag_test_and_set(QUEUE_FLAG_DISCARD, queue))
		return;

	blk_queue_max_discard_sectors(queue, UINT_MAX);
	blk_queue_max_discard_segments(queue, NVME_DSM_MAX_RANGES);

	if (ctrl->quirks & NVME_QUIRK_DEALLOCATE_ZEROES)
		blk_queue_max_write_zeroes_sectors(queue, UINT_MAX);
}

static void nvme_config_write_zeroes(struct gendisk *disk, struct nvme_ns *ns)
{
	u64 max_blocks;

	if (!(ns->ctrl->oncs & NVME_CTRL_ONCS_WRITE_ZEROES) ||
	    (ns->ctrl->quirks & NVME_QUIRK_DISABLE_WRITE_ZEROES))
		return;
	/*
	 * Even though NVMe spec explicitly states that MDTS is not
	 * applicable to the write-zeroes:- "The restriction does not apply to
	 * commands that do not transfer data between the host and the
	 * controller (e.g., Write Uncorrectable ro Write Zeroes command).".
	 * In order to be more cautious use controller's max_hw_sectors value
	 * to configure the maximum sectors for the write-zeroes which is
	 * configured based on the controller's MDTS field in the
	 * nvme_init_identify() if available.
	 */
	if (ns->ctrl->max_hw_sectors == UINT_MAX)
		max_blocks = (u64)USHRT_MAX + 1;
	else
		max_blocks = ns->ctrl->max_hw_sectors + 1;

	blk_queue_max_write_zeroes_sectors(disk->queue,
					   nvme_lba_to_sect(ns, max_blocks));
}

static bool nvme_ns_ids_valid(struct nvme_ns_ids *ids)
{
	return !uuid_is_null(&ids->uuid) ||
		memchr_inv(ids->nguid, 0, sizeof(ids->nguid)) ||
		memchr_inv(ids->eui64, 0, sizeof(ids->eui64));
}

static bool nvme_ns_ids_equal(struct nvme_ns_ids *a, struct nvme_ns_ids *b)
{
	return uuid_equal(&a->uuid, &b->uuid) &&
		memcmp(&a->nguid, &b->nguid, sizeof(a->nguid)) == 0 &&
		memcmp(&a->eui64, &b->eui64, sizeof(a->eui64)) == 0 &&
		a->csi == b->csi;
}

static int nvme_setup_streams_ns(struct nvme_ctrl *ctrl, struct nvme_ns *ns,
				 u32 *phys_bs, u32 *io_opt)
{
	struct streams_directive_params s;
	int ret;

	if (!ctrl->nr_streams)
		return 0;

	ret = nvme_get_stream_params(ctrl, &s, ns->head->ns_id);
	if (ret)
		return ret;

	ns->sws = le32_to_cpu(s.sws);
	ns->sgs = le16_to_cpu(s.sgs);

	if (ns->sws) {
		*phys_bs = ns->sws * (1 << ns->lba_shift);
		if (ns->sgs)
			*io_opt = *phys_bs * ns->sgs;
	}

	return 0;
}

static int nvme_configure_metadata(struct nvme_ns *ns, struct nvme_id_ns *id)
{
	struct nvme_ctrl *ctrl = ns->ctrl;

	/*
	 * The PI implementation requires the metadata size to be equal to the
	 * t10 pi tuple size.
	 */
	ns->ms = le16_to_cpu(id->lbaf[id->flbas & NVME_NS_FLBAS_LBA_MASK].ms);
	if (ns->ms == sizeof(struct t10_pi_tuple))
		ns->pi_type = id->dps & NVME_NS_DPS_PI_MASK;
	else
		ns->pi_type = 0;

	ns->features &= ~(NVME_NS_METADATA_SUPPORTED | NVME_NS_EXT_LBAS);
	if (!ns->ms || !(ctrl->ops->flags & NVME_F_METADATA_SUPPORTED))
		return 0;
	if (ctrl->ops->flags & NVME_F_FABRICS) {
		/*
		 * The NVMe over Fabrics specification only supports metadata as
		 * part of the extended data LBA.  We rely on HCA/HBA support to
		 * remap the separate metadata buffer from the block layer.
		 */
		if (WARN_ON_ONCE(!(id->flbas & NVME_NS_FLBAS_META_EXT)))
			return -EINVAL;
		if (ctrl->max_integrity_segments)
			ns->features |=
				(NVME_NS_METADATA_SUPPORTED | NVME_NS_EXT_LBAS);
	} else {
		/*
		 * For PCIe controllers, we can't easily remap the separate
		 * metadata buffer from the block layer and thus require a
		 * separate metadata buffer for block layer metadata/PI support.
		 * We allow extended LBAs for the passthrough interface, though.
		 */
		if (id->flbas & NVME_NS_FLBAS_META_EXT)
			ns->features |= NVME_NS_EXT_LBAS;
		else
			ns->features |= NVME_NS_METADATA_SUPPORTED;
	}

	return 0;
}

static void nvme_set_queue_limits(struct nvme_ctrl *ctrl,
		struct request_queue *q)
{
	bool vwc = ctrl->vwc & NVME_CTRL_VWC_PRESENT;

	if (ctrl->max_hw_sectors) {
		u32 max_segments =
			(ctrl->max_hw_sectors / (NVME_CTRL_PAGE_SIZE >> 9)) + 1;

		max_segments = min_not_zero(max_segments, ctrl->max_segments);
		blk_queue_max_hw_sectors(q, ctrl->max_hw_sectors);
		blk_queue_max_segments(q, min_t(u32, max_segments, USHRT_MAX));
	}
	blk_queue_virt_boundary(q, NVME_CTRL_PAGE_SIZE - 1);
	blk_queue_dma_alignment(q, 7);
	blk_queue_write_cache(q, vwc, vwc);
}

static void nvme_update_disk_info(struct gendisk *disk,
		struct nvme_ns *ns, struct nvme_id_ns *id)
{
	sector_t capacity = nvme_lba_to_sect(ns, le64_to_cpu(id->nsze));
	unsigned short bs = 1 << ns->lba_shift;
	u32 atomic_bs, phys_bs, io_opt = 0;

	/*
	 * The block layer can't support LBA sizes larger than the page size
	 * yet, so catch this early and don't allow block I/O.
	 */
	if (ns->lba_shift > PAGE_SHIFT) {
		capacity = 0;
		bs = (1 << 9);
	}

	blk_integrity_unregister(disk);

	atomic_bs = phys_bs = bs;
	nvme_setup_streams_ns(ns->ctrl, ns, &phys_bs, &io_opt);
	if (id->nabo == 0) {
		/*
		 * Bit 1 indicates whether NAWUPF is defined for this namespace
		 * and whether it should be used instead of AWUPF. If NAWUPF ==
		 * 0 then AWUPF must be used instead.
		 */
		if (id->nsfeat & NVME_NS_FEAT_ATOMICS && id->nawupf)
			atomic_bs = (1 + le16_to_cpu(id->nawupf)) * bs;
		else
			atomic_bs = (1 + ns->ctrl->subsys->awupf) * bs;
	}

	if (id->nsfeat & NVME_NS_FEAT_IO_OPT) {
		/* NPWG = Namespace Preferred Write Granularity */
		phys_bs = bs * (1 + le16_to_cpu(id->npwg));
		/* NOWS = Namespace Optimal Write Size */
		io_opt = bs * (1 + le16_to_cpu(id->nows));
	}

	blk_queue_logical_block_size(disk->queue, bs);
	/*
	 * Linux filesystems assume writing a single physical block is
	 * an atomic operation. Hence limit the physical block size to the
	 * value of the Atomic Write Unit Power Fail parameter.
	 */
	blk_queue_physical_block_size(disk->queue, min(phys_bs, atomic_bs));
	blk_queue_io_min(disk->queue, phys_bs);
	blk_queue_io_opt(disk->queue, io_opt);

	/*
	 * Register a metadata profile for PI, or the plain non-integrity NVMe
	 * metadata masquerading as Type 0 if supported, otherwise reject block
	 * I/O to namespaces with metadata except when the namespace supports
	 * PI, as it can strip/insert in that case.
	 */
	if (ns->ms) {
		if (IS_ENABLED(CONFIG_BLK_DEV_INTEGRITY) &&
		    (ns->features & NVME_NS_METADATA_SUPPORTED))
			nvme_init_integrity(disk, ns->ms, ns->pi_type,
					    ns->ctrl->max_integrity_segments);
		else if (!nvme_ns_has_pi(ns))
			capacity = 0;
	}

	set_capacity_revalidate_and_notify(disk, capacity, false);

	nvme_config_discard(disk, ns);
	nvme_config_write_zeroes(disk, ns);

	if (id->nsattr & NVME_NS_ATTR_RO)
		set_disk_ro(disk, true);
	else
		set_disk_ro(disk, false);
}

static inline bool nvme_first_scan(struct gendisk *disk)
{
	/* nvme_alloc_ns() scans the disk prior to adding it */
	return !(disk->flags & GENHD_FL_UP);
}

static void nvme_set_chunk_sectors(struct nvme_ns *ns, struct nvme_id_ns *id)
{
	struct nvme_ctrl *ctrl = ns->ctrl;
	u32 iob;

	if ((ctrl->quirks & NVME_QUIRK_STRIPE_SIZE) &&
	    is_power_of_2(ctrl->max_hw_sectors))
		iob = ctrl->max_hw_sectors;
	else
		iob = nvme_lba_to_sect(ns, le16_to_cpu(id->noiob));

	if (!iob)
		return;

	if (!is_power_of_2(iob)) {
		if (nvme_first_scan(ns->disk))
			pr_warn("%s: ignoring unaligned IO boundary:%u\n",
				ns->disk->disk_name, iob);
		return;
	}

	if (blk_queue_is_zoned(ns->disk->queue)) {
		if (nvme_first_scan(ns->disk))
			pr_warn("%s: ignoring zoned namespace IO boundary\n",
				ns->disk->disk_name);
		return;
	}

	blk_queue_chunk_sectors(ns->queue, iob);
}

static int nvme_update_ns_info(struct nvme_ns *ns, struct nvme_id_ns *id)
{
	unsigned lbaf = id->flbas & NVME_NS_FLBAS_LBA_MASK;
	int ret;

	blk_mq_freeze_queue(ns->disk->queue);
	ns->lba_shift = id->lbaf[lbaf].ds;
	nvme_set_queue_limits(ns->ctrl, ns->queue);

	if (ns->head->ids.csi == NVME_CSI_ZNS) {
		ret = nvme_update_zone_info(ns, lbaf);
		if (ret)
			goto out_unfreeze;
	}

	ret = nvme_configure_metadata(ns, id);
	if (ret)
		goto out_unfreeze;
	nvme_set_chunk_sectors(ns, id);
	nvme_update_disk_info(ns->disk, ns, id);
	blk_mq_unfreeze_queue(ns->disk->queue);

	if (blk_queue_is_zoned(ns->queue)) {
		ret = nvme_revalidate_zones(ns);
		if (ret)
			return ret;
	}

#ifdef CONFIG_NVME_MULTIPATH
	if (ns->head->disk) {
		blk_mq_freeze_queue(ns->head->disk->queue);
		nvme_update_disk_info(ns->head->disk, ns, id);
		blk_stack_limits(&ns->head->disk->queue->limits,
				 &ns->queue->limits, 0);
		blk_queue_update_readahead(ns->head->disk->queue);
		nvme_update_bdev_size(ns->head->disk);
		blk_mq_unfreeze_queue(ns->head->disk->queue);
	}
#endif
	return 0;

out_unfreeze:
	blk_mq_unfreeze_queue(ns->disk->queue);
	return ret;
}

static char nvme_pr_type(enum pr_type type)
{
	switch (type) {
	case PR_WRITE_EXCLUSIVE:
		return 1;
	case PR_EXCLUSIVE_ACCESS:
		return 2;
	case PR_WRITE_EXCLUSIVE_REG_ONLY:
		return 3;
	case PR_EXCLUSIVE_ACCESS_REG_ONLY:
		return 4;
	case PR_WRITE_EXCLUSIVE_ALL_REGS:
		return 5;
	case PR_EXCLUSIVE_ACCESS_ALL_REGS:
		return 6;
	default:
		return 0;
	}
};

static int nvme_pr_command(struct block_device *bdev, u32 cdw10,
				u64 key, u64 sa_key, u8 op)
{
	struct nvme_ns_head *head = NULL;
	struct nvme_ns *ns;
	struct nvme_command c;
	int srcu_idx, ret;
	u8 data[16] = { 0, };

	ns = nvme_get_ns_from_disk(bdev->bd_disk, &head, &srcu_idx);
	if (unlikely(!ns))
		return -EWOULDBLOCK;

	put_unaligned_le64(key, &data[0]);
	put_unaligned_le64(sa_key, &data[8]);

	memset(&c, 0, sizeof(c));
	c.common.opcode = op;
	c.common.nsid = cpu_to_le32(ns->head->ns_id);
	c.common.cdw10 = cpu_to_le32(cdw10);

	ret = nvme_submit_sync_cmd(ns->queue, &c, data, 16);
	nvme_put_ns_from_disk(head, srcu_idx);
	return ret;
}

static int nvme_pr_register(struct block_device *bdev, u64 old,
		u64 new, unsigned flags)
{
	u32 cdw10;

	if (flags & ~PR_FL_IGNORE_KEY)
		return -EOPNOTSUPP;

	cdw10 = old ? 2 : 0;
	cdw10 |= (flags & PR_FL_IGNORE_KEY) ? 1 << 3 : 0;
	cdw10 |= (1 << 30) | (1 << 31); /* PTPL=1 */
	return nvme_pr_command(bdev, cdw10, old, new, nvme_cmd_resv_register);
}

static int nvme_pr_reserve(struct block_device *bdev, u64 key,
		enum pr_type type, unsigned flags)
{
	u32 cdw10;

	if (flags & ~PR_FL_IGNORE_KEY)
		return -EOPNOTSUPP;

	cdw10 = nvme_pr_type(type) << 8;
	cdw10 |= ((flags & PR_FL_IGNORE_KEY) ? 1 << 3 : 0);
	return nvme_pr_command(bdev, cdw10, key, 0, nvme_cmd_resv_acquire);
}

static int nvme_pr_preempt(struct block_device *bdev, u64 old, u64 new,
		enum pr_type type, bool abort)
{
	u32 cdw10 = nvme_pr_type(type) << 8 | (abort ? 2 : 1);
	return nvme_pr_command(bdev, cdw10, old, new, nvme_cmd_resv_acquire);
}

static int nvme_pr_clear(struct block_device *bdev, u64 key)
{
	u32 cdw10 = 1 | (key ? 1 << 3 : 0);
	return nvme_pr_command(bdev, cdw10, key, 0, nvme_cmd_resv_register);
}

static int nvme_pr_release(struct block_device *bdev, u64 key, enum pr_type type)
{
	u32 cdw10 = nvme_pr_type(type) << 8 | (key ? 1 << 3 : 0);
	return nvme_pr_command(bdev, cdw10, key, 0, nvme_cmd_resv_release);
}

static const struct pr_ops nvme_pr_ops = {
	.pr_register	= nvme_pr_register,
	.pr_reserve	= nvme_pr_reserve,
	.pr_release	= nvme_pr_release,
	.pr_preempt	= nvme_pr_preempt,
	.pr_clear	= nvme_pr_clear,
};

#ifdef CONFIG_BLK_SED_OPAL
int nvme_sec_submit(void *data, u16 spsp, u8 secp, void *buffer, size_t len,
		bool send)
{
	struct nvme_ctrl *ctrl = data;
	struct nvme_command cmd;

	memset(&cmd, 0, sizeof(cmd));
	if (send)
		cmd.common.opcode = nvme_admin_security_send;
	else
		cmd.common.opcode = nvme_admin_security_recv;
	cmd.common.nsid = 0;
	cmd.common.cdw10 = cpu_to_le32(((u32)secp) << 24 | ((u32)spsp) << 8);
	cmd.common.cdw11 = cpu_to_le32(len);

	return __nvme_submit_sync_cmd(ctrl->admin_q, &cmd, NULL, buffer, len,
				      ADMIN_TIMEOUT, NVME_QID_ANY, 1, 0, false);
}
EXPORT_SYMBOL_GPL(nvme_sec_submit);
#endif /* CONFIG_BLK_SED_OPAL */

static const struct block_device_operations nvme_fops = {
	.owner		= THIS_MODULE,
	.ioctl		= nvme_ioctl,
	.compat_ioctl	= nvme_compat_ioctl,
	.open		= nvme_open,
	.release	= nvme_release,
	.getgeo		= nvme_getgeo,
	.report_zones	= nvme_report_zones,
	.pr_ops		= &nvme_pr_ops,
};

#ifdef CONFIG_NVME_MULTIPATH
static int nvme_ns_head_open(struct block_device *bdev, fmode_t mode)
{
	struct nvme_ns_head *head = bdev->bd_disk->private_data;

	if (!kref_get_unless_zero(&head->ref))
		return -ENXIO;
	return 0;
}

static void nvme_ns_head_release(struct gendisk *disk, fmode_t mode)
{
	nvme_put_ns_head(disk->private_data);
}

const struct block_device_operations nvme_ns_head_ops = {
	.owner		= THIS_MODULE,
	.submit_bio	= nvme_ns_head_submit_bio,
	.open		= nvme_ns_head_open,
	.release	= nvme_ns_head_release,
	.ioctl		= nvme_ioctl,
	.compat_ioctl	= nvme_compat_ioctl,
	.getgeo		= nvme_getgeo,
	.report_zones	= nvme_report_zones,
	.pr_ops		= &nvme_pr_ops,
};
#endif /* CONFIG_NVME_MULTIPATH */

static int nvme_wait_ready(struct nvme_ctrl *ctrl, u64 cap, bool enabled)
{
	unsigned long timeout =
		((NVME_CAP_TIMEOUT(cap) + 1) * HZ / 2) + jiffies;
	u32 csts, bit = enabled ? NVME_CSTS_RDY : 0;
	int ret;

	while ((ret = ctrl->ops->reg_read32(ctrl, NVME_REG_CSTS, &csts)) == 0) {
		if (csts == ~0)
			return -ENODEV;
		if ((csts & NVME_CSTS_RDY) == bit)
			break;

		usleep_range(1000, 2000);
		if (fatal_signal_pending(current))
			return -EINTR;
		if (time_after(jiffies, timeout)) {
			dev_err(ctrl->device,
				"Device not ready; aborting %s, CSTS=0x%x\n",
				enabled ? "initialisation" : "reset", csts);
			return -ENODEV;
		}
	}

	return ret;
}

/*
 * If the device has been passed off to us in an enabled state, just clear
 * the enabled bit.  The spec says we should set the 'shutdown notification
 * bits', but doing so may cause the device to complete commands to the
 * admin queue ... and we don't know what memory that might be pointing at!
 */
int nvme_disable_ctrl(struct nvme_ctrl *ctrl)
{
	int ret;

	ctrl->ctrl_config &= ~NVME_CC_SHN_MASK;
	ctrl->ctrl_config &= ~NVME_CC_ENABLE;

	ret = ctrl->ops->reg_write32(ctrl, NVME_REG_CC, ctrl->ctrl_config);
	if (ret)
		return ret;

	if (ctrl->quirks & NVME_QUIRK_DELAY_BEFORE_CHK_RDY)
		msleep(NVME_QUIRK_DELAY_AMOUNT);

	return nvme_wait_ready(ctrl, ctrl->cap, false);
}
EXPORT_SYMBOL_GPL(nvme_disable_ctrl);

int nvme_enable_ctrl(struct nvme_ctrl *ctrl)
{
	unsigned dev_page_min;
	int ret;

	ret = ctrl->ops->reg_read64(ctrl, NVME_REG_CAP, &ctrl->cap);
	if (ret) {
		dev_err(ctrl->device, "Reading CAP failed (%d)\n", ret);
		return ret;
	}
	dev_page_min = NVME_CAP_MPSMIN(ctrl->cap) + 12;

	if (NVME_CTRL_PAGE_SHIFT < dev_page_min) {
		dev_err(ctrl->device,
			"Minimum device page size %u too large for host (%u)\n",
			1 << dev_page_min, 1 << NVME_CTRL_PAGE_SHIFT);
		return -ENODEV;
	}

	if (NVME_CAP_CSS(ctrl->cap) & NVME_CAP_CSS_CSI)
		ctrl->ctrl_config = NVME_CC_CSS_CSI;
	else
		ctrl->ctrl_config = NVME_CC_CSS_NVM;
	ctrl->ctrl_config |= (NVME_CTRL_PAGE_SHIFT - 12) << NVME_CC_MPS_SHIFT;
	ctrl->ctrl_config |= NVME_CC_AMS_RR | NVME_CC_SHN_NONE;
	ctrl->ctrl_config |= NVME_CC_IOSQES | NVME_CC_IOCQES;
	ctrl->ctrl_config |= NVME_CC_ENABLE;

	ret = ctrl->ops->reg_write32(ctrl, NVME_REG_CC, ctrl->ctrl_config);
	if (ret)
		return ret;
	return nvme_wait_ready(ctrl, ctrl->cap, true);
}
EXPORT_SYMBOL_GPL(nvme_enable_ctrl);

int nvme_shutdown_ctrl(struct nvme_ctrl *ctrl)
{
	unsigned long timeout = jiffies + (ctrl->shutdown_timeout * HZ);
	u32 csts;
	int ret;

	ctrl->ctrl_config &= ~NVME_CC_SHN_MASK;
	ctrl->ctrl_config |= NVME_CC_SHN_NORMAL;

	ret = ctrl->ops->reg_write32(ctrl, NVME_REG_CC, ctrl->ctrl_config);
	if (ret)
		return ret;

	while ((ret = ctrl->ops->reg_read32(ctrl, NVME_REG_CSTS, &csts)) == 0) {
		if ((csts & NVME_CSTS_SHST_MASK) == NVME_CSTS_SHST_CMPLT)
			break;

		msleep(100);
		if (fatal_signal_pending(current))
			return -EINTR;
		if (time_after(jiffies, timeout)) {
			dev_err(ctrl->device,
				"Device shutdown incomplete; abort shutdown\n");
			return -ENODEV;
		}
	}

	return ret;
}
EXPORT_SYMBOL_GPL(nvme_shutdown_ctrl);

static int nvme_configure_timestamp(struct nvme_ctrl *ctrl)
{
	__le64 ts;
	int ret;

	if (!(ctrl->oncs & NVME_CTRL_ONCS_TIMESTAMP))
		return 0;

	ts = cpu_to_le64(ktime_to_ms(ktime_get_real()));
	ret = nvme_set_features(ctrl, NVME_FEAT_TIMESTAMP, 0, &ts, sizeof(ts),
			NULL);
	if (ret)
		dev_warn_once(ctrl->device,
			"could not set timestamp (%d)\n", ret);
	return ret;
}

static int nvme_configure_acre(struct nvme_ctrl *ctrl)
{
	struct nvme_feat_host_behavior *host;
	int ret;

	/* Don't bother enabling the feature if retry delay is not reported */
	if (!ctrl->crdt[0])
		return 0;

	host = kzalloc(sizeof(*host), GFP_KERNEL);
	if (!host)
		return 0;

	host->acre = NVME_ENABLE_ACRE;
	ret = nvme_set_features(ctrl, NVME_FEAT_HOST_BEHAVIOR, 0,
				host, sizeof(*host), NULL);
	kfree(host);
	return ret;
}

static int nvme_configure_apst(struct nvme_ctrl *ctrl)
{
	/*
	 * APST (Autonomous Power State Transition) lets us program a
	 * table of power state transitions that the controller will
	 * perform automatically.  We configure it with a simple
	 * heuristic: we are willing to spend at most 2% of the time
	 * transitioning between power states.  Therefore, when running
	 * in any given state, we will enter the next lower-power
	 * non-operational state after waiting 50 * (enlat + exlat)
	 * microseconds, as long as that state's exit latency is under
	 * the requested maximum latency.
	 *
	 * We will not autonomously enter any non-operational state for
	 * which the total latency exceeds ps_max_latency_us.  Users
	 * can set ps_max_latency_us to zero to turn off APST.
	 */

	unsigned apste;
	struct nvme_feat_auto_pst *table;
	u64 max_lat_us = 0;
	int max_ps = -1;
	int ret;

	/*
	 * If APST isn't supported or if we haven't been initialized yet,
	 * then don't do anything.
	 */
	if (!ctrl->apsta)
		return 0;

	if (ctrl->npss > 31) {
		dev_warn(ctrl->device, "NPSS is invalid; not using APST\n");
		return 0;
	}

	table = kzalloc(sizeof(*table), GFP_KERNEL);
	if (!table)
		return 0;

	if (!ctrl->apst_enabled || ctrl->ps_max_latency_us == 0) {
		/* Turn off APST. */
		apste = 0;
		dev_dbg(ctrl->device, "APST disabled\n");
	} else {
		__le64 target = cpu_to_le64(0);
		int state;

		/*
		 * Walk through all states from lowest- to highest-power.
		 * According to the spec, lower-numbered states use more
		 * power.  NPSS, despite the name, is the index of the
		 * lowest-power state, not the number of states.
		 */
		for (state = (int)ctrl->npss; state >= 0; state--) {
			u64 total_latency_us, exit_latency_us, transition_ms;

			if (target)
				table->entries[state] = target;

			/*
			 * Don't allow transitions to the deepest state
			 * if it's quirked off.
			 */
			if (state == ctrl->npss &&
			    (ctrl->quirks & NVME_QUIRK_NO_DEEPEST_PS))
				continue;

			/*
			 * Is this state a useful non-operational state for
			 * higher-power states to autonomously transition to?
			 */
			if (!(ctrl->psd[state].flags &
			      NVME_PS_FLAGS_NON_OP_STATE))
				continue;

			exit_latency_us =
				(u64)le32_to_cpu(ctrl->psd[state].exit_lat);
			if (exit_latency_us > ctrl->ps_max_latency_us)
				continue;

			total_latency_us =
				exit_latency_us +
				le32_to_cpu(ctrl->psd[state].entry_lat);

			/*
			 * This state is good.  Use it as the APST idle
			 * target for higher power states.
			 */
			transition_ms = total_latency_us + 19;
			do_div(transition_ms, 20);
			if (transition_ms > (1 << 24) - 1)
				transition_ms = (1 << 24) - 1;

			target = cpu_to_le64((state << 3) |
					     (transition_ms << 8));

			if (max_ps == -1)
				max_ps = state;

			if (total_latency_us > max_lat_us)
				max_lat_us = total_latency_us;
		}

		apste = 1;

		if (max_ps == -1) {
			dev_dbg(ctrl->device, "APST enabled but no non-operational states are available\n");
		} else {
			dev_dbg(ctrl->device, "APST enabled: max PS = %d, max round-trip latency = %lluus, table = %*phN\n",
				max_ps, max_lat_us, (int)sizeof(*table), table);
		}
	}

	ret = nvme_set_features(ctrl, NVME_FEAT_AUTO_PST, apste,
				table, sizeof(*table), NULL);
	if (ret)
		dev_err(ctrl->device, "failed to set APST feature (%d)\n", ret);

	kfree(table);
	return ret;
}

static void nvme_set_latency_tolerance(struct device *dev, s32 val)
{
	struct nvme_ctrl *ctrl = dev_get_drvdata(dev);
	u64 latency;

	switch (val) {
	case PM_QOS_LATENCY_TOLERANCE_NO_CONSTRAINT:
	case PM_QOS_LATENCY_ANY:
		latency = U64_MAX;
		break;

	default:
		latency = val;
	}

	if (ctrl->ps_max_latency_us != latency) {
		ctrl->ps_max_latency_us = latency;
		nvme_configure_apst(ctrl);
	}
}

struct nvme_core_quirk_entry {
	/*
	 * NVMe model and firmware strings are padded with spaces.  For
	 * simplicity, strings in the quirk table are padded with NULLs
	 * instead.
	 */
	u16 vid;
	const char *mn;
	const char *fr;
	unsigned long quirks;
};

static const struct nvme_core_quirk_entry core_quirks[] = {
	{
		/*
		 * This Toshiba device seems to die using any APST states.  See:
		 * https://bugs.launchpad.net/ubuntu/+source/linux/+bug/1678184/comments/11
		 */
		.vid = 0x1179,
		.mn = "THNSF5256GPUK TOSHIBA",
		.quirks = NVME_QUIRK_NO_APST,
	},
	{
		/*
		 * This LiteON CL1-3D*-Q11 firmware version has a race
		 * condition associated with actions related to suspend to idle
		 * LiteON has resolved the problem in future firmware
		 */
		.vid = 0x14a4,
		.fr = "22301111",
		.quirks = NVME_QUIRK_SIMPLE_SUSPEND,
	}
};

/* match is null-terminated but idstr is space-padded. */
static bool string_matches(const char *idstr, const char *match, size_t len)
{
	size_t matchlen;

	if (!match)
		return true;

	matchlen = strlen(match);
	WARN_ON_ONCE(matchlen > len);

	if (memcmp(idstr, match, matchlen))
		return false;

	for (; matchlen < len; matchlen++)
		if (idstr[matchlen] != ' ')
			return false;

	return true;
}

static bool quirk_matches(const struct nvme_id_ctrl *id,
			  const struct nvme_core_quirk_entry *q)
{
	return q->vid == le16_to_cpu(id->vid) &&
		string_matches(id->mn, q->mn, sizeof(id->mn)) &&
		string_matches(id->fr, q->fr, sizeof(id->fr));
}

static void nvme_init_subnqn(struct nvme_subsystem *subsys, struct nvme_ctrl *ctrl,
		struct nvme_id_ctrl *id)
{
	size_t nqnlen;
	int off;

	if(!(ctrl->quirks & NVME_QUIRK_IGNORE_DEV_SUBNQN)) {
		nqnlen = strnlen(id->subnqn, NVMF_NQN_SIZE);
		if (nqnlen > 0 && nqnlen < NVMF_NQN_SIZE) {
			strlcpy(subsys->subnqn, id->subnqn, NVMF_NQN_SIZE);
			return;
		}

		if (ctrl->vs >= NVME_VS(1, 2, 1))
			dev_warn(ctrl->device, "missing or invalid SUBNQN field.\n");
	}

	/* Generate a "fake" NQN per Figure 254 in NVMe 1.3 + ECN 001 */
	off = snprintf(subsys->subnqn, NVMF_NQN_SIZE,
			"nqn.2014.08.org.nvmexpress:%04x%04x",
			le16_to_cpu(id->vid), le16_to_cpu(id->ssvid));
	memcpy(subsys->subnqn + off, id->sn, sizeof(id->sn));
	off += sizeof(id->sn);
	memcpy(subsys->subnqn + off, id->mn, sizeof(id->mn));
	off += sizeof(id->mn);
	memset(subsys->subnqn + off, 0, sizeof(subsys->subnqn) - off);
}

static void nvme_release_subsystem(struct device *dev)
{
	struct nvme_subsystem *subsys =
		container_of(dev, struct nvme_subsystem, dev);

	if (subsys->instance >= 0)
		ida_simple_remove(&nvme_instance_ida, subsys->instance);
	kfree(subsys);
}

static void nvme_destroy_subsystem(struct kref *ref)
{
	struct nvme_subsystem *subsys =
			container_of(ref, struct nvme_subsystem, ref);

	mutex_lock(&nvme_subsystems_lock);
	list_del(&subsys->entry);
	mutex_unlock(&nvme_subsystems_lock);

	ida_destroy(&subsys->ns_ida);
	device_del(&subsys->dev);
	put_device(&subsys->dev);
}

static void nvme_put_subsystem(struct nvme_subsystem *subsys)
{
	kref_put(&subsys->ref, nvme_destroy_subsystem);
}

static struct nvme_subsystem *__nvme_find_get_subsystem(const char *subsysnqn)
{
	struct nvme_subsystem *subsys;

	lockdep_assert_held(&nvme_subsystems_lock);

	/*
	 * Fail matches for discovery subsystems. This results
	 * in each discovery controller bound to a unique subsystem.
	 * This avoids issues with validating controller values
	 * that can only be true when there is a single unique subsystem.
	 * There may be multiple and completely independent entities
	 * that provide discovery controllers.
	 */
	if (!strcmp(subsysnqn, NVME_DISC_SUBSYS_NAME))
		return NULL;

	list_for_each_entry(subsys, &nvme_subsystems, entry) {
		if (strcmp(subsys->subnqn, subsysnqn))
			continue;
		if (!kref_get_unless_zero(&subsys->ref))
			continue;
		return subsys;
	}

	return NULL;
}

#define SUBSYS_ATTR_RO(_name, _mode, _show)			\
	struct device_attribute subsys_attr_##_name = \
		__ATTR(_name, _mode, _show, NULL)

static ssize_t nvme_subsys_show_nqn(struct device *dev,
				    struct device_attribute *attr,
				    char *buf)
{
	struct nvme_subsystem *subsys =
		container_of(dev, struct nvme_subsystem, dev);

	return snprintf(buf, PAGE_SIZE, "%s\n", subsys->subnqn);
}
static SUBSYS_ATTR_RO(subsysnqn, S_IRUGO, nvme_subsys_show_nqn);

#define nvme_subsys_show_str_function(field)				\
static ssize_t subsys_##field##_show(struct device *dev,		\
			    struct device_attribute *attr, char *buf)	\
{									\
	struct nvme_subsystem *subsys =					\
		container_of(dev, struct nvme_subsystem, dev);		\
	return sprintf(buf, "%.*s\n",					\
		       (int)sizeof(subsys->field), subsys->field);	\
}									\
static SUBSYS_ATTR_RO(field, S_IRUGO, subsys_##field##_show);

nvme_subsys_show_str_function(model);
nvme_subsys_show_str_function(serial);
nvme_subsys_show_str_function(firmware_rev);

static struct attribute *nvme_subsys_attrs[] = {
	&subsys_attr_model.attr,
	&subsys_attr_serial.attr,
	&subsys_attr_firmware_rev.attr,
	&subsys_attr_subsysnqn.attr,
#ifdef CONFIG_NVME_MULTIPATH
	&subsys_attr_iopolicy.attr,
#endif
	NULL,
};

static struct attribute_group nvme_subsys_attrs_group = {
	.attrs = nvme_subsys_attrs,
};

static const struct attribute_group *nvme_subsys_attrs_groups[] = {
	&nvme_subsys_attrs_group,
	NULL,
};

static bool nvme_validate_cntlid(struct nvme_subsystem *subsys,
		struct nvme_ctrl *ctrl, struct nvme_id_ctrl *id)
{
	struct nvme_ctrl *tmp;

	lockdep_assert_held(&nvme_subsystems_lock);

	list_for_each_entry(tmp, &subsys->ctrls, subsys_entry) {
		if (nvme_state_terminal(tmp))
			continue;

		if (tmp->cntlid == ctrl->cntlid) {
			dev_err(ctrl->device,
				"Duplicate cntlid %u with %s, rejecting\n",
				ctrl->cntlid, dev_name(tmp->device));
			return false;
		}

		if ((id->cmic & NVME_CTRL_CMIC_MULTI_CTRL) ||
		    (ctrl->opts && ctrl->opts->discovery_nqn))
			continue;

		dev_err(ctrl->device,
			"Subsystem does not support multiple controllers\n");
		return false;
	}

	return true;
}

static int nvme_init_subsystem(struct nvme_ctrl *ctrl, struct nvme_id_ctrl *id)
{
	struct nvme_subsystem *subsys, *found;
	int ret;

	subsys = kzalloc(sizeof(*subsys), GFP_KERNEL);
	if (!subsys)
		return -ENOMEM;

	subsys->instance = -1;
	mutex_init(&subsys->lock);
	kref_init(&subsys->ref);
	INIT_LIST_HEAD(&subsys->ctrls);
	INIT_LIST_HEAD(&subsys->nsheads);
	nvme_init_subnqn(subsys, ctrl, id);
	memcpy(subsys->serial, id->sn, sizeof(subsys->serial));
	memcpy(subsys->model, id->mn, sizeof(subsys->model));
	memcpy(subsys->firmware_rev, id->fr, sizeof(subsys->firmware_rev));
	subsys->vendor_id = le16_to_cpu(id->vid);
	subsys->cmic = id->cmic;
	subsys->awupf = le16_to_cpu(id->awupf);
#ifdef CONFIG_NVME_MULTIPATH
	subsys->iopolicy = NVME_IOPOLICY_NUMA;
#endif

	subsys->dev.class = nvme_subsys_class;
	subsys->dev.release = nvme_release_subsystem;
	subsys->dev.groups = nvme_subsys_attrs_groups;
	dev_set_name(&subsys->dev, "nvme-subsys%d", ctrl->instance);
	device_initialize(&subsys->dev);

	mutex_lock(&nvme_subsystems_lock);
	found = __nvme_find_get_subsystem(subsys->subnqn);
	if (found) {
		put_device(&subsys->dev);
		subsys = found;

		if (!nvme_validate_cntlid(subsys, ctrl, id)) {
			ret = -EINVAL;
			goto out_put_subsystem;
		}
	} else {
		ret = device_add(&subsys->dev);
		if (ret) {
			dev_err(ctrl->device,
				"failed to register subsystem device.\n");
			put_device(&subsys->dev);
			goto out_unlock;
		}
		ida_init(&subsys->ns_ida);
		list_add_tail(&subsys->entry, &nvme_subsystems);
	}

	ret = sysfs_create_link(&subsys->dev.kobj, &ctrl->device->kobj,
				dev_name(ctrl->device));
	if (ret) {
		dev_err(ctrl->device,
			"failed to create sysfs link from subsystem.\n");
		goto out_put_subsystem;
	}

	if (!found)
		subsys->instance = ctrl->instance;
	ctrl->subsys = subsys;
	list_add_tail(&ctrl->subsys_entry, &subsys->ctrls);
	mutex_unlock(&nvme_subsystems_lock);
	return 0;

out_put_subsystem:
	nvme_put_subsystem(subsys);
out_unlock:
	mutex_unlock(&nvme_subsystems_lock);
	return ret;
}

int nvme_get_log(struct nvme_ctrl *ctrl, u32 nsid, u8 log_page, u8 lsp, u8 csi,
		void *log, size_t size, u64 offset)
{
	struct nvme_command c = { };
	u32 dwlen = nvme_bytes_to_numd(size);

	c.get_log_page.opcode = nvme_admin_get_log_page;
	c.get_log_page.nsid = cpu_to_le32(nsid);
	c.get_log_page.lid = log_page;
	c.get_log_page.lsp = lsp;
	c.get_log_page.numdl = cpu_to_le16(dwlen & ((1 << 16) - 1));
	c.get_log_page.numdu = cpu_to_le16(dwlen >> 16);
	c.get_log_page.lpol = cpu_to_le32(lower_32_bits(offset));
	c.get_log_page.lpou = cpu_to_le32(upper_32_bits(offset));
	c.get_log_page.csi = csi;

	return nvme_submit_sync_cmd(ctrl->admin_q, &c, log, size);
}

static int nvme_get_effects_log(struct nvme_ctrl *ctrl, u8 csi,
				struct nvme_effects_log **log)
{
	struct nvme_cel *cel = xa_load(&ctrl->cels, csi);
	int ret;

	if (cel)
		goto out;

	cel = kzalloc(sizeof(*cel), GFP_KERNEL);
	if (!cel)
		return -ENOMEM;

	ret = nvme_get_log(ctrl, 0x00, NVME_LOG_CMD_EFFECTS, 0, csi,
			&cel->log, sizeof(cel->log), 0);
	if (ret) {
		kfree(cel);
		return ret;
	}

	cel->csi = csi;
	xa_store(&ctrl->cels, cel->csi, cel, GFP_KERNEL);
out:
	*log = &cel->log;
	return 0;
}

/*
 * Initialize the cached copies of the Identify data and various controller
 * register in our nvme_ctrl structure.  This should be called as soon as
 * the admin queue is fully up and running.
 */
int nvme_init_identify(struct nvme_ctrl *ctrl)
{
	struct nvme_id_ctrl *id;
	int ret, page_shift;
	u32 max_hw_sectors;
	bool prev_apst_enabled;

	ret = ctrl->ops->reg_read32(ctrl, NVME_REG_VS, &ctrl->vs);
	if (ret) {
		dev_err(ctrl->device, "Reading VS failed (%d)\n", ret);
		return ret;
	}
	page_shift = NVME_CAP_MPSMIN(ctrl->cap) + 12;
	ctrl->sqsize = min_t(u16, NVME_CAP_MQES(ctrl->cap), ctrl->sqsize);

	if (ctrl->vs >= NVME_VS(1, 1, 0))
		ctrl->subsystem = NVME_CAP_NSSRC(ctrl->cap);

	ret = nvme_identify_ctrl(ctrl, &id);
	if (ret) {
		dev_err(ctrl->device, "Identify Controller failed (%d)\n", ret);
		return -EIO;
	}

	if (id->lpa & NVME_CTRL_LPA_CMD_EFFECTS_LOG) {
		ret = nvme_get_effects_log(ctrl, NVME_CSI_NVM, &ctrl->effects);
		if (ret < 0)
			goto out_free;
	}

	if (!(ctrl->ops->flags & NVME_F_FABRICS))
		ctrl->cntlid = le16_to_cpu(id->cntlid);

	if (!ctrl->identified) {
		int i;

		ret = nvme_init_subsystem(ctrl, id);
		if (ret)
			goto out_free;

		/*
		 * Check for quirks.  Quirk can depend on firmware version,
		 * so, in principle, the set of quirks present can change
		 * across a reset.  As a possible future enhancement, we
		 * could re-scan for quirks every time we reinitialize
		 * the device, but we'd have to make sure that the driver
		 * behaves intelligently if the quirks change.
		 */
		for (i = 0; i < ARRAY_SIZE(core_quirks); i++) {
			if (quirk_matches(id, &core_quirks[i]))
				ctrl->quirks |= core_quirks[i].quirks;
		}
	}

	if (force_apst && (ctrl->quirks & NVME_QUIRK_NO_DEEPEST_PS)) {
		dev_warn(ctrl->device, "forcibly allowing all power states due to nvme_core.force_apst -- use at your own risk\n");
		ctrl->quirks &= ~NVME_QUIRK_NO_DEEPEST_PS;
	}

	ctrl->crdt[0] = le16_to_cpu(id->crdt1);
	ctrl->crdt[1] = le16_to_cpu(id->crdt2);
	ctrl->crdt[2] = le16_to_cpu(id->crdt3);

	ctrl->oacs = le16_to_cpu(id->oacs);
	ctrl->oncs = le16_to_cpu(id->oncs);
	ctrl->mtfa = le16_to_cpu(id->mtfa);
	ctrl->oaes = le32_to_cpu(id->oaes);
	ctrl->wctemp = le16_to_cpu(id->wctemp);
	ctrl->cctemp = le16_to_cpu(id->cctemp);

	atomic_set(&ctrl->abort_limit, id->acl + 1);
	ctrl->vwc = id->vwc;
	if (id->mdts)
		max_hw_sectors = 1 << (id->mdts + page_shift - 9);
	else
		max_hw_sectors = UINT_MAX;
	ctrl->max_hw_sectors =
		min_not_zero(ctrl->max_hw_sectors, max_hw_sectors);

	nvme_set_queue_limits(ctrl, ctrl->admin_q);
	ctrl->sgls = le32_to_cpu(id->sgls);
	ctrl->kas = le16_to_cpu(id->kas);
	ctrl->max_namespaces = le32_to_cpu(id->mnan);
	ctrl->ctratt = le32_to_cpu(id->ctratt);

	if (id->rtd3e) {
		/* us -> s */
		u32 transition_time = le32_to_cpu(id->rtd3e) / USEC_PER_SEC;

		ctrl->shutdown_timeout = clamp_t(unsigned int, transition_time,
						 shutdown_timeout, 60);

		if (ctrl->shutdown_timeout != shutdown_timeout)
			dev_info(ctrl->device,
				 "Shutdown timeout set to %u seconds\n",
				 ctrl->shutdown_timeout);
	} else
		ctrl->shutdown_timeout = shutdown_timeout;

	ctrl->npss = id->npss;
	ctrl->apsta = id->apsta;
	prev_apst_enabled = ctrl->apst_enabled;
	if (ctrl->quirks & NVME_QUIRK_NO_APST) {
		if (force_apst && id->apsta) {
			dev_warn(ctrl->device, "forcibly allowing APST due to nvme_core.force_apst -- use at your own risk\n");
			ctrl->apst_enabled = true;
		} else {
			ctrl->apst_enabled = false;
		}
	} else {
		ctrl->apst_enabled = id->apsta;
	}
	memcpy(ctrl->psd, id->psd, sizeof(ctrl->psd));

	if (ctrl->ops->flags & NVME_F_FABRICS) {
		ctrl->icdoff = le16_to_cpu(id->icdoff);
		ctrl->ioccsz = le32_to_cpu(id->ioccsz);
		ctrl->iorcsz = le32_to_cpu(id->iorcsz);
		ctrl->maxcmd = le16_to_cpu(id->maxcmd);

		/*
		 * In fabrics we need to verify the cntlid matches the
		 * admin connect
		 */
		if (ctrl->cntlid != le16_to_cpu(id->cntlid)) {
			dev_err(ctrl->device,
				"Mismatching cntlid: Connect %u vs Identify "
				"%u, rejecting\n",
				ctrl->cntlid, le16_to_cpu(id->cntlid));
			ret = -EINVAL;
			goto out_free;
		}

		if (!ctrl->opts->discovery_nqn && !ctrl->kas) {
			dev_err(ctrl->device,
				"keep-alive support is mandatory for fabrics\n");
			ret = -EINVAL;
			goto out_free;
		}
	} else {
		ctrl->hmpre = le32_to_cpu(id->hmpre);
		ctrl->hmmin = le32_to_cpu(id->hmmin);
		ctrl->hmminds = le32_to_cpu(id->hmminds);
		ctrl->hmmaxd = le16_to_cpu(id->hmmaxd);
	}

	ret = nvme_mpath_init(ctrl, id);
	kfree(id);

	if (ret < 0)
		return ret;

	if (ctrl->apst_enabled && !prev_apst_enabled)
		dev_pm_qos_expose_latency_tolerance(ctrl->device);
	else if (!ctrl->apst_enabled && prev_apst_enabled)
		dev_pm_qos_hide_latency_tolerance(ctrl->device);

	ret = nvme_configure_apst(ctrl);
	if (ret < 0)
		return ret;
	
	ret = nvme_configure_timestamp(ctrl);
	if (ret < 0)
		return ret;

	ret = nvme_configure_directives(ctrl);
	if (ret < 0)
		return ret;

	ret = nvme_configure_acre(ctrl);
	if (ret < 0)
		return ret;

	if (!ctrl->identified) {
		ret = nvme_hwmon_init(ctrl);
		if (ret < 0)
			return ret;
	}

	ctrl->identified = true;

	return 0;

out_free:
	kfree(id);
	return ret;
}
EXPORT_SYMBOL_GPL(nvme_init_identify);

static int nvme_dev_open(struct inode *inode, struct file *file)
{
	struct nvme_ctrl *ctrl =
		container_of(inode->i_cdev, struct nvme_ctrl, cdev);

	switch (ctrl->state) {
	case NVME_CTRL_LIVE:
		break;
	default:
		return -EWOULDBLOCK;
	}

	nvme_get_ctrl(ctrl);
<<<<<<< HEAD
	if (!try_module_get(ctrl->ops->module)) {
		nvme_put_ctrl(ctrl);
		return -EINVAL;
	}
=======
	if (!try_module_get(ctrl->ops->module))
		return -EINVAL;
>>>>>>> 79cd1668

	file->private_data = ctrl;
	return 0;
}

static int nvme_dev_release(struct inode *inode, struct file *file)
{
	struct nvme_ctrl *ctrl =
		container_of(inode->i_cdev, struct nvme_ctrl, cdev);

	module_put(ctrl->ops->module);
	nvme_put_ctrl(ctrl);
	return 0;
}

static int nvme_dev_user_cmd(struct nvme_ctrl *ctrl, void __user *argp)
{
	struct nvme_ns *ns;
	int ret;

	down_read(&ctrl->namespaces_rwsem);
	if (list_empty(&ctrl->namespaces)) {
		ret = -ENOTTY;
		goto out_unlock;
	}

	ns = list_first_entry(&ctrl->namespaces, struct nvme_ns, list);
	if (ns != list_last_entry(&ctrl->namespaces, struct nvme_ns, list)) {
		dev_warn(ctrl->device,
			"NVME_IOCTL_IO_CMD not supported when multiple namespaces present!\n");
		ret = -EINVAL;
		goto out_unlock;
	}

	dev_warn(ctrl->device,
		"using deprecated NVME_IOCTL_IO_CMD ioctl on the char device!\n");
	kref_get(&ns->kref);
	up_read(&ctrl->namespaces_rwsem);

	ret = nvme_user_cmd(ctrl, ns, argp);
	nvme_put_ns(ns);
	return ret;

out_unlock:
	up_read(&ctrl->namespaces_rwsem);
	return ret;
}

static long nvme_dev_ioctl(struct file *file, unsigned int cmd,
		unsigned long arg)
{
	struct nvme_ctrl *ctrl = file->private_data;
	void __user *argp = (void __user *)arg;

	switch (cmd) {
	case NVME_IOCTL_ADMIN_CMD:
		return nvme_user_cmd(ctrl, NULL, argp);
	case NVME_IOCTL_ADMIN64_CMD:
		return nvme_user_cmd64(ctrl, NULL, argp);
	case NVME_IOCTL_IO_CMD:
		return nvme_dev_user_cmd(ctrl, argp);
	case NVME_IOCTL_RESET:
		dev_warn(ctrl->device, "resetting controller\n");
		return nvme_reset_ctrl_sync(ctrl);
	case NVME_IOCTL_SUBSYS_RESET:
		return nvme_reset_subsystem(ctrl);
	case NVME_IOCTL_RESCAN:
		nvme_queue_scan(ctrl);
		return 0;
	default:
		return -ENOTTY;
	}
}

static const struct file_operations nvme_dev_fops = {
	.owner		= THIS_MODULE,
	.open		= nvme_dev_open,
	.release	= nvme_dev_release,
	.unlocked_ioctl	= nvme_dev_ioctl,
	.compat_ioctl	= compat_ptr_ioctl,
};

static ssize_t nvme_sysfs_reset(struct device *dev,
				struct device_attribute *attr, const char *buf,
				size_t count)
{
	struct nvme_ctrl *ctrl = dev_get_drvdata(dev);
	int ret;

	ret = nvme_reset_ctrl_sync(ctrl);
	if (ret < 0)
		return ret;
	return count;
}
static DEVICE_ATTR(reset_controller, S_IWUSR, NULL, nvme_sysfs_reset);

static ssize_t nvme_sysfs_rescan(struct device *dev,
				struct device_attribute *attr, const char *buf,
				size_t count)
{
	struct nvme_ctrl *ctrl = dev_get_drvdata(dev);

	nvme_queue_scan(ctrl);
	return count;
}
static DEVICE_ATTR(rescan_controller, S_IWUSR, NULL, nvme_sysfs_rescan);

static inline struct nvme_ns_head *dev_to_ns_head(struct device *dev)
{
	struct gendisk *disk = dev_to_disk(dev);

	if (disk->fops == &nvme_fops)
		return nvme_get_ns_from_dev(dev)->head;
	else
		return disk->private_data;
}

static ssize_t wwid_show(struct device *dev, struct device_attribute *attr,
		char *buf)
{
	struct nvme_ns_head *head = dev_to_ns_head(dev);
	struct nvme_ns_ids *ids = &head->ids;
	struct nvme_subsystem *subsys = head->subsys;
	int serial_len = sizeof(subsys->serial);
	int model_len = sizeof(subsys->model);

	if (!uuid_is_null(&ids->uuid))
		return sprintf(buf, "uuid.%pU\n", &ids->uuid);

	if (memchr_inv(ids->nguid, 0, sizeof(ids->nguid)))
		return sprintf(buf, "eui.%16phN\n", ids->nguid);

	if (memchr_inv(ids->eui64, 0, sizeof(ids->eui64)))
		return sprintf(buf, "eui.%8phN\n", ids->eui64);

	while (serial_len > 0 && (subsys->serial[serial_len - 1] == ' ' ||
				  subsys->serial[serial_len - 1] == '\0'))
		serial_len--;
	while (model_len > 0 && (subsys->model[model_len - 1] == ' ' ||
				 subsys->model[model_len - 1] == '\0'))
		model_len--;

	return sprintf(buf, "nvme.%04x-%*phN-%*phN-%08x\n", subsys->vendor_id,
		serial_len, subsys->serial, model_len, subsys->model,
		head->ns_id);
}
static DEVICE_ATTR_RO(wwid);

static ssize_t nguid_show(struct device *dev, struct device_attribute *attr,
		char *buf)
{
	return sprintf(buf, "%pU\n", dev_to_ns_head(dev)->ids.nguid);
}
static DEVICE_ATTR_RO(nguid);

static ssize_t uuid_show(struct device *dev, struct device_attribute *attr,
		char *buf)
{
	struct nvme_ns_ids *ids = &dev_to_ns_head(dev)->ids;

	/* For backward compatibility expose the NGUID to userspace if
	 * we have no UUID set
	 */
	if (uuid_is_null(&ids->uuid)) {
		printk_ratelimited(KERN_WARNING
				   "No UUID available providing old NGUID\n");
		return sprintf(buf, "%pU\n", ids->nguid);
	}
	return sprintf(buf, "%pU\n", &ids->uuid);
}
static DEVICE_ATTR_RO(uuid);

static ssize_t eui_show(struct device *dev, struct device_attribute *attr,
		char *buf)
{
	return sprintf(buf, "%8ph\n", dev_to_ns_head(dev)->ids.eui64);
}
static DEVICE_ATTR_RO(eui);

static ssize_t nsid_show(struct device *dev, struct device_attribute *attr,
		char *buf)
{
	return sprintf(buf, "%d\n", dev_to_ns_head(dev)->ns_id);
}
static DEVICE_ATTR_RO(nsid);

static struct attribute *nvme_ns_id_attrs[] = {
	&dev_attr_wwid.attr,
	&dev_attr_uuid.attr,
	&dev_attr_nguid.attr,
	&dev_attr_eui.attr,
	&dev_attr_nsid.attr,
#ifdef CONFIG_NVME_MULTIPATH
	&dev_attr_ana_grpid.attr,
	&dev_attr_ana_state.attr,
#endif
	NULL,
};

static umode_t nvme_ns_id_attrs_are_visible(struct kobject *kobj,
		struct attribute *a, int n)
{
	struct device *dev = container_of(kobj, struct device, kobj);
	struct nvme_ns_ids *ids = &dev_to_ns_head(dev)->ids;

	if (a == &dev_attr_uuid.attr) {
		if (uuid_is_null(&ids->uuid) &&
		    !memchr_inv(ids->nguid, 0, sizeof(ids->nguid)))
			return 0;
	}
	if (a == &dev_attr_nguid.attr) {
		if (!memchr_inv(ids->nguid, 0, sizeof(ids->nguid)))
			return 0;
	}
	if (a == &dev_attr_eui.attr) {
		if (!memchr_inv(ids->eui64, 0, sizeof(ids->eui64)))
			return 0;
	}
#ifdef CONFIG_NVME_MULTIPATH
	if (a == &dev_attr_ana_grpid.attr || a == &dev_attr_ana_state.attr) {
		if (dev_to_disk(dev)->fops != &nvme_fops) /* per-path attr */
			return 0;
		if (!nvme_ctrl_use_ana(nvme_get_ns_from_dev(dev)->ctrl))
			return 0;
	}
#endif
	return a->mode;
}

static const struct attribute_group nvme_ns_id_attr_group = {
	.attrs		= nvme_ns_id_attrs,
	.is_visible	= nvme_ns_id_attrs_are_visible,
};

const struct attribute_group *nvme_ns_id_attr_groups[] = {
	&nvme_ns_id_attr_group,
#ifdef CONFIG_NVM
	&nvme_nvm_attr_group,
#endif
	NULL,
};

#define nvme_show_str_function(field)						\
static ssize_t  field##_show(struct device *dev,				\
			    struct device_attribute *attr, char *buf)		\
{										\
        struct nvme_ctrl *ctrl = dev_get_drvdata(dev);				\
        return sprintf(buf, "%.*s\n",						\
		(int)sizeof(ctrl->subsys->field), ctrl->subsys->field);		\
}										\
static DEVICE_ATTR(field, S_IRUGO, field##_show, NULL);

nvme_show_str_function(model);
nvme_show_str_function(serial);
nvme_show_str_function(firmware_rev);

#define nvme_show_int_function(field)						\
static ssize_t  field##_show(struct device *dev,				\
			    struct device_attribute *attr, char *buf)		\
{										\
        struct nvme_ctrl *ctrl = dev_get_drvdata(dev);				\
        return sprintf(buf, "%d\n", ctrl->field);	\
}										\
static DEVICE_ATTR(field, S_IRUGO, field##_show, NULL);

nvme_show_int_function(cntlid);
nvme_show_int_function(numa_node);
nvme_show_int_function(queue_count);
nvme_show_int_function(sqsize);

static ssize_t nvme_sysfs_delete(struct device *dev,
				struct device_attribute *attr, const char *buf,
				size_t count)
{
	struct nvme_ctrl *ctrl = dev_get_drvdata(dev);

	if (device_remove_file_self(dev, attr))
		nvme_delete_ctrl_sync(ctrl);
	return count;
}
static DEVICE_ATTR(delete_controller, S_IWUSR, NULL, nvme_sysfs_delete);

static ssize_t nvme_sysfs_show_transport(struct device *dev,
					 struct device_attribute *attr,
					 char *buf)
{
	struct nvme_ctrl *ctrl = dev_get_drvdata(dev);

	return snprintf(buf, PAGE_SIZE, "%s\n", ctrl->ops->name);
}
static DEVICE_ATTR(transport, S_IRUGO, nvme_sysfs_show_transport, NULL);

static ssize_t nvme_sysfs_show_state(struct device *dev,
				     struct device_attribute *attr,
				     char *buf)
{
	struct nvme_ctrl *ctrl = dev_get_drvdata(dev);
	static const char *const state_name[] = {
		[NVME_CTRL_NEW]		= "new",
		[NVME_CTRL_LIVE]	= "live",
		[NVME_CTRL_RESETTING]	= "resetting",
		[NVME_CTRL_CONNECTING]	= "connecting",
		[NVME_CTRL_DELETING]	= "deleting",
		[NVME_CTRL_DELETING_NOIO]= "deleting (no IO)",
		[NVME_CTRL_DEAD]	= "dead",
	};

	if ((unsigned)ctrl->state < ARRAY_SIZE(state_name) &&
	    state_name[ctrl->state])
		return sprintf(buf, "%s\n", state_name[ctrl->state]);

	return sprintf(buf, "unknown state\n");
}

static DEVICE_ATTR(state, S_IRUGO, nvme_sysfs_show_state, NULL);

static ssize_t nvme_sysfs_show_subsysnqn(struct device *dev,
					 struct device_attribute *attr,
					 char *buf)
{
	struct nvme_ctrl *ctrl = dev_get_drvdata(dev);

	return snprintf(buf, PAGE_SIZE, "%s\n", ctrl->subsys->subnqn);
}
static DEVICE_ATTR(subsysnqn, S_IRUGO, nvme_sysfs_show_subsysnqn, NULL);

static ssize_t nvme_sysfs_show_hostnqn(struct device *dev,
					struct device_attribute *attr,
					char *buf)
{
	struct nvme_ctrl *ctrl = dev_get_drvdata(dev);

	return snprintf(buf, PAGE_SIZE, "%s\n", ctrl->opts->host->nqn);
}
static DEVICE_ATTR(hostnqn, S_IRUGO, nvme_sysfs_show_hostnqn, NULL);

static ssize_t nvme_sysfs_show_hostid(struct device *dev,
					struct device_attribute *attr,
					char *buf)
{
	struct nvme_ctrl *ctrl = dev_get_drvdata(dev);

	return snprintf(buf, PAGE_SIZE, "%pU\n", &ctrl->opts->host->id);
}
static DEVICE_ATTR(hostid, S_IRUGO, nvme_sysfs_show_hostid, NULL);

static ssize_t nvme_sysfs_show_address(struct device *dev,
					 struct device_attribute *attr,
					 char *buf)
{
	struct nvme_ctrl *ctrl = dev_get_drvdata(dev);

	return ctrl->ops->get_address(ctrl, buf, PAGE_SIZE);
}
static DEVICE_ATTR(address, S_IRUGO, nvme_sysfs_show_address, NULL);

static ssize_t nvme_ctrl_loss_tmo_show(struct device *dev,
		struct device_attribute *attr, char *buf)
{
	struct nvme_ctrl *ctrl = dev_get_drvdata(dev);
	struct nvmf_ctrl_options *opts = ctrl->opts;

	if (ctrl->opts->max_reconnects == -1)
		return sprintf(buf, "off\n");
	return sprintf(buf, "%d\n",
			opts->max_reconnects * opts->reconnect_delay);
}

static ssize_t nvme_ctrl_loss_tmo_store(struct device *dev,
		struct device_attribute *attr, const char *buf, size_t count)
{
	struct nvme_ctrl *ctrl = dev_get_drvdata(dev);
	struct nvmf_ctrl_options *opts = ctrl->opts;
	int ctrl_loss_tmo, err;

	err = kstrtoint(buf, 10, &ctrl_loss_tmo);
	if (err)
		return -EINVAL;

	else if (ctrl_loss_tmo < 0)
		opts->max_reconnects = -1;
	else
		opts->max_reconnects = DIV_ROUND_UP(ctrl_loss_tmo,
						opts->reconnect_delay);
	return count;
}
static DEVICE_ATTR(ctrl_loss_tmo, S_IRUGO | S_IWUSR,
	nvme_ctrl_loss_tmo_show, nvme_ctrl_loss_tmo_store);

static ssize_t nvme_ctrl_reconnect_delay_show(struct device *dev,
		struct device_attribute *attr, char *buf)
{
	struct nvme_ctrl *ctrl = dev_get_drvdata(dev);

	if (ctrl->opts->reconnect_delay == -1)
		return sprintf(buf, "off\n");
	return sprintf(buf, "%d\n", ctrl->opts->reconnect_delay);
}

static ssize_t nvme_ctrl_reconnect_delay_store(struct device *dev,
		struct device_attribute *attr, const char *buf, size_t count)
{
	struct nvme_ctrl *ctrl = dev_get_drvdata(dev);
	unsigned int v;
	int err;

	err = kstrtou32(buf, 10, &v);
	if (err)
		return err;

	ctrl->opts->reconnect_delay = v;
	return count;
}
static DEVICE_ATTR(reconnect_delay, S_IRUGO | S_IWUSR,
	nvme_ctrl_reconnect_delay_show, nvme_ctrl_reconnect_delay_store);

static struct attribute *nvme_dev_attrs[] = {
	&dev_attr_reset_controller.attr,
	&dev_attr_rescan_controller.attr,
	&dev_attr_model.attr,
	&dev_attr_serial.attr,
	&dev_attr_firmware_rev.attr,
	&dev_attr_cntlid.attr,
	&dev_attr_delete_controller.attr,
	&dev_attr_transport.attr,
	&dev_attr_subsysnqn.attr,
	&dev_attr_address.attr,
	&dev_attr_state.attr,
	&dev_attr_numa_node.attr,
	&dev_attr_queue_count.attr,
	&dev_attr_sqsize.attr,
	&dev_attr_hostnqn.attr,
	&dev_attr_hostid.attr,
	&dev_attr_ctrl_loss_tmo.attr,
	&dev_attr_reconnect_delay.attr,
	NULL
};

static umode_t nvme_dev_attrs_are_visible(struct kobject *kobj,
		struct attribute *a, int n)
{
	struct device *dev = container_of(kobj, struct device, kobj);
	struct nvme_ctrl *ctrl = dev_get_drvdata(dev);

	if (a == &dev_attr_delete_controller.attr && !ctrl->ops->delete_ctrl)
		return 0;
	if (a == &dev_attr_address.attr && !ctrl->ops->get_address)
		return 0;
	if (a == &dev_attr_hostnqn.attr && !ctrl->opts)
		return 0;
	if (a == &dev_attr_hostid.attr && !ctrl->opts)
		return 0;
	if (a == &dev_attr_ctrl_loss_tmo.attr && !ctrl->opts)
		return 0;
	if (a == &dev_attr_reconnect_delay.attr && !ctrl->opts)
		return 0;

	return a->mode;
}

static struct attribute_group nvme_dev_attrs_group = {
	.attrs		= nvme_dev_attrs,
	.is_visible	= nvme_dev_attrs_are_visible,
};

static const struct attribute_group *nvme_dev_attr_groups[] = {
	&nvme_dev_attrs_group,
	NULL,
};

static struct nvme_ns_head *nvme_find_ns_head(struct nvme_subsystem *subsys,
		unsigned nsid)
{
	struct nvme_ns_head *h;

	lockdep_assert_held(&subsys->lock);

	list_for_each_entry(h, &subsys->nsheads, entry) {
		if (h->ns_id == nsid && kref_get_unless_zero(&h->ref))
			return h;
	}

	return NULL;
}

static int __nvme_check_ids(struct nvme_subsystem *subsys,
		struct nvme_ns_head *new)
{
	struct nvme_ns_head *h;

	lockdep_assert_held(&subsys->lock);

	list_for_each_entry(h, &subsys->nsheads, entry) {
		if (nvme_ns_ids_valid(&new->ids) &&
		    nvme_ns_ids_equal(&new->ids, &h->ids))
			return -EINVAL;
	}

	return 0;
}

static struct nvme_ns_head *nvme_alloc_ns_head(struct nvme_ctrl *ctrl,
		unsigned nsid, struct nvme_ns_ids *ids)
{
	struct nvme_ns_head *head;
	size_t size = sizeof(*head);
	int ret = -ENOMEM;

#ifdef CONFIG_NVME_MULTIPATH
	size += num_possible_nodes() * sizeof(struct nvme_ns *);
#endif

	head = kzalloc(size, GFP_KERNEL);
	if (!head)
		goto out;
	ret = ida_simple_get(&ctrl->subsys->ns_ida, 1, 0, GFP_KERNEL);
	if (ret < 0)
		goto out_free_head;
	head->instance = ret;
	INIT_LIST_HEAD(&head->list);
	ret = init_srcu_struct(&head->srcu);
	if (ret)
		goto out_ida_remove;
	head->subsys = ctrl->subsys;
	head->ns_id = nsid;
	head->ids = *ids;
	kref_init(&head->ref);

	ret = __nvme_check_ids(ctrl->subsys, head);
	if (ret) {
		dev_err(ctrl->device,
			"duplicate IDs for nsid %d\n", nsid);
		goto out_cleanup_srcu;
	}

	if (head->ids.csi) {
		ret = nvme_get_effects_log(ctrl, head->ids.csi, &head->effects);
		if (ret)
			goto out_cleanup_srcu;
	} else
		head->effects = ctrl->effects;

	ret = nvme_mpath_alloc_disk(ctrl, head);
	if (ret)
		goto out_cleanup_srcu;

	list_add_tail(&head->entry, &ctrl->subsys->nsheads);

	kref_get(&ctrl->subsys->ref);

	return head;
out_cleanup_srcu:
	cleanup_srcu_struct(&head->srcu);
out_ida_remove:
	ida_simple_remove(&ctrl->subsys->ns_ida, head->instance);
out_free_head:
	kfree(head);
out:
	if (ret > 0)
		ret = blk_status_to_errno(nvme_error_status(ret));
	return ERR_PTR(ret);
}

static int nvme_init_ns_head(struct nvme_ns *ns, unsigned nsid,
		struct nvme_ns_ids *ids, bool is_shared)
{
	struct nvme_ctrl *ctrl = ns->ctrl;
	struct nvme_ns_head *head = NULL;
	int ret = 0;

	mutex_lock(&ctrl->subsys->lock);
	head = nvme_find_ns_head(ctrl->subsys, nsid);
	if (!head) {
		head = nvme_alloc_ns_head(ctrl, nsid, ids);
		if (IS_ERR(head)) {
			ret = PTR_ERR(head);
			goto out_unlock;
		}
		head->shared = is_shared;
	} else {
		ret = -EINVAL;
		if (!is_shared || !head->shared) {
			dev_err(ctrl->device,
				"Duplicate unshared namespace %d\n", nsid);
			goto out_put_ns_head;
		}
		if (!nvme_ns_ids_equal(&head->ids, ids)) {
			dev_err(ctrl->device,
				"IDs don't match for shared namespace %d\n",
					nsid);
			goto out_put_ns_head;
		}
	}

	list_add_tail(&ns->siblings, &head->list);
	ns->head = head;
	mutex_unlock(&ctrl->subsys->lock);
	return 0;

out_put_ns_head:
	nvme_put_ns_head(head);
out_unlock:
	mutex_unlock(&ctrl->subsys->lock);
	return ret;
}

static int ns_cmp(void *priv, struct list_head *a, struct list_head *b)
{
	struct nvme_ns *nsa = container_of(a, struct nvme_ns, list);
	struct nvme_ns *nsb = container_of(b, struct nvme_ns, list);

	return nsa->head->ns_id - nsb->head->ns_id;
}

struct nvme_ns *nvme_find_get_ns(struct nvme_ctrl *ctrl, unsigned nsid)
{
	struct nvme_ns *ns, *ret = NULL;

	down_read(&ctrl->namespaces_rwsem);
	list_for_each_entry(ns, &ctrl->namespaces, list) {
		if (ns->head->ns_id == nsid) {
			if (!kref_get_unless_zero(&ns->kref))
				continue;
			ret = ns;
			break;
		}
		if (ns->head->ns_id > nsid)
			break;
	}
	up_read(&ctrl->namespaces_rwsem);
	return ret;
}
EXPORT_SYMBOL_NS_GPL(nvme_find_get_ns, NVME_TARGET_PASSTHRU);

static void nvme_alloc_ns(struct nvme_ctrl *ctrl, unsigned nsid,
		struct nvme_ns_ids *ids)
{
	struct nvme_ns *ns;
	struct gendisk *disk;
	struct nvme_id_ns *id;
	char disk_name[DISK_NAME_LEN];
	int node = ctrl->numa_node, flags = GENHD_FL_EXT_DEVT, ret;

	if (nvme_identify_ns(ctrl, nsid, ids, &id))
		return;

	ns = kzalloc_node(sizeof(*ns), GFP_KERNEL, node);
	if (!ns)
		goto out_free_id;

	ns->queue = blk_mq_init_queue(ctrl->tagset);
	if (IS_ERR(ns->queue))
		goto out_free_ns;

	if (ctrl->opts && ctrl->opts->data_digest)
		blk_queue_flag_set(QUEUE_FLAG_STABLE_WRITES, ns->queue);

	blk_queue_flag_set(QUEUE_FLAG_NONROT, ns->queue);
	if (ctrl->ops->flags & NVME_F_PCI_P2PDMA)
		blk_queue_flag_set(QUEUE_FLAG_PCI_P2PDMA, ns->queue);

	ns->queue->queuedata = ns;
	ns->ctrl = ctrl;
	kref_init(&ns->kref);

	ret = nvme_init_ns_head(ns, nsid, ids, id->nmic & NVME_NS_NMIC_SHARED);
	if (ret)
		goto out_free_queue;
	nvme_set_disk_name(disk_name, ns, ctrl, &flags);

	disk = alloc_disk_node(0, node);
	if (!disk)
		goto out_unlink_ns;

	disk->fops = &nvme_fops;
	disk->private_data = ns;
	disk->queue = ns->queue;
	disk->flags = flags;
	memcpy(disk->disk_name, disk_name, DISK_NAME_LEN);
	ns->disk = disk;

	if (nvme_update_ns_info(ns, id))
		goto out_put_disk;

	if ((ctrl->quirks & NVME_QUIRK_LIGHTNVM) && id->vs[0] == 0x1) {
		ret = nvme_nvm_register(ns, disk_name, node);
		if (ret) {
			dev_warn(ctrl->device, "LightNVM init failure\n");
			goto out_put_disk;
		}
	}

	down_write(&ctrl->namespaces_rwsem);
	list_add_tail(&ns->list, &ctrl->namespaces);
	up_write(&ctrl->namespaces_rwsem);

	nvme_get_ctrl(ctrl);

	device_add_disk(ctrl->device, ns->disk, nvme_ns_id_attr_groups);

	nvme_mpath_add_disk(ns, id);
	nvme_fault_inject_init(&ns->fault_inject, ns->disk->disk_name);
	kfree(id);

	return;
 out_put_disk:
	/* prevent double queue cleanup */
	ns->disk->queue = NULL;
	put_disk(ns->disk);
 out_unlink_ns:
	mutex_lock(&ctrl->subsys->lock);
	list_del_rcu(&ns->siblings);
	if (list_empty(&ns->head->list))
		list_del_init(&ns->head->entry);
	mutex_unlock(&ctrl->subsys->lock);
	nvme_put_ns_head(ns->head);
 out_free_queue:
	blk_cleanup_queue(ns->queue);
 out_free_ns:
	kfree(ns);
 out_free_id:
	kfree(id);
}

static void nvme_ns_remove(struct nvme_ns *ns)
{
	if (test_and_set_bit(NVME_NS_REMOVING, &ns->flags))
		return;

	set_capacity(ns->disk, 0);
	nvme_fault_inject_fini(&ns->fault_inject);

	mutex_lock(&ns->ctrl->subsys->lock);
	list_del_rcu(&ns->siblings);
	if (list_empty(&ns->head->list))
		list_del_init(&ns->head->entry);
	mutex_unlock(&ns->ctrl->subsys->lock);

	synchronize_rcu(); /* guarantee not available in head->list */
	nvme_mpath_clear_current_path(ns);
	synchronize_srcu(&ns->head->srcu); /* wait for concurrent submissions */

	if (ns->disk->flags & GENHD_FL_UP) {
		del_gendisk(ns->disk);
		blk_cleanup_queue(ns->queue);
		if (blk_get_integrity(ns->disk))
			blk_integrity_unregister(ns->disk);
	}

	down_write(&ns->ctrl->namespaces_rwsem);
	list_del_init(&ns->list);
	up_write(&ns->ctrl->namespaces_rwsem);

	nvme_mpath_check_last_path(ns);
	nvme_put_ns(ns);
}

static void nvme_ns_remove_by_nsid(struct nvme_ctrl *ctrl, u32 nsid)
{
	struct nvme_ns *ns = nvme_find_get_ns(ctrl, nsid);

	if (ns) {
		nvme_ns_remove(ns);
		nvme_put_ns(ns);
	}
}

static void nvme_validate_ns(struct nvme_ns *ns, struct nvme_ns_ids *ids)
{
	struct nvme_id_ns *id;
	int ret = -ENODEV;

	if (test_bit(NVME_NS_DEAD, &ns->flags))
		goto out;

	ret = nvme_identify_ns(ns->ctrl, ns->head->ns_id, ids, &id);
	if (ret)
		goto out;

	ret = -ENODEV;
	if (!nvme_ns_ids_equal(&ns->head->ids, ids)) {
		dev_err(ns->ctrl->device,
			"identifiers changed for nsid %d\n", ns->head->ns_id);
		goto out_free_id;
	}

	ret = nvme_update_ns_info(ns, id);

out_free_id:
	kfree(id);
out:
	/*
	 * Only remove the namespace if we got a fatal error back from the
	 * device, otherwise ignore the error and just move on.
	 *
	 * TODO: we should probably schedule a delayed retry here.
	 */
	if (ret && ret != -ENOMEM && !(ret > 0 && !(ret & NVME_SC_DNR)))
		nvme_ns_remove(ns);
	else
		revalidate_disk_size(ns->disk, true);
}

static void nvme_validate_or_alloc_ns(struct nvme_ctrl *ctrl, unsigned nsid)
{
	struct nvme_ns_ids ids = { };
	struct nvme_ns *ns;

	if (nvme_identify_ns_descs(ctrl, nsid, &ids))
		return;

	ns = nvme_find_get_ns(ctrl, nsid);
	if (ns) {
		nvme_validate_ns(ns, &ids);
		nvme_put_ns(ns);
		return;
	}

	switch (ids.csi) {
	case NVME_CSI_NVM:
		nvme_alloc_ns(ctrl, nsid, &ids);
		break;
	case NVME_CSI_ZNS:
		if (!IS_ENABLED(CONFIG_BLK_DEV_ZONED)) {
			dev_warn(ctrl->device,
				"nsid %u not supported without CONFIG_BLK_DEV_ZONED\n",
				nsid);
			break;
		}
		nvme_alloc_ns(ctrl, nsid, &ids);
		break;
	default:
		dev_warn(ctrl->device, "unknown csi %u for nsid %u\n",
			ids.csi, nsid);
		break;
	}
}

static void nvme_remove_invalid_namespaces(struct nvme_ctrl *ctrl,
					unsigned nsid)
{
	struct nvme_ns *ns, *next;
	LIST_HEAD(rm_list);

	down_write(&ctrl->namespaces_rwsem);
	list_for_each_entry_safe(ns, next, &ctrl->namespaces, list) {
		if (ns->head->ns_id > nsid || test_bit(NVME_NS_DEAD, &ns->flags))
			list_move_tail(&ns->list, &rm_list);
	}
	up_write(&ctrl->namespaces_rwsem);

	list_for_each_entry_safe(ns, next, &rm_list, list)
		nvme_ns_remove(ns);

}

static int nvme_scan_ns_list(struct nvme_ctrl *ctrl)
{
	const int nr_entries = NVME_IDENTIFY_DATA_SIZE / sizeof(__le32);
	__le32 *ns_list;
	u32 prev = 0;
	int ret = 0, i;

	if (nvme_ctrl_limited_cns(ctrl))
		return -EOPNOTSUPP;

	ns_list = kzalloc(NVME_IDENTIFY_DATA_SIZE, GFP_KERNEL);
	if (!ns_list)
		return -ENOMEM;

	for (;;) {
		struct nvme_command cmd = {
			.identify.opcode	= nvme_admin_identify,
			.identify.cns		= NVME_ID_CNS_NS_ACTIVE_LIST,
			.identify.nsid		= cpu_to_le32(prev),
		};

		ret = nvme_submit_sync_cmd(ctrl->admin_q, &cmd, ns_list,
					    NVME_IDENTIFY_DATA_SIZE);
		if (ret)
			goto free;

		for (i = 0; i < nr_entries; i++) {
			u32 nsid = le32_to_cpu(ns_list[i]);

			if (!nsid)	/* end of the list? */
				goto out;
			nvme_validate_or_alloc_ns(ctrl, nsid);
			while (++prev < nsid)
				nvme_ns_remove_by_nsid(ctrl, prev);
		}
	}
 out:
	nvme_remove_invalid_namespaces(ctrl, prev);
 free:
	kfree(ns_list);
	return ret;
}

static void nvme_scan_ns_sequential(struct nvme_ctrl *ctrl)
{
	struct nvme_id_ctrl *id;
	u32 nn, i;

	if (nvme_identify_ctrl(ctrl, &id))
		return;
	nn = le32_to_cpu(id->nn);
	kfree(id);

	for (i = 1; i <= nn; i++)
		nvme_validate_or_alloc_ns(ctrl, i);

	nvme_remove_invalid_namespaces(ctrl, nn);
}

static void nvme_clear_changed_ns_log(struct nvme_ctrl *ctrl)
{
	size_t log_size = NVME_MAX_CHANGED_NAMESPACES * sizeof(__le32);
	__le32 *log;
	int error;

	log = kzalloc(log_size, GFP_KERNEL);
	if (!log)
		return;

	/*
	 * We need to read the log to clear the AEN, but we don't want to rely
	 * on it for the changed namespace information as userspace could have
	 * raced with us in reading the log page, which could cause us to miss
	 * updates.
	 */
	error = nvme_get_log(ctrl, NVME_NSID_ALL, NVME_LOG_CHANGED_NS, 0,
			NVME_CSI_NVM, log, log_size, 0);
	if (error)
		dev_warn(ctrl->device,
			"reading changed ns log failed: %d\n", error);

	kfree(log);
}

static void nvme_scan_work(struct work_struct *work)
{
	struct nvme_ctrl *ctrl =
		container_of(work, struct nvme_ctrl, scan_work);

	/* No tagset on a live ctrl means IO queues could not created */
	if (ctrl->state != NVME_CTRL_LIVE || !ctrl->tagset)
		return;

	if (test_and_clear_bit(NVME_AER_NOTICE_NS_CHANGED, &ctrl->events)) {
		dev_info(ctrl->device, "rescanning namespaces.\n");
		nvme_clear_changed_ns_log(ctrl);
	}

	mutex_lock(&ctrl->scan_lock);
	if (nvme_scan_ns_list(ctrl) != 0)
		nvme_scan_ns_sequential(ctrl);
	mutex_unlock(&ctrl->scan_lock);

	down_write(&ctrl->namespaces_rwsem);
	list_sort(NULL, &ctrl->namespaces, ns_cmp);
	up_write(&ctrl->namespaces_rwsem);
}

/*
 * This function iterates the namespace list unlocked to allow recovery from
 * controller failure. It is up to the caller to ensure the namespace list is
 * not modified by scan work while this function is executing.
 */
void nvme_remove_namespaces(struct nvme_ctrl *ctrl)
{
	struct nvme_ns *ns, *next;
	LIST_HEAD(ns_list);

	/*
	 * make sure to requeue I/O to all namespaces as these
	 * might result from the scan itself and must complete
	 * for the scan_work to make progress
	 */
	nvme_mpath_clear_ctrl_paths(ctrl);

	/* prevent racing with ns scanning */
	flush_work(&ctrl->scan_work);

	/*
	 * The dead states indicates the controller was not gracefully
	 * disconnected. In that case, we won't be able to flush any data while
	 * removing the namespaces' disks; fail all the queues now to avoid
	 * potentially having to clean up the failed sync later.
	 */
	if (ctrl->state == NVME_CTRL_DEAD)
		nvme_kill_queues(ctrl);

	/* this is a no-op when called from the controller reset handler */
	nvme_change_ctrl_state(ctrl, NVME_CTRL_DELETING_NOIO);

	down_write(&ctrl->namespaces_rwsem);
	list_splice_init(&ctrl->namespaces, &ns_list);
	up_write(&ctrl->namespaces_rwsem);

	list_for_each_entry_safe(ns, next, &ns_list, list)
		nvme_ns_remove(ns);
}
EXPORT_SYMBOL_GPL(nvme_remove_namespaces);

static int nvme_class_uevent(struct device *dev, struct kobj_uevent_env *env)
{
	struct nvme_ctrl *ctrl =
		container_of(dev, struct nvme_ctrl, ctrl_device);
	struct nvmf_ctrl_options *opts = ctrl->opts;
	int ret;

	ret = add_uevent_var(env, "NVME_TRTYPE=%s", ctrl->ops->name);
	if (ret)
		return ret;

	if (opts) {
		ret = add_uevent_var(env, "NVME_TRADDR=%s", opts->traddr);
		if (ret)
			return ret;

		ret = add_uevent_var(env, "NVME_TRSVCID=%s",
				opts->trsvcid ?: "none");
		if (ret)
			return ret;

		ret = add_uevent_var(env, "NVME_HOST_TRADDR=%s",
				opts->host_traddr ?: "none");
	}
	return ret;
}

static void nvme_aen_uevent(struct nvme_ctrl *ctrl)
{
	char *envp[2] = { NULL, NULL };
	u32 aen_result = ctrl->aen_result;

	ctrl->aen_result = 0;
	if (!aen_result)
		return;

	envp[0] = kasprintf(GFP_KERNEL, "NVME_AEN=%#08x", aen_result);
	if (!envp[0])
		return;
	kobject_uevent_env(&ctrl->device->kobj, KOBJ_CHANGE, envp);
	kfree(envp[0]);
}

static void nvme_async_event_work(struct work_struct *work)
{
	struct nvme_ctrl *ctrl =
		container_of(work, struct nvme_ctrl, async_event_work);

	nvme_aen_uevent(ctrl);
	ctrl->ops->submit_async_event(ctrl);
}

static bool nvme_ctrl_pp_status(struct nvme_ctrl *ctrl)
{

	u32 csts;

	if (ctrl->ops->reg_read32(ctrl, NVME_REG_CSTS, &csts))
		return false;

	if (csts == ~0)
		return false;

	return ((ctrl->ctrl_config & NVME_CC_ENABLE) && (csts & NVME_CSTS_PP));
}

static void nvme_get_fw_slot_info(struct nvme_ctrl *ctrl)
{
	struct nvme_fw_slot_info_log *log;

	log = kmalloc(sizeof(*log), GFP_KERNEL);
	if (!log)
		return;

	if (nvme_get_log(ctrl, NVME_NSID_ALL, NVME_LOG_FW_SLOT, 0, NVME_CSI_NVM,
			log, sizeof(*log), 0))
		dev_warn(ctrl->device, "Get FW SLOT INFO log error\n");
	kfree(log);
}

static void nvme_fw_act_work(struct work_struct *work)
{
	struct nvme_ctrl *ctrl = container_of(work,
				struct nvme_ctrl, fw_act_work);
	unsigned long fw_act_timeout;

	if (ctrl->mtfa)
		fw_act_timeout = jiffies +
				msecs_to_jiffies(ctrl->mtfa * 100);
	else
		fw_act_timeout = jiffies +
				msecs_to_jiffies(admin_timeout * 1000);

	nvme_stop_queues(ctrl);
	while (nvme_ctrl_pp_status(ctrl)) {
		if (time_after(jiffies, fw_act_timeout)) {
			dev_warn(ctrl->device,
				"Fw activation timeout, reset controller\n");
			nvme_try_sched_reset(ctrl);
			return;
		}
		msleep(100);
	}

	if (!nvme_change_ctrl_state(ctrl, NVME_CTRL_LIVE))
		return;

	nvme_start_queues(ctrl);
	/* read FW slot information to clear the AER */
	nvme_get_fw_slot_info(ctrl);
}

static void nvme_handle_aen_notice(struct nvme_ctrl *ctrl, u32 result)
{
	u32 aer_notice_type = (result & 0xff00) >> 8;

	trace_nvme_async_event(ctrl, aer_notice_type);

	switch (aer_notice_type) {
	case NVME_AER_NOTICE_NS_CHANGED:
		set_bit(NVME_AER_NOTICE_NS_CHANGED, &ctrl->events);
		nvme_queue_scan(ctrl);
		break;
	case NVME_AER_NOTICE_FW_ACT_STARTING:
		/*
		 * We are (ab)using the RESETTING state to prevent subsequent
		 * recovery actions from interfering with the controller's
		 * firmware activation.
		 */
		if (nvme_change_ctrl_state(ctrl, NVME_CTRL_RESETTING))
			queue_work(nvme_wq, &ctrl->fw_act_work);
		break;
#ifdef CONFIG_NVME_MULTIPATH
	case NVME_AER_NOTICE_ANA:
		if (!ctrl->ana_log_buf)
			break;
		queue_work(nvme_wq, &ctrl->ana_work);
		break;
#endif
	case NVME_AER_NOTICE_DISC_CHANGED:
		ctrl->aen_result = result;
		break;
	default:
		dev_warn(ctrl->device, "async event result %08x\n", result);
	}
}

void nvme_complete_async_event(struct nvme_ctrl *ctrl, __le16 status,
		volatile union nvme_result *res)
{
	u32 result = le32_to_cpu(res->u32);
	u32 aer_type = result & 0x07;

	if (le16_to_cpu(status) >> 1 != NVME_SC_SUCCESS)
		return;

	switch (aer_type) {
	case NVME_AER_NOTICE:
		nvme_handle_aen_notice(ctrl, result);
		break;
	case NVME_AER_ERROR:
	case NVME_AER_SMART:
	case NVME_AER_CSS:
	case NVME_AER_VS:
		trace_nvme_async_event(ctrl, aer_type);
		ctrl->aen_result = result;
		break;
	default:
		break;
	}
	queue_work(nvme_wq, &ctrl->async_event_work);
}
EXPORT_SYMBOL_GPL(nvme_complete_async_event);

void nvme_stop_ctrl(struct nvme_ctrl *ctrl)
{
	nvme_mpath_stop(ctrl);
	nvme_stop_keep_alive(ctrl);
	flush_work(&ctrl->async_event_work);
	cancel_work_sync(&ctrl->fw_act_work);
}
EXPORT_SYMBOL_GPL(nvme_stop_ctrl);

void nvme_start_ctrl(struct nvme_ctrl *ctrl)
{
	nvme_start_keep_alive(ctrl);

	nvme_enable_aen(ctrl);

	if (ctrl->queue_count > 1) {
		nvme_queue_scan(ctrl);
		nvme_start_queues(ctrl);
	}
}
EXPORT_SYMBOL_GPL(nvme_start_ctrl);

void nvme_uninit_ctrl(struct nvme_ctrl *ctrl)
{
	nvme_fault_inject_fini(&ctrl->fault_inject);
	dev_pm_qos_hide_latency_tolerance(ctrl->device);
	cdev_device_del(&ctrl->cdev, ctrl->device);
	nvme_put_ctrl(ctrl);
}
EXPORT_SYMBOL_GPL(nvme_uninit_ctrl);

static void nvme_free_ctrl(struct device *dev)
{
	struct nvme_ctrl *ctrl =
		container_of(dev, struct nvme_ctrl, ctrl_device);
	struct nvme_subsystem *subsys = ctrl->subsys;

	if (!subsys || ctrl->instance != subsys->instance)
		ida_simple_remove(&nvme_instance_ida, ctrl->instance);

	xa_destroy(&ctrl->cels);

	nvme_mpath_uninit(ctrl);
	__free_page(ctrl->discard_page);

	if (subsys) {
		mutex_lock(&nvme_subsystems_lock);
		list_del(&ctrl->subsys_entry);
		sysfs_remove_link(&subsys->dev.kobj, dev_name(ctrl->device));
		mutex_unlock(&nvme_subsystems_lock);
	}

	ctrl->ops->free_ctrl(ctrl);

	if (subsys)
		nvme_put_subsystem(subsys);
}

/*
 * Initialize a NVMe controller structures.  This needs to be called during
 * earliest initialization so that we have the initialized structured around
 * during probing.
 */
int nvme_init_ctrl(struct nvme_ctrl *ctrl, struct device *dev,
		const struct nvme_ctrl_ops *ops, unsigned long quirks)
{
	int ret;

	ctrl->state = NVME_CTRL_NEW;
	spin_lock_init(&ctrl->lock);
	mutex_init(&ctrl->scan_lock);
	INIT_LIST_HEAD(&ctrl->namespaces);
	xa_init(&ctrl->cels);
	init_rwsem(&ctrl->namespaces_rwsem);
	ctrl->dev = dev;
	ctrl->ops = ops;
	ctrl->quirks = quirks;
	ctrl->numa_node = NUMA_NO_NODE;
	INIT_WORK(&ctrl->scan_work, nvme_scan_work);
	INIT_WORK(&ctrl->async_event_work, nvme_async_event_work);
	INIT_WORK(&ctrl->fw_act_work, nvme_fw_act_work);
	INIT_WORK(&ctrl->delete_work, nvme_delete_ctrl_work);
	init_waitqueue_head(&ctrl->state_wq);

	INIT_DELAYED_WORK(&ctrl->ka_work, nvme_keep_alive_work);
	memset(&ctrl->ka_cmd, 0, sizeof(ctrl->ka_cmd));
	ctrl->ka_cmd.common.opcode = nvme_admin_keep_alive;

	BUILD_BUG_ON(NVME_DSM_MAX_RANGES * sizeof(struct nvme_dsm_range) >
			PAGE_SIZE);
	ctrl->discard_page = alloc_page(GFP_KERNEL);
	if (!ctrl->discard_page) {
		ret = -ENOMEM;
		goto out;
	}

	ret = ida_simple_get(&nvme_instance_ida, 0, 0, GFP_KERNEL);
	if (ret < 0)
		goto out;
	ctrl->instance = ret;

	device_initialize(&ctrl->ctrl_device);
	ctrl->device = &ctrl->ctrl_device;
	ctrl->device->devt = MKDEV(MAJOR(nvme_chr_devt), ctrl->instance);
	ctrl->device->class = nvme_class;
	ctrl->device->parent = ctrl->dev;
	ctrl->device->groups = nvme_dev_attr_groups;
	ctrl->device->release = nvme_free_ctrl;
	dev_set_drvdata(ctrl->device, ctrl);
	ret = dev_set_name(ctrl->device, "nvme%d", ctrl->instance);
	if (ret)
		goto out_release_instance;

	nvme_get_ctrl(ctrl);
	cdev_init(&ctrl->cdev, &nvme_dev_fops);
	ctrl->cdev.owner = ops->module;
	ret = cdev_device_add(&ctrl->cdev, ctrl->device);
	if (ret)
		goto out_free_name;

	/*
	 * Initialize latency tolerance controls.  The sysfs files won't
	 * be visible to userspace unless the device actually supports APST.
	 */
	ctrl->device->power.set_latency_tolerance = nvme_set_latency_tolerance;
	dev_pm_qos_update_user_latency_tolerance(ctrl->device,
		min(default_ps_max_latency_us, (unsigned long)S32_MAX));

	nvme_fault_inject_init(&ctrl->fault_inject, dev_name(ctrl->device));

	return 0;
out_free_name:
	nvme_put_ctrl(ctrl);
	kfree_const(ctrl->device->kobj.name);
out_release_instance:
	ida_simple_remove(&nvme_instance_ida, ctrl->instance);
out:
	if (ctrl->discard_page)
		__free_page(ctrl->discard_page);
	return ret;
}
EXPORT_SYMBOL_GPL(nvme_init_ctrl);

/**
 * nvme_kill_queues(): Ends all namespace queues
 * @ctrl: the dead controller that needs to end
 *
 * Call this function when the driver determines it is unable to get the
 * controller in a state capable of servicing IO.
 */
void nvme_kill_queues(struct nvme_ctrl *ctrl)
{
	struct nvme_ns *ns;

	down_read(&ctrl->namespaces_rwsem);

	/* Forcibly unquiesce queues to avoid blocking dispatch */
	if (ctrl->admin_q && !blk_queue_dying(ctrl->admin_q))
		blk_mq_unquiesce_queue(ctrl->admin_q);

	list_for_each_entry(ns, &ctrl->namespaces, list)
		nvme_set_queue_dying(ns);

	up_read(&ctrl->namespaces_rwsem);
}
EXPORT_SYMBOL_GPL(nvme_kill_queues);

void nvme_unfreeze(struct nvme_ctrl *ctrl)
{
	struct nvme_ns *ns;

	down_read(&ctrl->namespaces_rwsem);
	list_for_each_entry(ns, &ctrl->namespaces, list)
		blk_mq_unfreeze_queue(ns->queue);
	up_read(&ctrl->namespaces_rwsem);
}
EXPORT_SYMBOL_GPL(nvme_unfreeze);

int nvme_wait_freeze_timeout(struct nvme_ctrl *ctrl, long timeout)
{
	struct nvme_ns *ns;

	down_read(&ctrl->namespaces_rwsem);
	list_for_each_entry(ns, &ctrl->namespaces, list) {
		timeout = blk_mq_freeze_queue_wait_timeout(ns->queue, timeout);
		if (timeout <= 0)
			break;
	}
	up_read(&ctrl->namespaces_rwsem);
	return timeout;
}
EXPORT_SYMBOL_GPL(nvme_wait_freeze_timeout);

void nvme_wait_freeze(struct nvme_ctrl *ctrl)
{
	struct nvme_ns *ns;

	down_read(&ctrl->namespaces_rwsem);
	list_for_each_entry(ns, &ctrl->namespaces, list)
		blk_mq_freeze_queue_wait(ns->queue);
	up_read(&ctrl->namespaces_rwsem);
}
EXPORT_SYMBOL_GPL(nvme_wait_freeze);

void nvme_start_freeze(struct nvme_ctrl *ctrl)
{
	struct nvme_ns *ns;

	down_read(&ctrl->namespaces_rwsem);
	list_for_each_entry(ns, &ctrl->namespaces, list)
		blk_freeze_queue_start(ns->queue);
	up_read(&ctrl->namespaces_rwsem);
}
EXPORT_SYMBOL_GPL(nvme_start_freeze);

void nvme_stop_queues(struct nvme_ctrl *ctrl)
{
	struct nvme_ns *ns;

	down_read(&ctrl->namespaces_rwsem);
	list_for_each_entry(ns, &ctrl->namespaces, list)
		blk_mq_quiesce_queue(ns->queue);
	up_read(&ctrl->namespaces_rwsem);
}
EXPORT_SYMBOL_GPL(nvme_stop_queues);

void nvme_start_queues(struct nvme_ctrl *ctrl)
{
	struct nvme_ns *ns;

	down_read(&ctrl->namespaces_rwsem);
	list_for_each_entry(ns, &ctrl->namespaces, list)
		blk_mq_unquiesce_queue(ns->queue);
	up_read(&ctrl->namespaces_rwsem);
}
EXPORT_SYMBOL_GPL(nvme_start_queues);


void nvme_sync_queues(struct nvme_ctrl *ctrl)
{
	struct nvme_ns *ns;

	down_read(&ctrl->namespaces_rwsem);
	list_for_each_entry(ns, &ctrl->namespaces, list)
		blk_sync_queue(ns->queue);
	up_read(&ctrl->namespaces_rwsem);

	if (ctrl->admin_q)
		blk_sync_queue(ctrl->admin_q);
}
EXPORT_SYMBOL_GPL(nvme_sync_queues);

struct nvme_ctrl *nvme_ctrl_from_file(struct file *file)
{
	if (file->f_op != &nvme_dev_fops)
		return NULL;
	return file->private_data;
}
EXPORT_SYMBOL_NS_GPL(nvme_ctrl_from_file, NVME_TARGET_PASSTHRU);

/*
 * Check we didn't inadvertently grow the command structure sizes:
 */
static inline void _nvme_check_size(void)
{
	BUILD_BUG_ON(sizeof(struct nvme_common_command) != 64);
	BUILD_BUG_ON(sizeof(struct nvme_rw_command) != 64);
	BUILD_BUG_ON(sizeof(struct nvme_identify) != 64);
	BUILD_BUG_ON(sizeof(struct nvme_features) != 64);
	BUILD_BUG_ON(sizeof(struct nvme_download_firmware) != 64);
	BUILD_BUG_ON(sizeof(struct nvme_format_cmd) != 64);
	BUILD_BUG_ON(sizeof(struct nvme_dsm_cmd) != 64);
	BUILD_BUG_ON(sizeof(struct nvme_write_zeroes_cmd) != 64);
	BUILD_BUG_ON(sizeof(struct nvme_abort_cmd) != 64);
	BUILD_BUG_ON(sizeof(struct nvme_get_log_page_command) != 64);
	BUILD_BUG_ON(sizeof(struct nvme_command) != 64);
	BUILD_BUG_ON(sizeof(struct nvme_id_ctrl) != NVME_IDENTIFY_DATA_SIZE);
	BUILD_BUG_ON(sizeof(struct nvme_id_ns) != NVME_IDENTIFY_DATA_SIZE);
	BUILD_BUG_ON(sizeof(struct nvme_id_ns_zns) != NVME_IDENTIFY_DATA_SIZE);
	BUILD_BUG_ON(sizeof(struct nvme_id_ctrl_zns) != NVME_IDENTIFY_DATA_SIZE);
	BUILD_BUG_ON(sizeof(struct nvme_lba_range_type) != 64);
	BUILD_BUG_ON(sizeof(struct nvme_smart_log) != 512);
	BUILD_BUG_ON(sizeof(struct nvme_dbbuf) != 64);
	BUILD_BUG_ON(sizeof(struct nvme_directive_cmd) != 64);
}


static int __init nvme_core_init(void)
{
	int result = -ENOMEM;

	_nvme_check_size();

	nvme_wq = alloc_workqueue("nvme-wq",
			WQ_UNBOUND | WQ_MEM_RECLAIM | WQ_SYSFS, 0);
	if (!nvme_wq)
		goto out;

	nvme_reset_wq = alloc_workqueue("nvme-reset-wq",
			WQ_UNBOUND | WQ_MEM_RECLAIM | WQ_SYSFS, 0);
	if (!nvme_reset_wq)
		goto destroy_wq;

	nvme_delete_wq = alloc_workqueue("nvme-delete-wq",
			WQ_UNBOUND | WQ_MEM_RECLAIM | WQ_SYSFS, 0);
	if (!nvme_delete_wq)
		goto destroy_reset_wq;

	result = alloc_chrdev_region(&nvme_chr_devt, 0, NVME_MINORS, "nvme");
	if (result < 0)
		goto destroy_delete_wq;

	nvme_class = class_create(THIS_MODULE, "nvme");
	if (IS_ERR(nvme_class)) {
		result = PTR_ERR(nvme_class);
		goto unregister_chrdev;
	}
	nvme_class->dev_uevent = nvme_class_uevent;

	nvme_subsys_class = class_create(THIS_MODULE, "nvme-subsystem");
	if (IS_ERR(nvme_subsys_class)) {
		result = PTR_ERR(nvme_subsys_class);
		goto destroy_class;
	}
	return 0;

destroy_class:
	class_destroy(nvme_class);
unregister_chrdev:
	unregister_chrdev_region(nvme_chr_devt, NVME_MINORS);
destroy_delete_wq:
	destroy_workqueue(nvme_delete_wq);
destroy_reset_wq:
	destroy_workqueue(nvme_reset_wq);
destroy_wq:
	destroy_workqueue(nvme_wq);
out:
	return result;
}

static void __exit nvme_core_exit(void)
{
	class_destroy(nvme_subsys_class);
	class_destroy(nvme_class);
	unregister_chrdev_region(nvme_chr_devt, NVME_MINORS);
	destroy_workqueue(nvme_delete_wq);
	destroy_workqueue(nvme_reset_wq);
	destroy_workqueue(nvme_wq);
	ida_destroy(&nvme_instance_ida);
}

MODULE_LICENSE("GPL");
MODULE_VERSION("1.0");
module_init(nvme_core_init);
module_exit(nvme_core_exit);<|MERGE_RESOLUTION|>--- conflicted
+++ resolved
@@ -3158,15 +3158,10 @@
 	}
 
 	nvme_get_ctrl(ctrl);
-<<<<<<< HEAD
 	if (!try_module_get(ctrl->ops->module)) {
 		nvme_put_ctrl(ctrl);
 		return -EINVAL;
 	}
-=======
-	if (!try_module_get(ctrl->ops->module))
-		return -EINVAL;
->>>>>>> 79cd1668
 
 	file->private_data = ctrl;
 	return 0;
