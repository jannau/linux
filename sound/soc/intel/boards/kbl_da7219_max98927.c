--- conflicted
+++ resolved
@@ -683,10 +683,7 @@
 			SND_SOC_DPCM_TRIGGER_POST, SND_SOC_DPCM_TRIGGER_POST},
 		.dpcm_playback = 1,
 		.ops = &kabylake_da7219_fe_ops,
-<<<<<<< HEAD
-=======
 		SND_SOC_DAILINK_REG(system, dummy, platform),
->>>>>>> 4ff96fb5
 	},
 	[KBL_DPCM_AUDIO_ECHO_REF_CP] = {
 		.name = "Kbl Audio Echo Reference cap",
@@ -771,20 +768,6 @@
 		.dpcm_capture = 1,
 		.ops = &kabylake_da7219_fe_ops,
 		SND_SOC_DAILINK_REG(system, dummy, platform),
-	},
-	[KBL_DPCM_AUDIO_CP] = {
-		.name = "Kbl Audio Capture Port",
-		.stream_name = "Audio Record",
-		.cpu_dai_name = "System Pin",
-		.platform_name = "0000:00:1f.3",
-		.dynamic = 1,
-		.codec_name = "snd-soc-dummy",
-		.codec_dai_name = "snd-soc-dummy-dai",
-		.nonatomic = 1,
-		.trigger = {
-			SND_SOC_DPCM_TRIGGER_POST, SND_SOC_DPCM_TRIGGER_POST},
-		.dpcm_capture = 1,
-		.ops = &kabylake_da7219_fe_ops,
 	},
 
 	/* Back End DAI links */
@@ -820,15 +803,7 @@
 	{
 		.name = "dmic01",
 		.id = 2,
-<<<<<<< HEAD
-		.cpu_dai_name = "DMIC01 Pin",
-		.codec_name = "dmic-codec",
-		.codec_dai_name = "dmic-hifi",
 		.init = kabylake_dmic_init,
-		.platform_name = "0000:00:1f.3",
-=======
-		.init = kabylake_dmic_init,
->>>>>>> 4ff96fb5
 		.be_hw_params_fixup = kabylake_dmic_fixup,
 		.ignore_suspend = 1,
 		.dpcm_capture = 1,
@@ -874,10 +849,7 @@
 			SND_SOC_DPCM_TRIGGER_POST, SND_SOC_DPCM_TRIGGER_POST},
 		.dpcm_playback = 1,
 		.ops = &kabylake_da7219_fe_ops,
-<<<<<<< HEAD
-=======
 		SND_SOC_DAILINK_REG(system, dummy, platform),
->>>>>>> 4ff96fb5
 	},
 	[KBL_DPCM_AUDIO_ECHO_REF_CP] = {
 		.name = "Kbl Audio Echo Reference cap",
@@ -960,15 +932,7 @@
 	{
 		.name = "dmic01",
 		.id = 1,
-<<<<<<< HEAD
-		.cpu_dai_name = "DMIC01 Pin",
-		.codec_name = "dmic-codec",
-		.codec_dai_name = "dmic-hifi",
 		.init = kabylake_dmic_init,
-		.platform_name = "0000:00:1f.3",
-=======
-		.init = kabylake_dmic_init,
->>>>>>> 4ff96fb5
 		.be_hw_params_fixup = kabylake_dmic_fixup,
 		.ignore_suspend = 1,
 		.dpcm_capture = 1,
