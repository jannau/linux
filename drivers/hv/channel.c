/*
 * Copyright (c) 2009, Microsoft Corporation.
 *
 * This program is free software; you can redistribute it and/or modify it
 * under the terms and conditions of the GNU General Public License,
 * version 2, as published by the Free Software Foundation.
 *
 * This program is distributed in the hope it will be useful, but WITHOUT
 * ANY WARRANTY; without even the implied warranty of MERCHANTABILITY or
 * FITNESS FOR A PARTICULAR PURPOSE.  See the GNU General Public License for
 * more details.
 *
 * You should have received a copy of the GNU General Public License along with
 * this program; if not, write to the Free Software Foundation, Inc., 59 Temple
 * Place - Suite 330, Boston, MA 02111-1307 USA.
 *
 * Authors:
 *   Haiyang Zhang <haiyangz@microsoft.com>
 *   Hank Janssen  <hjanssen@microsoft.com>
 */
#define pr_fmt(fmt) KBUILD_MODNAME ": " fmt

#include <linux/kernel.h>
#include <linux/sched.h>
#include <linux/wait.h>
#include <linux/mm.h>
#include <linux/slab.h>
#include <linux/module.h>
#include <linux/hyperv.h>
#include <linux/uio.h>
#include <linux/interrupt.h>

#include "hyperv_vmbus.h"

#define NUM_PAGES_SPANNED(addr, len) \
((PAGE_ALIGN(addr + len) >> PAGE_SHIFT) - (addr >> PAGE_SHIFT))

/*
 * vmbus_setevent- Trigger an event notification on the specified
 * channel.
 */
void vmbus_setevent(struct vmbus_channel *channel)
{
	struct hv_monitor_page *monitorpage;

	/*
	 * For channels marked as in "low latency" mode
	 * bypass the monitor page mechanism.
	 */
	if (channel->offermsg.monitor_allocated && !channel->low_latency) {
		vmbus_send_interrupt(channel->offermsg.child_relid);

		/* Get the child to parent monitor page */
		monitorpage = vmbus_connection.monitor_pages[1];

		sync_set_bit(channel->monitor_bit,
			(unsigned long *)&monitorpage->trigger_group
					[channel->monitor_grp].pending);

	} else {
		vmbus_set_event(channel);
	}
}
EXPORT_SYMBOL_GPL(vmbus_setevent);

/*
 * vmbus_open - Open the specified channel.
 */
int vmbus_open(struct vmbus_channel *newchannel, u32 send_ringbuffer_size,
		     u32 recv_ringbuffer_size, void *userdata, u32 userdatalen,
		     void (*onchannelcallback)(void *context), void *context)
{
	struct vmbus_channel_open_channel *open_msg;
	struct vmbus_channel_msginfo *open_info = NULL;
	unsigned long flags;
	int ret, err = 0;
	struct page *page;

	if (send_ringbuffer_size % PAGE_SIZE ||
	    recv_ringbuffer_size % PAGE_SIZE)
		return -EINVAL;

	spin_lock_irqsave(&newchannel->lock, flags);
	if (newchannel->state == CHANNEL_OPEN_STATE) {
		newchannel->state = CHANNEL_OPENING_STATE;
	} else {
		spin_unlock_irqrestore(&newchannel->lock, flags);
		return -EINVAL;
	}
	spin_unlock_irqrestore(&newchannel->lock, flags);

	newchannel->onchannel_callback = onchannelcallback;
	newchannel->channel_callback_context = context;

	/* Allocate the ring buffer */
	page = alloc_pages_node(cpu_to_node(newchannel->target_cpu),
				GFP_KERNEL|__GFP_ZERO,
				get_order(send_ringbuffer_size +
				recv_ringbuffer_size));

	if (!page)
		page = alloc_pages(GFP_KERNEL|__GFP_ZERO,
				   get_order(send_ringbuffer_size +
					     recv_ringbuffer_size));

	if (!page) {
		err = -ENOMEM;
		goto error_set_chnstate;
	}

	newchannel->ringbuffer_pages = page_address(page);
	newchannel->ringbuffer_pagecount = (send_ringbuffer_size +
					   recv_ringbuffer_size) >> PAGE_SHIFT;

	ret = hv_ringbuffer_init(&newchannel->outbound, page,
				 send_ringbuffer_size >> PAGE_SHIFT);

	if (ret != 0) {
		err = ret;
		goto error_free_pages;
	}

	ret = hv_ringbuffer_init(&newchannel->inbound,
				 &page[send_ringbuffer_size >> PAGE_SHIFT],
				 recv_ringbuffer_size >> PAGE_SHIFT);
	if (ret != 0) {
		err = ret;
		goto error_free_pages;
	}


	/* Establish the gpadl for the ring buffer */
	newchannel->ringbuffer_gpadlhandle = 0;

	ret = vmbus_establish_gpadl(newchannel,
				    page_address(page),
				    send_ringbuffer_size +
				    recv_ringbuffer_size,
				    &newchannel->ringbuffer_gpadlhandle);

	if (ret != 0) {
		err = ret;
		goto error_free_pages;
	}

	/* Create and init the channel open message */
	open_info = kmalloc(sizeof(*open_info) +
			   sizeof(struct vmbus_channel_open_channel),
			   GFP_KERNEL);
	if (!open_info) {
		err = -ENOMEM;
		goto error_free_gpadl;
	}

	init_completion(&open_info->waitevent);
	open_info->waiting_channel = newchannel;

	open_msg = (struct vmbus_channel_open_channel *)open_info->msg;
	open_msg->header.msgtype = CHANNELMSG_OPENCHANNEL;
	open_msg->openid = newchannel->offermsg.child_relid;
	open_msg->child_relid = newchannel->offermsg.child_relid;
	open_msg->ringbuffer_gpadlhandle = newchannel->ringbuffer_gpadlhandle;
	open_msg->downstream_ringbuffer_pageoffset = send_ringbuffer_size >>
						  PAGE_SHIFT;
	open_msg->target_vp = newchannel->target_vp;

	if (userdatalen > MAX_USER_DEFINED_BYTES) {
		err = -EINVAL;
		goto error_free_gpadl;
	}

	if (userdatalen)
		memcpy(open_msg->userdata, userdata, userdatalen);

	spin_lock_irqsave(&vmbus_connection.channelmsg_lock, flags);
	list_add_tail(&open_info->msglistentry,
		      &vmbus_connection.chn_msg_list);
	spin_unlock_irqrestore(&vmbus_connection.channelmsg_lock, flags);

	if (newchannel->rescind) {
		err = -ENODEV;
		goto error_free_gpadl;
	}

	ret = vmbus_post_msg(open_msg,
			     sizeof(struct vmbus_channel_open_channel), true);

	if (ret != 0) {
		err = ret;
		goto error_clean_msglist;
	}

	wait_for_completion(&open_info->waitevent);

	spin_lock_irqsave(&vmbus_connection.channelmsg_lock, flags);
	list_del(&open_info->msglistentry);
	spin_unlock_irqrestore(&vmbus_connection.channelmsg_lock, flags);

	if (newchannel->rescind) {
		err = -ENODEV;
		goto error_free_gpadl;
	}

	if (open_info->response.open_result.status) {
		err = -EAGAIN;
		goto error_free_gpadl;
	}

	newchannel->state = CHANNEL_OPENED_STATE;
	kfree(open_info);
	return 0;

error_clean_msglist:
	spin_lock_irqsave(&vmbus_connection.channelmsg_lock, flags);
	list_del(&open_info->msglistentry);
	spin_unlock_irqrestore(&vmbus_connection.channelmsg_lock, flags);

error_free_gpadl:
	vmbus_teardown_gpadl(newchannel, newchannel->ringbuffer_gpadlhandle);
	kfree(open_info);
error_free_pages:
	hv_ringbuffer_cleanup(&newchannel->outbound);
	hv_ringbuffer_cleanup(&newchannel->inbound);
	__free_pages(page,
		     get_order(send_ringbuffer_size + recv_ringbuffer_size));
error_set_chnstate:
	newchannel->state = CHANNEL_OPEN_STATE;
	return err;
}
EXPORT_SYMBOL_GPL(vmbus_open);

/* Used for Hyper-V Socket: a guest client's connect() to the host */
int vmbus_send_tl_connect_request(const uuid_le *shv_guest_servie_id,
				  const uuid_le *shv_host_servie_id)
{
	struct vmbus_channel_tl_connect_request conn_msg;

	memset(&conn_msg, 0, sizeof(conn_msg));
	conn_msg.header.msgtype = CHANNELMSG_TL_CONNECT_REQUEST;
	conn_msg.guest_endpoint_id = *shv_guest_servie_id;
	conn_msg.host_service_id = *shv_host_servie_id;

	return vmbus_post_msg(&conn_msg, sizeof(conn_msg), true);
}
EXPORT_SYMBOL_GPL(vmbus_send_tl_connect_request);

/*
 * create_gpadl_header - Creates a gpadl for the specified buffer
 */
static int create_gpadl_header(void *kbuffer, u32 size,
			       struct vmbus_channel_msginfo **msginfo)
{
	int i;
	int pagecount;
	struct vmbus_channel_gpadl_header *gpadl_header;
	struct vmbus_channel_gpadl_body *gpadl_body;
	struct vmbus_channel_msginfo *msgheader;
	struct vmbus_channel_msginfo *msgbody = NULL;
	u32 msgsize;

	int pfnsum, pfncount, pfnleft, pfncurr, pfnsize;

	pagecount = size >> PAGE_SHIFT;

	/* do we need a gpadl body msg */
	pfnsize = MAX_SIZE_CHANNEL_MESSAGE -
		  sizeof(struct vmbus_channel_gpadl_header) -
		  sizeof(struct gpa_range);
	pfncount = pfnsize / sizeof(u64);

	if (pagecount > pfncount) {
		/* we need a gpadl body */
		/* fill in the header */
		msgsize = sizeof(struct vmbus_channel_msginfo) +
			  sizeof(struct vmbus_channel_gpadl_header) +
			  sizeof(struct gpa_range) + pfncount * sizeof(u64);
		msgheader =  kzalloc(msgsize, GFP_KERNEL);
		if (!msgheader)
			goto nomem;

		INIT_LIST_HEAD(&msgheader->submsglist);
		msgheader->msgsize = msgsize;

		gpadl_header = (struct vmbus_channel_gpadl_header *)
			msgheader->msg;
		gpadl_header->rangecount = 1;
		gpadl_header->range_buflen = sizeof(struct gpa_range) +
					 pagecount * sizeof(u64);
		gpadl_header->range[0].byte_offset = 0;
		gpadl_header->range[0].byte_count = size;
		for (i = 0; i < pfncount; i++)
			gpadl_header->range[0].pfn_array[i] = slow_virt_to_phys(
				kbuffer + PAGE_SIZE * i) >> PAGE_SHIFT;
		*msginfo = msgheader;

		pfnsum = pfncount;
		pfnleft = pagecount - pfncount;

		/* how many pfns can we fit */
		pfnsize = MAX_SIZE_CHANNEL_MESSAGE -
			  sizeof(struct vmbus_channel_gpadl_body);
		pfncount = pfnsize / sizeof(u64);

		/* fill in the body */
		while (pfnleft) {
			if (pfnleft > pfncount)
				pfncurr = pfncount;
			else
				pfncurr = pfnleft;

			msgsize = sizeof(struct vmbus_channel_msginfo) +
				  sizeof(struct vmbus_channel_gpadl_body) +
				  pfncurr * sizeof(u64);
			msgbody = kzalloc(msgsize, GFP_KERNEL);

			if (!msgbody) {
				struct vmbus_channel_msginfo *pos = NULL;
				struct vmbus_channel_msginfo *tmp = NULL;
				/*
				 * Free up all the allocated messages.
				 */
				list_for_each_entry_safe(pos, tmp,
					&msgheader->submsglist,
					msglistentry) {

					list_del(&pos->msglistentry);
					kfree(pos);
				}

				goto nomem;
			}

			msgbody->msgsize = msgsize;
			gpadl_body =
				(struct vmbus_channel_gpadl_body *)msgbody->msg;

			/*
			 * Gpadl is u32 and we are using a pointer which could
			 * be 64-bit
			 * This is governed by the guest/host protocol and
			 * so the hypervisor guarantees that this is ok.
			 */
			for (i = 0; i < pfncurr; i++)
				gpadl_body->pfn[i] = slow_virt_to_phys(
					kbuffer + PAGE_SIZE * (pfnsum + i)) >>
					PAGE_SHIFT;

			/* add to msg header */
			list_add_tail(&msgbody->msglistentry,
				      &msgheader->submsglist);
			pfnsum += pfncurr;
			pfnleft -= pfncurr;
		}
	} else {
		/* everything fits in a header */
		msgsize = sizeof(struct vmbus_channel_msginfo) +
			  sizeof(struct vmbus_channel_gpadl_header) +
			  sizeof(struct gpa_range) + pagecount * sizeof(u64);
		msgheader = kzalloc(msgsize, GFP_KERNEL);
		if (msgheader == NULL)
			goto nomem;

		INIT_LIST_HEAD(&msgheader->submsglist);
		msgheader->msgsize = msgsize;

		gpadl_header = (struct vmbus_channel_gpadl_header *)
			msgheader->msg;
		gpadl_header->rangecount = 1;
		gpadl_header->range_buflen = sizeof(struct gpa_range) +
					 pagecount * sizeof(u64);
		gpadl_header->range[0].byte_offset = 0;
		gpadl_header->range[0].byte_count = size;
		for (i = 0; i < pagecount; i++)
			gpadl_header->range[0].pfn_array[i] = slow_virt_to_phys(
				kbuffer + PAGE_SIZE * i) >> PAGE_SHIFT;

		*msginfo = msgheader;
	}

	return 0;
nomem:
	kfree(msgheader);
	kfree(msgbody);
	return -ENOMEM;
}

/*
 * vmbus_establish_gpadl - Establish a GPADL for the specified buffer
 *
 * @channel: a channel
 * @kbuffer: from kmalloc or vmalloc
 * @size: page-size multiple
 * @gpadl_handle: some funky thing
 */
int vmbus_establish_gpadl(struct vmbus_channel *channel, void *kbuffer,
			       u32 size, u32 *gpadl_handle)
{
	struct vmbus_channel_gpadl_header *gpadlmsg;
	struct vmbus_channel_gpadl_body *gpadl_body;
	struct vmbus_channel_msginfo *msginfo = NULL;
	struct vmbus_channel_msginfo *submsginfo, *tmp;
	struct list_head *curr;
	u32 next_gpadl_handle;
	unsigned long flags;
	int ret = 0;

	next_gpadl_handle =
		(atomic_inc_return(&vmbus_connection.next_gpadl_handle) - 1);

	ret = create_gpadl_header(kbuffer, size, &msginfo);
	if (ret)
		return ret;

	init_completion(&msginfo->waitevent);
	msginfo->waiting_channel = channel;

	gpadlmsg = (struct vmbus_channel_gpadl_header *)msginfo->msg;
	gpadlmsg->header.msgtype = CHANNELMSG_GPADL_HEADER;
	gpadlmsg->child_relid = channel->offermsg.child_relid;
	gpadlmsg->gpadl = next_gpadl_handle;


	spin_lock_irqsave(&vmbus_connection.channelmsg_lock, flags);
	list_add_tail(&msginfo->msglistentry,
		      &vmbus_connection.chn_msg_list);

	spin_unlock_irqrestore(&vmbus_connection.channelmsg_lock, flags);

	if (channel->rescind) {
		ret = -ENODEV;
		goto cleanup;
	}

	ret = vmbus_post_msg(gpadlmsg, msginfo->msgsize -
			     sizeof(*msginfo), true);
	if (ret != 0)
		goto cleanup;

	list_for_each(curr, &msginfo->submsglist) {
		submsginfo = (struct vmbus_channel_msginfo *)curr;
		gpadl_body =
			(struct vmbus_channel_gpadl_body *)submsginfo->msg;

		gpadl_body->header.msgtype =
			CHANNELMSG_GPADL_BODY;
		gpadl_body->gpadl = next_gpadl_handle;

		ret = vmbus_post_msg(gpadl_body,
				     submsginfo->msgsize - sizeof(*submsginfo),
				     true);
		if (ret != 0)
			goto cleanup;

	}
	wait_for_completion(&msginfo->waitevent);

	if (channel->rescind) {
		ret = -ENODEV;
		goto cleanup;
	}

	/* At this point, we received the gpadl created msg */
	*gpadl_handle = gpadlmsg->gpadl;

cleanup:
	spin_lock_irqsave(&vmbus_connection.channelmsg_lock, flags);
	list_del(&msginfo->msglistentry);
	spin_unlock_irqrestore(&vmbus_connection.channelmsg_lock, flags);
	list_for_each_entry_safe(submsginfo, tmp, &msginfo->submsglist,
				 msglistentry) {
		kfree(submsginfo);
	}

	kfree(msginfo);
	return ret;
}
EXPORT_SYMBOL_GPL(vmbus_establish_gpadl);

/*
 * vmbus_teardown_gpadl -Teardown the specified GPADL handle
 */
int vmbus_teardown_gpadl(struct vmbus_channel *channel, u32 gpadl_handle)
{
	struct vmbus_channel_gpadl_teardown *msg;
	struct vmbus_channel_msginfo *info;
	unsigned long flags;
	int ret;

	info = kmalloc(sizeof(*info) +
		       sizeof(struct vmbus_channel_gpadl_teardown), GFP_KERNEL);
	if (!info)
		return -ENOMEM;

	init_completion(&info->waitevent);
	info->waiting_channel = channel;

	msg = (struct vmbus_channel_gpadl_teardown *)info->msg;

	msg->header.msgtype = CHANNELMSG_GPADL_TEARDOWN;
	msg->child_relid = channel->offermsg.child_relid;
	msg->gpadl = gpadl_handle;

	spin_lock_irqsave(&vmbus_connection.channelmsg_lock, flags);
	list_add_tail(&info->msglistentry,
		      &vmbus_connection.chn_msg_list);
	spin_unlock_irqrestore(&vmbus_connection.channelmsg_lock, flags);

	if (channel->rescind)
		goto post_msg_err;

	ret = vmbus_post_msg(msg, sizeof(struct vmbus_channel_gpadl_teardown),
			     true);

	if (ret)
		goto post_msg_err;

	wait_for_completion(&info->waitevent);

post_msg_err:
	/*
	 * If the channel has been rescinded;
	 * we will be awakened by the rescind
	 * handler; set the error code to zero so we don't leak memory.
	 */
	if (channel->rescind)
		ret = 0;

	spin_lock_irqsave(&vmbus_connection.channelmsg_lock, flags);
	list_del(&info->msglistentry);
	spin_unlock_irqrestore(&vmbus_connection.channelmsg_lock, flags);

	kfree(info);
	return ret;
}
EXPORT_SYMBOL_GPL(vmbus_teardown_gpadl);

static void reset_channel_cb(void *arg)
{
	struct vmbus_channel *channel = arg;

	channel->onchannel_callback = NULL;
}

static int vmbus_close_internal(struct vmbus_channel *channel)
{
	struct vmbus_channel_close_channel *msg;
	int ret;

	/*
	 * vmbus_on_event(), running in the per-channel tasklet, can race
	 * with vmbus_close_internal() in the case of SMP guest, e.g., when
	 * the former is accessing channel->inbound.ring_buffer, the latter
	 * could be freeing the ring_buffer pages, so here we must stop it
	 * first.
	 */
	tasklet_disable(&channel->callback_event);

	/*
	 * In case a device driver's probe() fails (e.g.,
	 * util_probe() -> vmbus_open() returns -ENOMEM) and the device is
	 * rescinded later (e.g., we dynamically disable an Integrated Service
	 * in Hyper-V Manager), the driver's remove() invokes vmbus_close():
	 * here we should skip most of the below cleanup work.
	 */
	if (channel->state != CHANNEL_OPENED_STATE) {
		ret = -EINVAL;
		goto out;
	}

	channel->state = CHANNEL_OPEN_STATE;
	channel->sc_creation_callback = NULL;
	/* Stop callback and cancel the timer asap */
	if (channel->target_cpu != get_cpu()) {
		put_cpu();
		smp_call_function_single(channel->target_cpu, reset_channel_cb,
					 channel, true);
	} else {
		reset_channel_cb(channel);
		put_cpu();
	}

	/* Send a closing message */

	msg = &channel->close_msg.msg;

	msg->header.msgtype = CHANNELMSG_CLOSECHANNEL;
	msg->child_relid = channel->offermsg.child_relid;

	ret = vmbus_post_msg(msg, sizeof(struct vmbus_channel_close_channel),
			     true);

	if (ret) {
		pr_err("Close failed: close post msg return is %d\n", ret);
		/*
		 * If we failed to post the close msg,
		 * it is perhaps better to leak memory.
		 */
		goto out;
	}

	/* Tear down the gpadl for the channel's ring buffer */
	if (channel->ringbuffer_gpadlhandle) {
		ret = vmbus_teardown_gpadl(channel,
					   channel->ringbuffer_gpadlhandle);
		if (ret) {
			pr_err("Close failed: teardown gpadl return %d\n", ret);
			/*
			 * If we failed to teardown gpadl,
			 * it is perhaps better to leak memory.
			 */
			goto out;
		}
	}

	/* Cleanup the ring buffers for this channel */
	hv_ringbuffer_cleanup(&channel->outbound);
	hv_ringbuffer_cleanup(&channel->inbound);

	free_pages((unsigned long)channel->ringbuffer_pages,
		get_order(channel->ringbuffer_pagecount * PAGE_SIZE));

out:
	/* re-enable tasklet for use on re-open */
	tasklet_enable(&channel->callback_event);
	return ret;
}

/*
 * vmbus_close - Close the specified channel
 */
void vmbus_close(struct vmbus_channel *channel)
{
	struct list_head *cur, *tmp;
	struct vmbus_channel *cur_channel;

	if (channel->primary_channel != NULL) {
		/*
		 * We will only close sub-channels when
		 * the primary is closed.
		 */
		return;
	}
	mutex_lock(&vmbus_connection.channel_mutex);
	/*
	 * Close all the sub-channels first and then close the
	 * primary channel.
	 */
	list_for_each_safe(cur, tmp, &channel->sc_list) {
		cur_channel = list_entry(cur, struct vmbus_channel, sc_list);
		vmbus_close_internal(cur_channel);
		if (cur_channel->rescind) {
<<<<<<< HEAD
			mutex_lock(&vmbus_connection.channel_mutex);
			hv_process_channel_removal(cur_channel,
					   cur_channel->offermsg.child_relid);
			mutex_unlock(&vmbus_connection.channel_mutex);
=======
			hv_process_channel_removal(
					   cur_channel->offermsg.child_relid);
>>>>>>> bb176f67
		}
	}
	/*
	 * Now close the primary.
	 */
	vmbus_close_internal(channel);
	mutex_unlock(&vmbus_connection.channel_mutex);
}
EXPORT_SYMBOL_GPL(vmbus_close);

/**
 * vmbus_sendpacket() - Send the specified buffer on the given channel
 * @channel: Pointer to vmbus_channel structure.
 * @buffer: Pointer to the buffer you want to receive the data into.
 * @bufferlen: Maximum size of what the the buffer will hold
 * @requestid: Identifier of the request
 * @type: Type of packet that is being send e.g. negotiate, time
 * packet etc.
 *
 * Sends data in @buffer directly to hyper-v via the vmbus
 * This will send the data unparsed to hyper-v.
 *
 * Mainly used by Hyper-V drivers.
 */
int vmbus_sendpacket(struct vmbus_channel *channel, void *buffer,
			   u32 bufferlen, u64 requestid,
			   enum vmbus_packet_type type, u32 flags)
{
	struct vmpacket_descriptor desc;
	u32 packetlen = sizeof(struct vmpacket_descriptor) + bufferlen;
	u32 packetlen_aligned = ALIGN(packetlen, sizeof(u64));
	struct kvec bufferlist[3];
	u64 aligned_data = 0;
	int num_vecs = ((bufferlen != 0) ? 3 : 1);


	/* Setup the descriptor */
	desc.type = type; /* VmbusPacketTypeDataInBand; */
	desc.flags = flags; /* VMBUS_DATA_PACKET_FLAG_COMPLETION_REQUESTED; */
	/* in 8-bytes granularity */
	desc.offset8 = sizeof(struct vmpacket_descriptor) >> 3;
	desc.len8 = (u16)(packetlen_aligned >> 3);
	desc.trans_id = requestid;

	bufferlist[0].iov_base = &desc;
	bufferlist[0].iov_len = sizeof(struct vmpacket_descriptor);
	bufferlist[1].iov_base = buffer;
	bufferlist[1].iov_len = bufferlen;
	bufferlist[2].iov_base = &aligned_data;
	bufferlist[2].iov_len = (packetlen_aligned - packetlen);

	return hv_ringbuffer_write(channel, bufferlist, num_vecs);
}
EXPORT_SYMBOL(vmbus_sendpacket);

/*
 * vmbus_sendpacket_pagebuffer - Send a range of single-page buffer
 * packets using a GPADL Direct packet type. This interface allows you
 * to control notifying the host. This will be useful for sending
 * batched data. Also the sender can control the send flags
 * explicitly.
 */
int vmbus_sendpacket_pagebuffer(struct vmbus_channel *channel,
				struct hv_page_buffer pagebuffers[],
				u32 pagecount, void *buffer, u32 bufferlen,
				u64 requestid)
{
	int i;
	struct vmbus_channel_packet_page_buffer desc;
	u32 descsize;
	u32 packetlen;
	u32 packetlen_aligned;
	struct kvec bufferlist[3];
	u64 aligned_data = 0;

	if (pagecount > MAX_PAGE_BUFFER_COUNT)
		return -EINVAL;

	/*
	 * Adjust the size down since vmbus_channel_packet_page_buffer is the
	 * largest size we support
	 */
	descsize = sizeof(struct vmbus_channel_packet_page_buffer) -
			  ((MAX_PAGE_BUFFER_COUNT - pagecount) *
			  sizeof(struct hv_page_buffer));
	packetlen = descsize + bufferlen;
	packetlen_aligned = ALIGN(packetlen, sizeof(u64));

	/* Setup the descriptor */
	desc.type = VM_PKT_DATA_USING_GPA_DIRECT;
	desc.flags = VMBUS_DATA_PACKET_FLAG_COMPLETION_REQUESTED;
	desc.dataoffset8 = descsize >> 3; /* in 8-bytes granularity */
	desc.length8 = (u16)(packetlen_aligned >> 3);
	desc.transactionid = requestid;
	desc.rangecount = pagecount;

	for (i = 0; i < pagecount; i++) {
		desc.range[i].len = pagebuffers[i].len;
		desc.range[i].offset = pagebuffers[i].offset;
		desc.range[i].pfn	 = pagebuffers[i].pfn;
	}

	bufferlist[0].iov_base = &desc;
	bufferlist[0].iov_len = descsize;
	bufferlist[1].iov_base = buffer;
	bufferlist[1].iov_len = bufferlen;
	bufferlist[2].iov_base = &aligned_data;
	bufferlist[2].iov_len = (packetlen_aligned - packetlen);

	return hv_ringbuffer_write(channel, bufferlist, 3);
}
EXPORT_SYMBOL_GPL(vmbus_sendpacket_pagebuffer);

/*
 * vmbus_sendpacket_multipagebuffer - Send a multi-page buffer packet
 * using a GPADL Direct packet type.
 * The buffer includes the vmbus descriptor.
 */
int vmbus_sendpacket_mpb_desc(struct vmbus_channel *channel,
			      struct vmbus_packet_mpb_array *desc,
			      u32 desc_size,
			      void *buffer, u32 bufferlen, u64 requestid)
{
	u32 packetlen;
	u32 packetlen_aligned;
	struct kvec bufferlist[3];
	u64 aligned_data = 0;

	packetlen = desc_size + bufferlen;
	packetlen_aligned = ALIGN(packetlen, sizeof(u64));

	/* Setup the descriptor */
	desc->type = VM_PKT_DATA_USING_GPA_DIRECT;
	desc->flags = VMBUS_DATA_PACKET_FLAG_COMPLETION_REQUESTED;
	desc->dataoffset8 = desc_size >> 3; /* in 8-bytes granularity */
	desc->length8 = (u16)(packetlen_aligned >> 3);
	desc->transactionid = requestid;
	desc->rangecount = 1;

	bufferlist[0].iov_base = desc;
	bufferlist[0].iov_len = desc_size;
	bufferlist[1].iov_base = buffer;
	bufferlist[1].iov_len = bufferlen;
	bufferlist[2].iov_base = &aligned_data;
	bufferlist[2].iov_len = (packetlen_aligned - packetlen);

	return hv_ringbuffer_write(channel, bufferlist, 3);
}
EXPORT_SYMBOL_GPL(vmbus_sendpacket_mpb_desc);

/**
 * vmbus_recvpacket() - Retrieve the user packet on the specified channel
 * @channel: Pointer to vmbus_channel structure.
 * @buffer: Pointer to the buffer you want to receive the data into.
 * @bufferlen: Maximum size of what the the buffer will hold
 * @buffer_actual_len: The actual size of the data after it was received
 * @requestid: Identifier of the request
 *
 * Receives directly from the hyper-v vmbus and puts the data it received
 * into Buffer. This will receive the data unparsed from hyper-v.
 *
 * Mainly used by Hyper-V drivers.
 */
static inline int
__vmbus_recvpacket(struct vmbus_channel *channel, void *buffer,
		   u32 bufferlen, u32 *buffer_actual_len, u64 *requestid,
		   bool raw)
{
	return hv_ringbuffer_read(channel, buffer, bufferlen,
				  buffer_actual_len, requestid, raw);

}

int vmbus_recvpacket(struct vmbus_channel *channel, void *buffer,
		     u32 bufferlen, u32 *buffer_actual_len,
		     u64 *requestid)
{
	return __vmbus_recvpacket(channel, buffer, bufferlen,
				  buffer_actual_len, requestid, false);
}
EXPORT_SYMBOL(vmbus_recvpacket);

/*
 * vmbus_recvpacket_raw - Retrieve the raw packet on the specified channel
 */
int vmbus_recvpacket_raw(struct vmbus_channel *channel, void *buffer,
			      u32 bufferlen, u32 *buffer_actual_len,
			      u64 *requestid)
{
	return __vmbus_recvpacket(channel, buffer, bufferlen,
				  buffer_actual_len, requestid, true);
}
EXPORT_SYMBOL_GPL(vmbus_recvpacket_raw);<|MERGE_RESOLUTION|>--- conflicted
+++ resolved
@@ -649,15 +649,8 @@
 		cur_channel = list_entry(cur, struct vmbus_channel, sc_list);
 		vmbus_close_internal(cur_channel);
 		if (cur_channel->rescind) {
-<<<<<<< HEAD
-			mutex_lock(&vmbus_connection.channel_mutex);
-			hv_process_channel_removal(cur_channel,
-					   cur_channel->offermsg.child_relid);
-			mutex_unlock(&vmbus_connection.channel_mutex);
-=======
 			hv_process_channel_removal(
 					   cur_channel->offermsg.child_relid);
->>>>>>> bb176f67
 		}
 	}
 	/*
