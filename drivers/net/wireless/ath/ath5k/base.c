--- conflicted
+++ resolved
@@ -1806,67 +1806,6 @@
 	}
 }
 
-/*
- * Compute padding position. skb must contains an IEEE 802.11 frame
- */
-static int ath5k_common_padpos(struct sk_buff *skb)
-{
-	struct ieee80211_hdr * hdr = (struct ieee80211_hdr *)skb->data;
-	__le16 frame_control = hdr->frame_control;
-	int padpos = 24;
-
-	if (ieee80211_has_a4(frame_control)) {
-		padpos += ETH_ALEN;
-	}
-	if (ieee80211_is_data_qos(frame_control)) {
-		padpos += IEEE80211_QOS_CTL_LEN;
-	}
-
-	return padpos;
-}
-
-/*
- * This function expects a 802.11 frame and returns the number of
- * bytes added, or -1 if we don't have enought header room.
- */
-
-static int ath5k_add_padding(struct sk_buff *skb)
-{
-	int padpos = ath5k_common_padpos(skb);
-	int padsize = padpos & 3;
-
-	if (padsize && skb->len>padpos) {
-
-		if (skb_headroom(skb) < padsize)
-			return -1;
-
-		skb_push(skb, padsize);
-		memmove(skb->data, skb->data+padsize, padpos);
-		return padsize;
-	}
-
-	return 0;
-}
-
-/*
- * This function expects a 802.11 frame and returns the number of
- * bytes removed
- */
-
-static int ath5k_remove_padding(struct sk_buff *skb)
-{
-	int padpos = ath5k_common_padpos(skb);
-	int padsize = padpos & 3;
-
-	if (padsize && skb->len>=padpos+padsize) {
-		memmove(skb->data + padsize, skb->data, padpos);
-		skb_pull(skb, padsize);
-		return padsize;
-	}
-
-	return 0;
-}
-
 static void
 ath5k_update_beacon_rssi(struct ath5k_softc *sc, struct sk_buff *skb, int rssi)
 {
@@ -2004,11 +1943,8 @@
 				sc->stats.rxerr_fifo++;
 			if (rs.rs_status & AR5K_RXERR_PHY) {
 				sc->stats.rxerr_phy++;
-<<<<<<< HEAD
-=======
 				if (rs.rs_phyerr > 0 && rs.rs_phyerr < 32)
 					sc->stats.rxerr_phy_code[rs.rs_phyerr]++;
->>>>>>> a5e944f1
 				goto next;
 			}
 			if (rs.rs_status & AR5K_RXERR_DECRYPT) {
@@ -2194,11 +2130,7 @@
 		info->status.rates[ts.ts_final_idx].count++;
 
 		if (unlikely(ts.ts_status)) {
-<<<<<<< HEAD
-			sc->ll_stats.dot11ACKFailureCount++;
-=======
 			sc->stats.ack_fail++;
->>>>>>> a5e944f1
 			if (ts.ts_status & AR5K_TXERR_FILT) {
 				info->flags |= IEEE80211_TX_STAT_TX_FILTERED;
 				sc->stats.txerr_filt++;
