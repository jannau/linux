--- conflicted
+++ resolved
@@ -644,21 +644,12 @@
 	if (!data)
 		return -ENOMEM;
 	platform_set_drvdata(pdev, data);
-<<<<<<< HEAD
 
 	/* See if the EC is already there and get the EC revision */
 	ret = olpc_ec_cmd(EC_FIRMWARE_REV, NULL, 0, &ecver, 1);
 	if (ret)
 		return ret;
 
-=======
-
-	/* See if the EC is already there and get the EC revision */
-	ret = olpc_ec_cmd(EC_FIRMWARE_REV, NULL, 0, &ecver, 1);
-	if (ret)
-		return ret;
-
->>>>>>> 4ff96fb5
 	if (of_find_compatible_node(NULL, NULL, "olpc,xo1.75-ec")) {
 		/* XO 1.75 */
 		data->new_proto = true;
