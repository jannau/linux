--- conflicted
+++ resolved
@@ -26,20 +26,6 @@
 };
 
 void __pagevec_release(struct pagevec *pvec);
-<<<<<<< HEAD
-void __pagevec_lru_add(struct pagevec *pvec);
-=======
-unsigned pagevec_lookup_range(struct pagevec *pvec,
-			      struct address_space *mapping,
-			      pgoff_t *start, pgoff_t end);
-static inline unsigned pagevec_lookup(struct pagevec *pvec,
-				      struct address_space *mapping,
-				      pgoff_t *start)
-{
-	return pagevec_lookup_range(pvec, mapping, start, (pgoff_t)-1);
-}
-
->>>>>>> 360614c0
 unsigned pagevec_lookup_range_tag(struct pagevec *pvec,
 		struct address_space *mapping, pgoff_t *index, pgoff_t end,
 		xa_mark_t tag);
