--- conflicted
+++ resolved
@@ -5,11 +5,8 @@
 	depends on COMMON_CLK
 	depends on DRM
 	depends on OF
-<<<<<<< HEAD
+	select DRM_DP_AUX_BUS
 	select DRM_DP_HELPER
-=======
-	select DRM_DP_AUX_BUS
->>>>>>> 7e57714c
 	select DRM_KMS_HELPER
 	select DRM_MIPI_DSI
 	select DRM_PANEL
