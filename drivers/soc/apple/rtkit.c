--- conflicted
+++ resolved
@@ -923,14 +923,8 @@
 }
 EXPORT_SYMBOL_GPL(apple_rtkit_wake);
 
-<<<<<<< HEAD
-static void apple_rtkit_free(void *data)
-=======
 void apple_rtkit_free(struct apple_rtkit *rtk)
->>>>>>> 2006a64d
-{
-	struct apple_rtkit *rtk = data;
-
+{
 	mbox_free_channel(rtk->mbox_chan);
 	destroy_workqueue(rtk->wq);
 
@@ -959,11 +953,7 @@
 	if (IS_ERR(rtk))
 		return rtk;
 
-<<<<<<< HEAD
-	ret = devm_add_action_or_reset(dev, apple_rtkit_free, rtk);
-=======
 	ret = devm_add_action_or_reset(dev, apple_rtkit_free_wrapper, rtk);
->>>>>>> 2006a64d
 	if (ret)
 		return ERR_PTR(ret);
 
