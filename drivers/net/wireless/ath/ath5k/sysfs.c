#include <linux/device.h>
#include <linux/pci.h>

#include "base.h"
#include "ath5k.h"
#include "reg.h"

#define SIMPLE_SHOW_STORE(name, get, set)				\
static ssize_t ath5k_attr_show_##name(struct device *dev,		\
			struct device_attribute *attr,			\
			char *buf)					\
{									\
<<<<<<< HEAD
	struct ath5k_softc *sc = dev_get_drvdata(dev);			\
	return snprintf(buf, PAGE_SIZE, "%d\n", get);			\
=======
	struct ieee80211_hw *hw = dev_get_drvdata(dev);			\
	struct ath5k_softc *sc = hw->priv;				\
	return snprintf(buf, PAGE_SIZE, "%d\n", get); 			\
>>>>>>> 34459512
}									\
									\
static ssize_t ath5k_attr_store_##name(struct device *dev,		\
			struct device_attribute *attr,			\
			const char *buf, size_t count)			\
{									\
<<<<<<< HEAD
	struct ath5k_softc *sc = dev_get_drvdata(dev);			\
	int val, ret;							\
=======
	struct ieee80211_hw *hw = dev_get_drvdata(dev);			\
	struct ath5k_softc *sc = hw->priv;				\
	int val;							\
>>>>>>> 34459512
									\
	ret = kstrtoint(buf, 10, &val);					\
	if (ret < 0)							\
		return ret;						\
	set(sc->ah, val);						\
	return count;							\
}									\
static DEVICE_ATTR(name, S_IRUGO | S_IWUSR,				\
		   ath5k_attr_show_##name, ath5k_attr_store_##name)

#define SIMPLE_SHOW(name, get)						\
static ssize_t ath5k_attr_show_##name(struct device *dev,		\
			struct device_attribute *attr,			\
			char *buf)					\
{									\
<<<<<<< HEAD
	struct ath5k_softc *sc = dev_get_drvdata(dev);			\
	return snprintf(buf, PAGE_SIZE, "%d\n", get);			\
=======
	struct ieee80211_hw *hw = dev_get_drvdata(dev);			\
	struct ath5k_softc *sc = hw->priv;				\
	return snprintf(buf, PAGE_SIZE, "%d\n", get); 			\
>>>>>>> 34459512
}									\
static DEVICE_ATTR(name, S_IRUGO, ath5k_attr_show_##name, NULL)

/*** ANI ***/

SIMPLE_SHOW_STORE(ani_mode, sc->ani_state.ani_mode, ath5k_ani_init);
SIMPLE_SHOW_STORE(noise_immunity_level, sc->ani_state.noise_imm_level,
			ath5k_ani_set_noise_immunity_level);
SIMPLE_SHOW_STORE(spur_level, sc->ani_state.spur_level,
			ath5k_ani_set_spur_immunity_level);
SIMPLE_SHOW_STORE(firstep_level, sc->ani_state.firstep_level,
			ath5k_ani_set_firstep_level);
SIMPLE_SHOW_STORE(ofdm_weak_signal_detection, sc->ani_state.ofdm_weak_sig,
			ath5k_ani_set_ofdm_weak_signal_detection);
SIMPLE_SHOW_STORE(cck_weak_signal_detection, sc->ani_state.cck_weak_sig,
			ath5k_ani_set_cck_weak_signal_detection);
SIMPLE_SHOW(spur_level_max, sc->ani_state.max_spur_level);

static ssize_t ath5k_attr_show_noise_immunity_level_max(struct device *dev,
			struct device_attribute *attr,
			char *buf)
{
	return snprintf(buf, PAGE_SIZE, "%d\n", ATH5K_ANI_MAX_NOISE_IMM_LVL);
}
static DEVICE_ATTR(noise_immunity_level_max, S_IRUGO,
		   ath5k_attr_show_noise_immunity_level_max, NULL);

static ssize_t ath5k_attr_show_firstep_level_max(struct device *dev,
			struct device_attribute *attr,
			char *buf)
{
	return snprintf(buf, PAGE_SIZE, "%d\n", ATH5K_ANI_MAX_FIRSTEP_LVL);
}
static DEVICE_ATTR(firstep_level_max, S_IRUGO,
		   ath5k_attr_show_firstep_level_max, NULL);

static struct attribute *ath5k_sysfs_entries_ani[] = {
	&dev_attr_ani_mode.attr,
	&dev_attr_noise_immunity_level.attr,
	&dev_attr_spur_level.attr,
	&dev_attr_firstep_level.attr,
	&dev_attr_ofdm_weak_signal_detection.attr,
	&dev_attr_cck_weak_signal_detection.attr,
	&dev_attr_noise_immunity_level_max.attr,
	&dev_attr_spur_level_max.attr,
	&dev_attr_firstep_level_max.attr,
	NULL
};

static struct attribute_group ath5k_attribute_group_ani = {
	.name = "ani",
	.attrs = ath5k_sysfs_entries_ani,
};


/*** register / unregister ***/

int
ath5k_sysfs_register(struct ath5k_softc *sc)
{
	struct device *dev = sc->dev;
	int err;

	err = sysfs_create_group(&dev->kobj, &ath5k_attribute_group_ani);
	if (err) {
		ATH5K_ERR(sc, "failed to create sysfs group\n");
		return err;
	}

	return 0;
}

void
ath5k_sysfs_unregister(struct ath5k_softc *sc)
{
	struct device *dev = sc->dev;

	sysfs_remove_group(&dev->kobj, &ath5k_attribute_group_ani);
}<|MERGE_RESOLUTION|>--- conflicted
+++ resolved
@@ -10,28 +10,18 @@
 			struct device_attribute *attr,			\
 			char *buf)					\
 {									\
-<<<<<<< HEAD
-	struct ath5k_softc *sc = dev_get_drvdata(dev);			\
-	return snprintf(buf, PAGE_SIZE, "%d\n", get);			\
-=======
 	struct ieee80211_hw *hw = dev_get_drvdata(dev);			\
 	struct ath5k_softc *sc = hw->priv;				\
-	return snprintf(buf, PAGE_SIZE, "%d\n", get); 			\
->>>>>>> 34459512
+	return snprintf(buf, PAGE_SIZE, "%d\n", get);			\
 }									\
 									\
 static ssize_t ath5k_attr_store_##name(struct device *dev,		\
 			struct device_attribute *attr,			\
 			const char *buf, size_t count)			\
 {									\
-<<<<<<< HEAD
-	struct ath5k_softc *sc = dev_get_drvdata(dev);			\
-	int val, ret;							\
-=======
 	struct ieee80211_hw *hw = dev_get_drvdata(dev);			\
 	struct ath5k_softc *sc = hw->priv;				\
-	int val;							\
->>>>>>> 34459512
+	int val, ret;							\
 									\
 	ret = kstrtoint(buf, 10, &val);					\
 	if (ret < 0)							\
@@ -47,14 +37,9 @@
 			struct device_attribute *attr,			\
 			char *buf)					\
 {									\
-<<<<<<< HEAD
-	struct ath5k_softc *sc = dev_get_drvdata(dev);			\
-	return snprintf(buf, PAGE_SIZE, "%d\n", get);			\
-=======
 	struct ieee80211_hw *hw = dev_get_drvdata(dev);			\
 	struct ath5k_softc *sc = hw->priv;				\
-	return snprintf(buf, PAGE_SIZE, "%d\n", get); 			\
->>>>>>> 34459512
+	return snprintf(buf, PAGE_SIZE, "%d\n", get);			\
 }									\
 static DEVICE_ATTR(name, S_IRUGO, ath5k_attr_show_##name, NULL)
 
