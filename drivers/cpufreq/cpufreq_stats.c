--- conflicted
+++ resolved
@@ -354,19 +354,11 @@
 		cpufreq_update_policy(cpu);
 		break;
 	case CPU_DOWN_PREPARE:
-<<<<<<< HEAD
-	case CPU_DOWN_PREPARE_FROZEN:
-=======
 		cpufreq_stats_free_sysfs(cpu);
 		break;
 	case CPU_DEAD:
 	case CPU_DEAD_FROZEN:
->>>>>>> 96bf667a
 		cpufreq_stats_free_table(cpu);
-		break;
-	case CPU_DOWN_FAILED:
-	case CPU_DOWN_FAILED_FROZEN:
-		cpufreq_stats_create_table_cpu(cpu);
 		break;
 	}
 	return NOTIFY_OK;
