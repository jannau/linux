--- conflicted
+++ resolved
@@ -658,12 +658,6 @@
 		bfq_bfqq_expire(bfqd, bfqd->in_service_queue,
 				false, BFQQE_PREEMPTED);
 
-	/*
-	 * get extra reference to prevent bfqq from being freed in
-	 * next possible deactivate
-	 */
-	bfqq->ref++;
-
 	if (bfq_bfqq_busy(bfqq))
 		bfq_deactivate_bfqq(bfqd, bfqq, false, false);
 	else if (entity->on_st_or_in_serv)
@@ -683,11 +677,7 @@
 
 	if (!bfqd->in_service_queue && !bfqd->rq_in_driver)
 		bfq_schedule_dispatch(bfqd);
-<<<<<<< HEAD
-	/* release extra ref taken above */
-=======
 	/* release extra ref taken above, bfqq may happen to be freed now */
->>>>>>> 04d5ce62
 	bfq_put_queue(bfqq);
 }
 
