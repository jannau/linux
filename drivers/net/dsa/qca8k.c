// SPDX-License-Identifier: GPL-2.0
/*
 * Copyright (C) 2009 Felix Fietkau <nbd@nbd.name>
 * Copyright (C) 2011-2012 Gabor Juhos <juhosg@openwrt.org>
 * Copyright (c) 2015, 2019, The Linux Foundation. All rights reserved.
 * Copyright (c) 2016 John Crispin <john@phrozen.org>
 */

#include <linux/module.h>
#include <linux/phy.h>
#include <linux/netdevice.h>
#include <linux/bitfield.h>
#include <linux/regmap.h>
#include <net/dsa.h>
#include <linux/of_net.h>
#include <linux/of_mdio.h>
#include <linux/of_platform.h>
#include <linux/if_bridge.h>
#include <linux/mdio.h>
#include <linux/phylink.h>
#include <linux/gpio/consumer.h>
#include <linux/etherdevice.h>

#include "qca8k.h"

#define MIB_DESC(_s, _o, _n)	\
	{			\
		.size = (_s),	\
		.offset = (_o),	\
		.name = (_n),	\
	}

static const struct qca8k_mib_desc ar8327_mib[] = {
	MIB_DESC(1, 0x00, "RxBroad"),
	MIB_DESC(1, 0x04, "RxPause"),
	MIB_DESC(1, 0x08, "RxMulti"),
	MIB_DESC(1, 0x0c, "RxFcsErr"),
	MIB_DESC(1, 0x10, "RxAlignErr"),
	MIB_DESC(1, 0x14, "RxRunt"),
	MIB_DESC(1, 0x18, "RxFragment"),
	MIB_DESC(1, 0x1c, "Rx64Byte"),
	MIB_DESC(1, 0x20, "Rx128Byte"),
	MIB_DESC(1, 0x24, "Rx256Byte"),
	MIB_DESC(1, 0x28, "Rx512Byte"),
	MIB_DESC(1, 0x2c, "Rx1024Byte"),
	MIB_DESC(1, 0x30, "Rx1518Byte"),
	MIB_DESC(1, 0x34, "RxMaxByte"),
	MIB_DESC(1, 0x38, "RxTooLong"),
	MIB_DESC(2, 0x3c, "RxGoodByte"),
	MIB_DESC(2, 0x44, "RxBadByte"),
	MIB_DESC(1, 0x4c, "RxOverFlow"),
	MIB_DESC(1, 0x50, "Filtered"),
	MIB_DESC(1, 0x54, "TxBroad"),
	MIB_DESC(1, 0x58, "TxPause"),
	MIB_DESC(1, 0x5c, "TxMulti"),
	MIB_DESC(1, 0x60, "TxUnderRun"),
	MIB_DESC(1, 0x64, "Tx64Byte"),
	MIB_DESC(1, 0x68, "Tx128Byte"),
	MIB_DESC(1, 0x6c, "Tx256Byte"),
	MIB_DESC(1, 0x70, "Tx512Byte"),
	MIB_DESC(1, 0x74, "Tx1024Byte"),
	MIB_DESC(1, 0x78, "Tx1518Byte"),
	MIB_DESC(1, 0x7c, "TxMaxByte"),
	MIB_DESC(1, 0x80, "TxOverSize"),
	MIB_DESC(2, 0x84, "TxByte"),
	MIB_DESC(1, 0x8c, "TxCollision"),
	MIB_DESC(1, 0x90, "TxAbortCol"),
	MIB_DESC(1, 0x94, "TxMultiCol"),
	MIB_DESC(1, 0x98, "TxSingleCol"),
	MIB_DESC(1, 0x9c, "TxExcDefer"),
	MIB_DESC(1, 0xa0, "TxDefer"),
	MIB_DESC(1, 0xa4, "TxLateCol"),
	MIB_DESC(1, 0xa8, "RXUnicast"),
	MIB_DESC(1, 0xac, "TXUnicast"),
};

/* The 32bit switch registers are accessed indirectly. To achieve this we need
 * to set the page of the register. Track the last page that was set to reduce
 * mdio writes
 */
static u16 qca8k_current_page = 0xffff;

static void
qca8k_split_addr(u32 regaddr, u16 *r1, u16 *r2, u16 *page)
{
	regaddr >>= 1;
	*r1 = regaddr & 0x1e;

	regaddr >>= 5;
	*r2 = regaddr & 0x7;

	regaddr >>= 3;
	*page = regaddr & 0x3ff;
}

static int
qca8k_mii_read32(struct mii_bus *bus, int phy_id, u32 regnum, u32 *val)
{
	int ret;

	ret = bus->read(bus, phy_id, regnum);
	if (ret >= 0) {
		*val = ret;
		ret = bus->read(bus, phy_id, regnum + 1);
		*val |= ret << 16;
	}

	if (ret < 0) {
		dev_err_ratelimited(&bus->dev,
				    "failed to read qca8k 32bit register\n");
		*val = 0;
		return ret;
	}

	return 0;
}

static void
qca8k_mii_write32(struct mii_bus *bus, int phy_id, u32 regnum, u32 val)
{
	u16 lo, hi;
	int ret;

	lo = val & 0xffff;
	hi = (u16)(val >> 16);

	ret = bus->write(bus, phy_id, regnum, lo);
	if (ret >= 0)
		ret = bus->write(bus, phy_id, regnum + 1, hi);
	if (ret < 0)
		dev_err_ratelimited(&bus->dev,
				    "failed to write qca8k 32bit register\n");
}

static int
qca8k_set_page(struct mii_bus *bus, u16 page)
{
	int ret;

	if (page == qca8k_current_page)
		return 0;

	ret = bus->write(bus, 0x18, 0, page);
	if (ret < 0) {
		dev_err_ratelimited(&bus->dev,
				    "failed to set qca8k page\n");
		return ret;
	}

	qca8k_current_page = page;
	usleep_range(1000, 2000);
	return 0;
}

static int
qca8k_read(struct qca8k_priv *priv, u32 reg, u32 *val)
{
	return regmap_read(priv->regmap, reg, val);
}

static int
qca8k_write(struct qca8k_priv *priv, u32 reg, u32 val)
{
	return regmap_write(priv->regmap, reg, val);
}

static int
qca8k_rmw(struct qca8k_priv *priv, u32 reg, u32 mask, u32 write_val)
{
	return regmap_update_bits(priv->regmap, reg, mask, write_val);
}

static int
qca8k_regmap_read(void *ctx, uint32_t reg, uint32_t *val)
{
	struct qca8k_priv *priv = (struct qca8k_priv *)ctx;
	struct mii_bus *bus = priv->bus;
	u16 r1, r2, page;
	int ret;

	qca8k_split_addr(reg, &r1, &r2, &page);

	mutex_lock_nested(&bus->mdio_lock, MDIO_MUTEX_NESTED);

	ret = qca8k_set_page(bus, page);
	if (ret < 0)
		goto exit;

	ret = qca8k_mii_read32(bus, 0x10 | r2, r1, val);

exit:
	mutex_unlock(&bus->mdio_lock);
	return ret;
}

static int
qca8k_regmap_write(void *ctx, uint32_t reg, uint32_t val)
{
	struct qca8k_priv *priv = (struct qca8k_priv *)ctx;
	struct mii_bus *bus = priv->bus;
	u16 r1, r2, page;
	int ret;

	qca8k_split_addr(reg, &r1, &r2, &page);

	mutex_lock_nested(&bus->mdio_lock, MDIO_MUTEX_NESTED);

	ret = qca8k_set_page(bus, page);
	if (ret < 0)
		goto exit;

	qca8k_mii_write32(bus, 0x10 | r2, r1, val);

exit:
	mutex_unlock(&bus->mdio_lock);
	return ret;
}

static int
qca8k_regmap_update_bits(void *ctx, uint32_t reg, uint32_t mask, uint32_t write_val)
{
	struct qca8k_priv *priv = (struct qca8k_priv *)ctx;
	struct mii_bus *bus = priv->bus;
	u16 r1, r2, page;
	u32 val;
	int ret;

	qca8k_split_addr(reg, &r1, &r2, &page);

	mutex_lock_nested(&bus->mdio_lock, MDIO_MUTEX_NESTED);

	ret = qca8k_set_page(bus, page);
	if (ret < 0)
		goto exit;

	ret = qca8k_mii_read32(bus, 0x10 | r2, r1, &val);
	if (ret < 0)
		goto exit;

	val &= ~mask;
	val |= write_val;
	qca8k_mii_write32(bus, 0x10 | r2, r1, val);

exit:
	mutex_unlock(&bus->mdio_lock);

	return ret;
}

static const struct regmap_range qca8k_readable_ranges[] = {
	regmap_reg_range(0x0000, 0x00e4), /* Global control */
	regmap_reg_range(0x0100, 0x0168), /* EEE control */
	regmap_reg_range(0x0200, 0x0270), /* Parser control */
	regmap_reg_range(0x0400, 0x0454), /* ACL */
	regmap_reg_range(0x0600, 0x0718), /* Lookup */
	regmap_reg_range(0x0800, 0x0b70), /* QM */
	regmap_reg_range(0x0c00, 0x0c80), /* PKT */
	regmap_reg_range(0x0e00, 0x0e98), /* L3 */
	regmap_reg_range(0x1000, 0x10ac), /* MIB - Port0 */
	regmap_reg_range(0x1100, 0x11ac), /* MIB - Port1 */
	regmap_reg_range(0x1200, 0x12ac), /* MIB - Port2 */
	regmap_reg_range(0x1300, 0x13ac), /* MIB - Port3 */
	regmap_reg_range(0x1400, 0x14ac), /* MIB - Port4 */
	regmap_reg_range(0x1500, 0x15ac), /* MIB - Port5 */
	regmap_reg_range(0x1600, 0x16ac), /* MIB - Port6 */

};

static const struct regmap_access_table qca8k_readable_table = {
	.yes_ranges = qca8k_readable_ranges,
	.n_yes_ranges = ARRAY_SIZE(qca8k_readable_ranges),
};

static struct regmap_config qca8k_regmap_config = {
	.reg_bits = 16,
	.val_bits = 32,
	.reg_stride = 4,
	.max_register = 0x16ac, /* end MIB - Port6 range */
	.reg_read = qca8k_regmap_read,
	.reg_write = qca8k_regmap_write,
	.reg_update_bits = qca8k_regmap_update_bits,
	.rd_table = &qca8k_readable_table,
	.disable_locking = true, /* Locking is handled by qca8k read/write */
	.cache_type = REGCACHE_NONE, /* Explicitly disable CACHE */
};

static int
qca8k_busy_wait(struct qca8k_priv *priv, u32 reg, u32 mask)
{
	u32 val;

	return regmap_read_poll_timeout(priv->regmap, reg, val, !(val & mask), 0,
				       QCA8K_BUSY_WAIT_TIMEOUT * USEC_PER_MSEC);
}

static int
qca8k_fdb_read(struct qca8k_priv *priv, struct qca8k_fdb *fdb)
{
	u32 reg[4], val;
	int i, ret;

	/* load the ARL table into an array */
	for (i = 0; i < 4; i++) {
		ret = qca8k_read(priv, QCA8K_REG_ATU_DATA0 + (i * 4), &val);
		if (ret < 0)
			return ret;

		reg[i] = val;
	}

	/* vid - 83:72 */
	fdb->vid = FIELD_GET(QCA8K_ATU_VID_MASK, reg[2]);
	/* aging - 67:64 */
	fdb->aging = FIELD_GET(QCA8K_ATU_STATUS_MASK, reg[2]);
	/* portmask - 54:48 */
	fdb->port_mask = FIELD_GET(QCA8K_ATU_PORT_MASK, reg[1]);
	/* mac - 47:0 */
	fdb->mac[0] = FIELD_GET(QCA8K_ATU_ADDR0_MASK, reg[1]);
	fdb->mac[1] = FIELD_GET(QCA8K_ATU_ADDR1_MASK, reg[1]);
	fdb->mac[2] = FIELD_GET(QCA8K_ATU_ADDR2_MASK, reg[0]);
	fdb->mac[3] = FIELD_GET(QCA8K_ATU_ADDR3_MASK, reg[0]);
	fdb->mac[4] = FIELD_GET(QCA8K_ATU_ADDR4_MASK, reg[0]);
	fdb->mac[5] = FIELD_GET(QCA8K_ATU_ADDR5_MASK, reg[0]);

	return 0;
}

static void
qca8k_fdb_write(struct qca8k_priv *priv, u16 vid, u8 port_mask, const u8 *mac,
		u8 aging)
{
	u32 reg[3] = { 0 };
	int i;

	/* vid - 83:72 */
	reg[2] = FIELD_PREP(QCA8K_ATU_VID_MASK, vid);
	/* aging - 67:64 */
	reg[2] |= FIELD_PREP(QCA8K_ATU_STATUS_MASK, aging);
	/* portmask - 54:48 */
	reg[1] = FIELD_PREP(QCA8K_ATU_PORT_MASK, port_mask);
	/* mac - 47:0 */
	reg[1] |= FIELD_PREP(QCA8K_ATU_ADDR0_MASK, mac[0]);
	reg[1] |= FIELD_PREP(QCA8K_ATU_ADDR1_MASK, mac[1]);
	reg[0] |= FIELD_PREP(QCA8K_ATU_ADDR2_MASK, mac[2]);
	reg[0] |= FIELD_PREP(QCA8K_ATU_ADDR3_MASK, mac[3]);
	reg[0] |= FIELD_PREP(QCA8K_ATU_ADDR4_MASK, mac[4]);
	reg[0] |= FIELD_PREP(QCA8K_ATU_ADDR5_MASK, mac[5]);

	/* load the array into the ARL table */
	for (i = 0; i < 3; i++)
		qca8k_write(priv, QCA8K_REG_ATU_DATA0 + (i * 4), reg[i]);
}

static int
qca8k_fdb_access(struct qca8k_priv *priv, enum qca8k_fdb_cmd cmd, int port)
{
	u32 reg;
	int ret;

	/* Set the command and FDB index */
	reg = QCA8K_ATU_FUNC_BUSY;
	reg |= cmd;
	if (port >= 0) {
		reg |= QCA8K_ATU_FUNC_PORT_EN;
		reg |= FIELD_PREP(QCA8K_ATU_FUNC_PORT_MASK, port);
	}

	/* Write the function register triggering the table access */
	ret = qca8k_write(priv, QCA8K_REG_ATU_FUNC, reg);
	if (ret)
		return ret;

	/* wait for completion */
	ret = qca8k_busy_wait(priv, QCA8K_REG_ATU_FUNC, QCA8K_ATU_FUNC_BUSY);
	if (ret)
		return ret;

	/* Check for table full violation when adding an entry */
	if (cmd == QCA8K_FDB_LOAD) {
		ret = qca8k_read(priv, QCA8K_REG_ATU_FUNC, &reg);
		if (ret < 0)
			return ret;
		if (reg & QCA8K_ATU_FUNC_FULL)
			return -1;
	}

	return 0;
}

static int
qca8k_fdb_next(struct qca8k_priv *priv, struct qca8k_fdb *fdb, int port)
{
	int ret;

	qca8k_fdb_write(priv, fdb->vid, fdb->port_mask, fdb->mac, fdb->aging);
	ret = qca8k_fdb_access(priv, QCA8K_FDB_NEXT, port);
	if (ret < 0)
		return ret;

	return qca8k_fdb_read(priv, fdb);
}

static int
qca8k_fdb_add(struct qca8k_priv *priv, const u8 *mac, u16 port_mask,
	      u16 vid, u8 aging)
{
	int ret;

	mutex_lock(&priv->reg_mutex);
	qca8k_fdb_write(priv, vid, port_mask, mac, aging);
	ret = qca8k_fdb_access(priv, QCA8K_FDB_LOAD, -1);
	mutex_unlock(&priv->reg_mutex);

	return ret;
}

static int
qca8k_fdb_del(struct qca8k_priv *priv, const u8 *mac, u16 port_mask, u16 vid)
{
	int ret;

	mutex_lock(&priv->reg_mutex);
	qca8k_fdb_write(priv, vid, port_mask, mac, 0);
	ret = qca8k_fdb_access(priv, QCA8K_FDB_PURGE, -1);
	mutex_unlock(&priv->reg_mutex);

	return ret;
}

static void
qca8k_fdb_flush(struct qca8k_priv *priv)
{
	mutex_lock(&priv->reg_mutex);
	qca8k_fdb_access(priv, QCA8K_FDB_FLUSH, -1);
	mutex_unlock(&priv->reg_mutex);
}

static int
qca8k_fdb_search_and_insert(struct qca8k_priv *priv, u8 port_mask,
			    const u8 *mac, u16 vid)
{
	struct qca8k_fdb fdb = { 0 };
	int ret;

	mutex_lock(&priv->reg_mutex);

	qca8k_fdb_write(priv, vid, 0, mac, 0);
	ret = qca8k_fdb_access(priv, QCA8K_FDB_SEARCH, -1);
	if (ret < 0)
		goto exit;

	ret = qca8k_fdb_read(priv, &fdb);
	if (ret < 0)
		goto exit;

	/* Rule exist. Delete first */
	if (!fdb.aging) {
		ret = qca8k_fdb_access(priv, QCA8K_FDB_PURGE, -1);
		if (ret)
			goto exit;
	}

	/* Add port to fdb portmask */
	fdb.port_mask |= port_mask;

	qca8k_fdb_write(priv, vid, fdb.port_mask, mac, fdb.aging);
	ret = qca8k_fdb_access(priv, QCA8K_FDB_LOAD, -1);

exit:
	mutex_unlock(&priv->reg_mutex);
	return ret;
}

static int
qca8k_fdb_search_and_del(struct qca8k_priv *priv, u8 port_mask,
			 const u8 *mac, u16 vid)
{
	struct qca8k_fdb fdb = { 0 };
	int ret;

	mutex_lock(&priv->reg_mutex);

	qca8k_fdb_write(priv, vid, 0, mac, 0);
	ret = qca8k_fdb_access(priv, QCA8K_FDB_SEARCH, -1);
	if (ret < 0)
		goto exit;

	/* Rule doesn't exist. Why delete? */
	if (!fdb.aging) {
		ret = -EINVAL;
		goto exit;
	}

	ret = qca8k_fdb_access(priv, QCA8K_FDB_PURGE, -1);
	if (ret)
		goto exit;

	/* Only port in the rule is this port. Don't re insert */
	if (fdb.port_mask == port_mask)
		goto exit;

	/* Remove port from port mask */
	fdb.port_mask &= ~port_mask;

	qca8k_fdb_write(priv, vid, fdb.port_mask, mac, fdb.aging);
	ret = qca8k_fdb_access(priv, QCA8K_FDB_LOAD, -1);

exit:
	mutex_unlock(&priv->reg_mutex);
	return ret;
}

static int
qca8k_vlan_access(struct qca8k_priv *priv, enum qca8k_vlan_cmd cmd, u16 vid)
{
	u32 reg;
	int ret;

	/* Set the command and VLAN index */
	reg = QCA8K_VTU_FUNC1_BUSY;
	reg |= cmd;
	reg |= FIELD_PREP(QCA8K_VTU_FUNC1_VID_MASK, vid);

	/* Write the function register triggering the table access */
	ret = qca8k_write(priv, QCA8K_REG_VTU_FUNC1, reg);
	if (ret)
		return ret;

	/* wait for completion */
	ret = qca8k_busy_wait(priv, QCA8K_REG_VTU_FUNC1, QCA8K_VTU_FUNC1_BUSY);
	if (ret)
		return ret;

	/* Check for table full violation when adding an entry */
	if (cmd == QCA8K_VLAN_LOAD) {
		ret = qca8k_read(priv, QCA8K_REG_VTU_FUNC1, &reg);
		if (ret < 0)
			return ret;
		if (reg & QCA8K_VTU_FUNC1_FULL)
			return -ENOMEM;
	}

	return 0;
}

static int
qca8k_vlan_add(struct qca8k_priv *priv, u8 port, u16 vid, bool untagged)
{
	u32 reg;
	int ret;

	/*
	   We do the right thing with VLAN 0 and treat it as untagged while
	   preserving the tag on egress.
	 */
	if (vid == 0)
		return 0;

	mutex_lock(&priv->reg_mutex);
	ret = qca8k_vlan_access(priv, QCA8K_VLAN_READ, vid);
	if (ret < 0)
		goto out;

	ret = qca8k_read(priv, QCA8K_REG_VTU_FUNC0, &reg);
	if (ret < 0)
		goto out;
	reg |= QCA8K_VTU_FUNC0_VALID | QCA8K_VTU_FUNC0_IVL_EN;
	reg &= ~QCA8K_VTU_FUNC0_EG_MODE_PORT_MASK(port);
	if (untagged)
		reg |= QCA8K_VTU_FUNC0_EG_MODE_PORT_UNTAG(port);
	else
		reg |= QCA8K_VTU_FUNC0_EG_MODE_PORT_TAG(port);

	ret = qca8k_write(priv, QCA8K_REG_VTU_FUNC0, reg);
	if (ret)
		goto out;
	ret = qca8k_vlan_access(priv, QCA8K_VLAN_LOAD, vid);

out:
	mutex_unlock(&priv->reg_mutex);

	return ret;
}

static int
qca8k_vlan_del(struct qca8k_priv *priv, u8 port, u16 vid)
{
	u32 reg, mask;
	int ret, i;
	bool del;

	mutex_lock(&priv->reg_mutex);
	ret = qca8k_vlan_access(priv, QCA8K_VLAN_READ, vid);
	if (ret < 0)
		goto out;

	ret = qca8k_read(priv, QCA8K_REG_VTU_FUNC0, &reg);
	if (ret < 0)
		goto out;
	reg &= ~QCA8K_VTU_FUNC0_EG_MODE_PORT_MASK(port);
	reg |= QCA8K_VTU_FUNC0_EG_MODE_PORT_NOT(port);

	/* Check if we're the last member to be removed */
	del = true;
	for (i = 0; i < QCA8K_NUM_PORTS; i++) {
		mask = QCA8K_VTU_FUNC0_EG_MODE_PORT_NOT(i);

		if ((reg & mask) != mask) {
			del = false;
			break;
		}
	}

	if (del) {
		ret = qca8k_vlan_access(priv, QCA8K_VLAN_PURGE, vid);
	} else {
		ret = qca8k_write(priv, QCA8K_REG_VTU_FUNC0, reg);
		if (ret)
			goto out;
		ret = qca8k_vlan_access(priv, QCA8K_VLAN_LOAD, vid);
	}

out:
	mutex_unlock(&priv->reg_mutex);

	return ret;
}

static int
qca8k_mib_init(struct qca8k_priv *priv)
{
	int ret;

	mutex_lock(&priv->reg_mutex);
	ret = regmap_set_bits(priv->regmap, QCA8K_REG_MIB, QCA8K_MIB_FLUSH | QCA8K_MIB_BUSY);
	if (ret)
		goto exit;

	ret = qca8k_busy_wait(priv, QCA8K_REG_MIB, QCA8K_MIB_BUSY);
	if (ret)
		goto exit;

	ret = regmap_set_bits(priv->regmap, QCA8K_REG_MIB, QCA8K_MIB_CPU_KEEP);
	if (ret)
		goto exit;

	ret = qca8k_write(priv, QCA8K_REG_MODULE_EN, QCA8K_MODULE_EN_MIB);

exit:
	mutex_unlock(&priv->reg_mutex);
	return ret;
}

static void
qca8k_port_set_status(struct qca8k_priv *priv, int port, int enable)
{
	u32 mask = QCA8K_PORT_STATUS_TXMAC | QCA8K_PORT_STATUS_RXMAC;

	/* Port 0 and 6 have no internal PHY */
	if (port > 0 && port < 6)
		mask |= QCA8K_PORT_STATUS_LINK_AUTO;

	if (enable)
		regmap_set_bits(priv->regmap, QCA8K_REG_PORT_STATUS(port), mask);
	else
		regmap_clear_bits(priv->regmap, QCA8K_REG_PORT_STATUS(port), mask);
}

static u32
qca8k_port_to_phy(int port)
{
	/* From Andrew Lunn:
	 * Port 0 has no internal phy.
	 * Port 1 has an internal PHY at MDIO address 0.
	 * Port 2 has an internal PHY at MDIO address 1.
	 * ...
	 * Port 5 has an internal PHY at MDIO address 4.
	 * Port 6 has no internal PHY.
	 */

	return port - 1;
}

static int
qca8k_mdio_busy_wait(struct mii_bus *bus, u32 reg, u32 mask)
{
	u16 r1, r2, page;
	u32 val;
	int ret, ret1;

	qca8k_split_addr(reg, &r1, &r2, &page);

	ret = read_poll_timeout(qca8k_mii_read32, ret1, !(val & mask), 0,
				QCA8K_BUSY_WAIT_TIMEOUT * USEC_PER_MSEC, false,
				bus, 0x10 | r2, r1, &val);

	/* Check if qca8k_read has failed for a different reason
	 * before returnting -ETIMEDOUT
	 */
	if (ret < 0 && ret1 < 0)
		return ret1;

	return ret;
}

static int
qca8k_mdio_write(struct mii_bus *bus, int phy, int regnum, u16 data)
{
	u16 r1, r2, page;
	u32 val;
	int ret;

	if (regnum >= QCA8K_MDIO_MASTER_MAX_REG)
		return -EINVAL;

	val = QCA8K_MDIO_MASTER_BUSY | QCA8K_MDIO_MASTER_EN |
	      QCA8K_MDIO_MASTER_WRITE | QCA8K_MDIO_MASTER_PHY_ADDR(phy) |
	      QCA8K_MDIO_MASTER_REG_ADDR(regnum) |
	      QCA8K_MDIO_MASTER_DATA(data);

	qca8k_split_addr(QCA8K_MDIO_MASTER_CTRL, &r1, &r2, &page);

	mutex_lock_nested(&bus->mdio_lock, MDIO_MUTEX_NESTED);

	ret = qca8k_set_page(bus, page);
	if (ret)
		goto exit;

	qca8k_mii_write32(bus, 0x10 | r2, r1, val);

	ret = qca8k_mdio_busy_wait(bus, QCA8K_MDIO_MASTER_CTRL,
				   QCA8K_MDIO_MASTER_BUSY);

exit:
	/* even if the busy_wait timeouts try to clear the MASTER_EN */
	qca8k_mii_write32(bus, 0x10 | r2, r1, 0);

	mutex_unlock(&bus->mdio_lock);

	return ret;
}

static int
qca8k_mdio_read(struct mii_bus *bus, int phy, int regnum)
{
	u16 r1, r2, page;
	u32 val;
	int ret;

	if (regnum >= QCA8K_MDIO_MASTER_MAX_REG)
		return -EINVAL;

	val = QCA8K_MDIO_MASTER_BUSY | QCA8K_MDIO_MASTER_EN |
	      QCA8K_MDIO_MASTER_READ | QCA8K_MDIO_MASTER_PHY_ADDR(phy) |
	      QCA8K_MDIO_MASTER_REG_ADDR(regnum);

	qca8k_split_addr(QCA8K_MDIO_MASTER_CTRL, &r1, &r2, &page);

	mutex_lock_nested(&bus->mdio_lock, MDIO_MUTEX_NESTED);

	ret = qca8k_set_page(bus, page);
	if (ret)
		goto exit;

	qca8k_mii_write32(bus, 0x10 | r2, r1, val);

	ret = qca8k_mdio_busy_wait(bus, QCA8K_MDIO_MASTER_CTRL,
				   QCA8K_MDIO_MASTER_BUSY);
	if (ret)
		goto exit;

	ret = qca8k_mii_read32(bus, 0x10 | r2, r1, &val);

exit:
	/* even if the busy_wait timeouts try to clear the MASTER_EN */
	qca8k_mii_write32(bus, 0x10 | r2, r1, 0);

	mutex_unlock(&bus->mdio_lock);

	if (ret >= 0)
		ret = val & QCA8K_MDIO_MASTER_DATA_MASK;

	return ret;
}

static int
qca8k_internal_mdio_write(struct mii_bus *slave_bus, int phy, int regnum, u16 data)
{
	struct qca8k_priv *priv = slave_bus->priv;
	struct mii_bus *bus = priv->bus;

	return qca8k_mdio_write(bus, phy, regnum, data);
}

static int
qca8k_internal_mdio_read(struct mii_bus *slave_bus, int phy, int regnum)
{
	struct qca8k_priv *priv = slave_bus->priv;
	struct mii_bus *bus = priv->bus;

	return qca8k_mdio_read(bus, phy, regnum);
}

static int
qca8k_phy_write(struct dsa_switch *ds, int port, int regnum, u16 data)
{
	struct qca8k_priv *priv = ds->priv;

	/* Check if the legacy mapping should be used and the
	 * port is not correctly mapped to the right PHY in the
	 * devicetree
	 */
	if (priv->legacy_phy_port_mapping)
		port = qca8k_port_to_phy(port) % PHY_MAX_ADDR;

	return qca8k_mdio_write(priv->bus, port, regnum, data);
}

static int
qca8k_phy_read(struct dsa_switch *ds, int port, int regnum)
{
	struct qca8k_priv *priv = ds->priv;
	int ret;

	/* Check if the legacy mapping should be used and the
	 * port is not correctly mapped to the right PHY in the
	 * devicetree
	 */
	if (priv->legacy_phy_port_mapping)
		port = qca8k_port_to_phy(port) % PHY_MAX_ADDR;

	ret = qca8k_mdio_read(priv->bus, port, regnum);

	if (ret < 0)
		return 0xffff;

	return ret;
}

static int
qca8k_mdio_register(struct qca8k_priv *priv, struct device_node *mdio)
{
	struct dsa_switch *ds = priv->ds;
	struct mii_bus *bus;

	bus = devm_mdiobus_alloc(ds->dev);

	if (!bus)
		return -ENOMEM;

	bus->priv = (void *)priv;
	bus->name = "qca8k slave mii";
	bus->read = qca8k_internal_mdio_read;
	bus->write = qca8k_internal_mdio_write;
	snprintf(bus->id, MII_BUS_ID_SIZE, "qca8k-%d",
		 ds->index);

	bus->parent = ds->dev;
	bus->phy_mask = ~ds->phys_mii_mask;

	ds->slave_mii_bus = bus;

	return devm_of_mdiobus_register(priv->dev, bus, mdio);
}

static int
qca8k_setup_mdio_bus(struct qca8k_priv *priv)
{
	u32 internal_mdio_mask = 0, external_mdio_mask = 0, reg;
	struct device_node *ports, *port, *mdio;
	phy_interface_t mode;
	int err;

	ports = of_get_child_by_name(priv->dev->of_node, "ports");
	if (!ports)
		ports = of_get_child_by_name(priv->dev->of_node, "ethernet-ports");

	if (!ports)
		return -EINVAL;

	for_each_available_child_of_node(ports, port) {
		err = of_property_read_u32(port, "reg", &reg);
		if (err) {
			of_node_put(port);
			of_node_put(ports);
			return err;
		}

		if (!dsa_is_user_port(priv->ds, reg))
			continue;

		of_get_phy_mode(port, &mode);

		if (of_property_read_bool(port, "phy-handle") &&
		    mode != PHY_INTERFACE_MODE_INTERNAL)
			external_mdio_mask |= BIT(reg);
		else
			internal_mdio_mask |= BIT(reg);
	}

	of_node_put(ports);
	if (!external_mdio_mask && !internal_mdio_mask) {
		dev_err(priv->dev, "no PHYs are defined.\n");
		return -EINVAL;
	}

	/* The QCA8K_MDIO_MASTER_EN Bit, which grants access to PHYs through
	 * the MDIO_MASTER register also _disconnects_ the external MDC
	 * passthrough to the internal PHYs. It's not possible to use both
	 * configurations at the same time!
	 *
	 * Because this came up during the review process:
	 * If the external mdio-bus driver is capable magically disabling
	 * the QCA8K_MDIO_MASTER_EN and mutex/spin-locking out the qca8k's
	 * accessors for the time being, it would be possible to pull this
	 * off.
	 */
	if (!!external_mdio_mask && !!internal_mdio_mask) {
		dev_err(priv->dev, "either internal or external mdio bus configuration is supported.\n");
		return -EINVAL;
	}

	if (external_mdio_mask) {
		/* Make sure to disable the internal mdio bus in cases
		 * a dt-overlay and driver reload changed the configuration
		 */

		return regmap_clear_bits(priv->regmap, QCA8K_MDIO_MASTER_CTRL,
					 QCA8K_MDIO_MASTER_EN);
	}

	/* Check if the devicetree declare the port:phy mapping */
	mdio = of_get_child_by_name(priv->dev->of_node, "mdio");
	if (of_device_is_available(mdio)) {
		err = qca8k_mdio_register(priv, mdio);
		if (err)
			of_node_put(mdio);

		return err;
	}

	/* If a mapping can't be found the legacy mapping is used,
	 * using the qca8k_port_to_phy function
	 */
	priv->legacy_phy_port_mapping = true;
	priv->ops.phy_read = qca8k_phy_read;
	priv->ops.phy_write = qca8k_phy_write;

	return 0;
}

static int
qca8k_setup_mac_pwr_sel(struct qca8k_priv *priv)
{
	u32 mask = 0;
	int ret = 0;

	/* SoC specific settings for ipq8064.
	 * If more device require this consider adding
	 * a dedicated binding.
	 */
	if (of_machine_is_compatible("qcom,ipq8064"))
		mask |= QCA8K_MAC_PWR_RGMII0_1_8V;

	/* SoC specific settings for ipq8065 */
	if (of_machine_is_compatible("qcom,ipq8065"))
		mask |= QCA8K_MAC_PWR_RGMII1_1_8V;

	if (mask) {
		ret = qca8k_rmw(priv, QCA8K_REG_MAC_PWR_SEL,
				QCA8K_MAC_PWR_RGMII0_1_8V |
				QCA8K_MAC_PWR_RGMII1_1_8V,
				mask);
	}

	return ret;
}

static int qca8k_find_cpu_port(struct dsa_switch *ds)
{
	struct qca8k_priv *priv = ds->priv;

	/* Find the connected cpu port. Valid port are 0 or 6 */
	if (dsa_is_cpu_port(ds, 0))
		return 0;

	dev_dbg(priv->dev, "port 0 is not the CPU port. Checking port 6");

	if (dsa_is_cpu_port(ds, 6))
		return 6;

	return -EINVAL;
}

static int
qca8k_setup_of_pws_reg(struct qca8k_priv *priv)
{
	struct device_node *node = priv->dev->of_node;
	const struct qca8k_match_data *data;
	u32 val = 0;
	int ret;

	/* QCA8327 require to set to the correct mode.
	 * His bigger brother QCA8328 have the 172 pin layout.
	 * Should be applied by default but we set this just to make sure.
	 */
	if (priv->switch_id == QCA8K_ID_QCA8327) {
		data = of_device_get_match_data(priv->dev);

		/* Set the correct package of 148 pin for QCA8327 */
		if (data->reduced_package)
			val |= QCA8327_PWS_PACKAGE148_EN;

		ret = qca8k_rmw(priv, QCA8K_REG_PWS, QCA8327_PWS_PACKAGE148_EN,
				val);
		if (ret)
			return ret;
	}

	if (of_property_read_bool(node, "qca,ignore-power-on-sel"))
		val |= QCA8K_PWS_POWER_ON_SEL;

	if (of_property_read_bool(node, "qca,led-open-drain")) {
		if (!(val & QCA8K_PWS_POWER_ON_SEL)) {
			dev_err(priv->dev, "qca,led-open-drain require qca,ignore-power-on-sel to be set.");
			return -EINVAL;
		}

		val |= QCA8K_PWS_LED_OPEN_EN_CSR;
	}

	return qca8k_rmw(priv, QCA8K_REG_PWS,
			QCA8K_PWS_LED_OPEN_EN_CSR | QCA8K_PWS_POWER_ON_SEL,
			val);
}

static int
qca8k_parse_port_config(struct qca8k_priv *priv)
{
	int port, cpu_port_index = -1, ret;
	struct device_node *port_dn;
	phy_interface_t mode;
	struct dsa_port *dp;
	u32 delay;

	/* We have 2 CPU port. Check them */
	for (port = 0; port < QCA8K_NUM_PORTS; port++) {
		/* Skip every other port */
		if (port != 0 && port != 6)
			continue;

		dp = dsa_to_port(priv->ds, port);
		port_dn = dp->dn;
		cpu_port_index++;

		if (!of_device_is_available(port_dn))
			continue;

		ret = of_get_phy_mode(port_dn, &mode);
		if (ret)
			continue;

		switch (mode) {
		case PHY_INTERFACE_MODE_RGMII:
		case PHY_INTERFACE_MODE_RGMII_ID:
		case PHY_INTERFACE_MODE_RGMII_TXID:
		case PHY_INTERFACE_MODE_RGMII_RXID:
		case PHY_INTERFACE_MODE_SGMII:
			delay = 0;

			if (!of_property_read_u32(port_dn, "tx-internal-delay-ps", &delay))
				/* Switch regs accept value in ns, convert ps to ns */
				delay = delay / 1000;
			else if (mode == PHY_INTERFACE_MODE_RGMII_ID ||
				 mode == PHY_INTERFACE_MODE_RGMII_TXID)
				delay = 1;

			if (!FIELD_FIT(QCA8K_PORT_PAD_RGMII_TX_DELAY_MASK, delay)) {
				dev_err(priv->dev, "rgmii tx delay is limited to a max value of 3ns, setting to the max value");
				delay = 3;
			}

			priv->ports_config.rgmii_tx_delay[cpu_port_index] = delay;

			delay = 0;

			if (!of_property_read_u32(port_dn, "rx-internal-delay-ps", &delay))
				/* Switch regs accept value in ns, convert ps to ns */
				delay = delay / 1000;
			else if (mode == PHY_INTERFACE_MODE_RGMII_ID ||
				 mode == PHY_INTERFACE_MODE_RGMII_RXID)
				delay = 2;

			if (!FIELD_FIT(QCA8K_PORT_PAD_RGMII_RX_DELAY_MASK, delay)) {
				dev_err(priv->dev, "rgmii rx delay is limited to a max value of 3ns, setting to the max value");
				delay = 3;
			}

			priv->ports_config.rgmii_rx_delay[cpu_port_index] = delay;

			/* Skip sgmii parsing for rgmii* mode */
			if (mode == PHY_INTERFACE_MODE_RGMII ||
			    mode == PHY_INTERFACE_MODE_RGMII_ID ||
			    mode == PHY_INTERFACE_MODE_RGMII_TXID ||
			    mode == PHY_INTERFACE_MODE_RGMII_RXID)
				break;

			if (of_property_read_bool(port_dn, "qca,sgmii-txclk-falling-edge"))
				priv->ports_config.sgmii_tx_clk_falling_edge = true;

			if (of_property_read_bool(port_dn, "qca,sgmii-rxclk-falling-edge"))
				priv->ports_config.sgmii_rx_clk_falling_edge = true;

			if (of_property_read_bool(port_dn, "qca,sgmii-enable-pll")) {
				priv->ports_config.sgmii_enable_pll = true;

				if (priv->switch_id == QCA8K_ID_QCA8327) {
					dev_err(priv->dev, "SGMII PLL should NOT be enabled for qca8327. Aborting enabling");
					priv->ports_config.sgmii_enable_pll = false;
				}

				if (priv->switch_revision < 2)
					dev_warn(priv->dev, "SGMII PLL should NOT be enabled for qca8337 with revision 2 or more.");
			}

			break;
		default:
			continue;
		}
	}

	return 0;
}

static int
qca8k_setup(struct dsa_switch *ds)
{
	struct qca8k_priv *priv = (struct qca8k_priv *)ds->priv;
	int cpu_port, ret, i;
	u32 mask;

	cpu_port = qca8k_find_cpu_port(ds);
	if (cpu_port < 0) {
		dev_err(priv->dev, "No cpu port configured in both cpu port0 and port6");
		return cpu_port;
	}

	/* Parse CPU port config to be later used in phy_link mac_config */
	ret = qca8k_parse_port_config(priv);
	if (ret)
		return ret;

	ret = qca8k_setup_mdio_bus(priv);
	if (ret)
		return ret;

	ret = qca8k_setup_of_pws_reg(priv);
	if (ret)
		return ret;

	ret = qca8k_setup_mac_pwr_sel(priv);
	if (ret)
		return ret;

	/* Make sure MAC06 is disabled */
<<<<<<< HEAD
	ret = qca8k_reg_clear(priv, QCA8K_REG_PORT0_PAD_CTRL,
			      QCA8K_PORT0_PAD_MAC06_EXCHANGE_EN);
=======
	ret = regmap_clear_bits(priv->regmap, QCA8K_REG_PORT0_PAD_CTRL,
				QCA8K_PORT0_PAD_MAC06_EXCHANGE_EN);
>>>>>>> 817b8b9c
	if (ret) {
		dev_err(priv->dev, "failed disabling MAC06 exchange");
		return ret;
	}

	/* Enable CPU Port */
	ret = regmap_set_bits(priv->regmap, QCA8K_REG_GLOBAL_FW_CTRL0,
			      QCA8K_GLOBAL_FW_CTRL0_CPU_PORT_EN);
	if (ret) {
		dev_err(priv->dev, "failed enabling CPU port");
		return ret;
	}

	/* Enable MIB counters */
	ret = qca8k_mib_init(priv);
	if (ret)
		dev_warn(priv->dev, "mib init failed");

	/* Initial setup of all ports */
	for (i = 0; i < QCA8K_NUM_PORTS; i++) {
		/* Disable forwarding by default on all ports */
		ret = qca8k_rmw(priv, QCA8K_PORT_LOOKUP_CTRL(i),
				QCA8K_PORT_LOOKUP_MEMBER, 0);
		if (ret)
			return ret;

		/* Enable QCA header mode on all cpu ports */
		if (dsa_is_cpu_port(ds, i)) {
			ret = qca8k_write(priv, QCA8K_REG_PORT_HDR_CTRL(i),
					  FIELD_PREP(QCA8K_PORT_HDR_CTRL_TX_MASK, QCA8K_PORT_HDR_CTRL_ALL) |
					  FIELD_PREP(QCA8K_PORT_HDR_CTRL_RX_MASK, QCA8K_PORT_HDR_CTRL_ALL));
			if (ret) {
				dev_err(priv->dev, "failed enabling QCA header mode");
				return ret;
			}
		}

		/* Disable MAC by default on all user ports */
		if (dsa_is_user_port(ds, i))
			qca8k_port_set_status(priv, i, 0);
	}

	/* Forward all unknown frames to CPU port for Linux processing
	 * Notice that in multi-cpu config only one port should be set
	 * for igmp, unknown, multicast and broadcast packet
	 */
	ret = qca8k_write(priv, QCA8K_REG_GLOBAL_FW_CTRL1,
			  FIELD_PREP(QCA8K_GLOBAL_FW_CTRL1_IGMP_DP_MASK, BIT(cpu_port)) |
			  FIELD_PREP(QCA8K_GLOBAL_FW_CTRL1_BC_DP_MASK, BIT(cpu_port)) |
			  FIELD_PREP(QCA8K_GLOBAL_FW_CTRL1_MC_DP_MASK, BIT(cpu_port)) |
			  FIELD_PREP(QCA8K_GLOBAL_FW_CTRL1_UC_DP_MASK, BIT(cpu_port)));
	if (ret)
		return ret;

	/* Setup connection between CPU port & user ports
	 * Configure specific switch configuration for ports
	 */
	for (i = 0; i < QCA8K_NUM_PORTS; i++) {
		/* CPU port gets connected to all user ports of the switch */
		if (dsa_is_cpu_port(ds, i)) {
			ret = qca8k_rmw(priv, QCA8K_PORT_LOOKUP_CTRL(i),
					QCA8K_PORT_LOOKUP_MEMBER, dsa_user_ports(ds));
			if (ret)
				return ret;
		}

		/* Individual user ports get connected to CPU port only */
		if (dsa_is_user_port(ds, i)) {
			ret = qca8k_rmw(priv, QCA8K_PORT_LOOKUP_CTRL(i),
					QCA8K_PORT_LOOKUP_MEMBER,
					BIT(cpu_port));
			if (ret)
				return ret;

			/* Enable ARP Auto-learning by default */
			ret = regmap_set_bits(priv->regmap, QCA8K_PORT_LOOKUP_CTRL(i),
					      QCA8K_PORT_LOOKUP_LEARN);
			if (ret)
				return ret;

			/* For port based vlans to work we need to set the
			 * default egress vid
			 */
			ret = qca8k_rmw(priv, QCA8K_EGRESS_VLAN(i),
					QCA8K_EGREES_VLAN_PORT_MASK(i),
					QCA8K_EGREES_VLAN_PORT(i, QCA8K_PORT_VID_DEF));
			if (ret)
				return ret;

			ret = qca8k_write(priv, QCA8K_REG_PORT_VLAN_CTRL0(i),
					  QCA8K_PORT_VLAN_CVID(QCA8K_PORT_VID_DEF) |
					  QCA8K_PORT_VLAN_SVID(QCA8K_PORT_VID_DEF));
			if (ret)
				return ret;
		}

		/* The port 5 of the qca8337 have some problem in flood condition. The
		 * original legacy driver had some specific buffer and priority settings
		 * for the different port suggested by the QCA switch team. Add this
		 * missing settings to improve switch stability under load condition.
		 * This problem is limited to qca8337 and other qca8k switch are not affected.
		 */
		if (priv->switch_id == QCA8K_ID_QCA8337) {
			switch (i) {
			/* The 2 CPU port and port 5 requires some different
			 * priority than any other ports.
			 */
			case 0:
			case 5:
			case 6:
				mask = QCA8K_PORT_HOL_CTRL0_EG_PRI0(0x3) |
					QCA8K_PORT_HOL_CTRL0_EG_PRI1(0x4) |
					QCA8K_PORT_HOL_CTRL0_EG_PRI2(0x4) |
					QCA8K_PORT_HOL_CTRL0_EG_PRI3(0x4) |
					QCA8K_PORT_HOL_CTRL0_EG_PRI4(0x6) |
					QCA8K_PORT_HOL_CTRL0_EG_PRI5(0x8) |
					QCA8K_PORT_HOL_CTRL0_EG_PORT(0x1e);
				break;
			default:
				mask = QCA8K_PORT_HOL_CTRL0_EG_PRI0(0x3) |
					QCA8K_PORT_HOL_CTRL0_EG_PRI1(0x4) |
					QCA8K_PORT_HOL_CTRL0_EG_PRI2(0x6) |
					QCA8K_PORT_HOL_CTRL0_EG_PRI3(0x8) |
					QCA8K_PORT_HOL_CTRL0_EG_PORT(0x19);
			}
			qca8k_write(priv, QCA8K_REG_PORT_HOL_CTRL0(i), mask);

			mask = QCA8K_PORT_HOL_CTRL1_ING(0x6) |
			QCA8K_PORT_HOL_CTRL1_EG_PRI_BUF_EN |
			QCA8K_PORT_HOL_CTRL1_EG_PORT_BUF_EN |
			QCA8K_PORT_HOL_CTRL1_WRED_EN;
			qca8k_rmw(priv, QCA8K_REG_PORT_HOL_CTRL1(i),
				  QCA8K_PORT_HOL_CTRL1_ING_BUF_MASK |
				  QCA8K_PORT_HOL_CTRL1_EG_PRI_BUF_EN |
				  QCA8K_PORT_HOL_CTRL1_EG_PORT_BUF_EN |
				  QCA8K_PORT_HOL_CTRL1_WRED_EN,
				  mask);
		}

		/* Set initial MTU for every port.
		 * We have only have a general MTU setting. So track
		 * every port and set the max across all port.
		 * Set per port MTU to 1500 as the MTU change function
		 * will add the overhead and if its set to 1518 then it
		 * will apply the overhead again and we will end up with
		 * MTU of 1536 instead of 1518
		 */
		priv->port_mtu[i] = ETH_DATA_LEN;
	}

	/* Special GLOBAL_FC_THRESH value are needed for ar8327 switch */
	if (priv->switch_id == QCA8K_ID_QCA8327) {
		mask = QCA8K_GLOBAL_FC_GOL_XON_THRES(288) |
		       QCA8K_GLOBAL_FC_GOL_XOFF_THRES(496);
		qca8k_rmw(priv, QCA8K_REG_GLOBAL_FC_THRESH,
			  QCA8K_GLOBAL_FC_GOL_XON_THRES_MASK |
			  QCA8K_GLOBAL_FC_GOL_XOFF_THRES_MASK,
			  mask);
	}

	/* Setup our port MTUs to match power on defaults */
	ret = qca8k_write(priv, QCA8K_MAX_FRAME_SIZE, ETH_FRAME_LEN + ETH_FCS_LEN);
	if (ret)
		dev_warn(priv->dev, "failed setting MTU settings");

	/* Flush the FDB table */
	qca8k_fdb_flush(priv);

	/* We don't have interrupts for link changes, so we need to poll */
	ds->pcs_poll = true;

	/* Set min a max ageing value supported */
	ds->ageing_time_min = 7000;
	ds->ageing_time_max = 458745000;

	/* Set max number of LAGs supported */
	ds->num_lag_ids = QCA8K_NUM_LAGS;

	return 0;
}

static void
qca8k_mac_config_setup_internal_delay(struct qca8k_priv *priv, int cpu_port_index,
				      u32 reg)
{
	u32 delay, val = 0;
	int ret;

	/* Delay can be declared in 3 different way.
	 * Mode to rgmii and internal-delay standard binding defined
	 * rgmii-id or rgmii-tx/rx phy mode set.
	 * The parse logic set a delay different than 0 only when one
	 * of the 3 different way is used. In all other case delay is
	 * not enabled. With ID or TX/RXID delay is enabled and set
	 * to the default and recommended value.
	 */
	if (priv->ports_config.rgmii_tx_delay[cpu_port_index]) {
		delay = priv->ports_config.rgmii_tx_delay[cpu_port_index];

		val |= QCA8K_PORT_PAD_RGMII_TX_DELAY(delay) |
			QCA8K_PORT_PAD_RGMII_TX_DELAY_EN;
	}

	if (priv->ports_config.rgmii_rx_delay[cpu_port_index]) {
		delay = priv->ports_config.rgmii_rx_delay[cpu_port_index];

		val |= QCA8K_PORT_PAD_RGMII_RX_DELAY(delay) |
			QCA8K_PORT_PAD_RGMII_RX_DELAY_EN;
	}

	/* Set RGMII delay based on the selected values */
	ret = qca8k_rmw(priv, reg,
			QCA8K_PORT_PAD_RGMII_TX_DELAY_MASK |
			QCA8K_PORT_PAD_RGMII_RX_DELAY_MASK |
			QCA8K_PORT_PAD_RGMII_TX_DELAY_EN |
			QCA8K_PORT_PAD_RGMII_RX_DELAY_EN,
			val);
	if (ret)
		dev_err(priv->dev, "Failed to set internal delay for CPU port%d",
			cpu_port_index == QCA8K_CPU_PORT0 ? 0 : 6);
}

static void
qca8k_phylink_mac_config(struct dsa_switch *ds, int port, unsigned int mode,
			 const struct phylink_link_state *state)
{
	struct qca8k_priv *priv = ds->priv;
	int cpu_port_index, ret;
	u32 reg, val;

	switch (port) {
	case 0: /* 1st CPU port */
		if (state->interface != PHY_INTERFACE_MODE_RGMII &&
		    state->interface != PHY_INTERFACE_MODE_RGMII_ID &&
		    state->interface != PHY_INTERFACE_MODE_RGMII_TXID &&
		    state->interface != PHY_INTERFACE_MODE_RGMII_RXID &&
		    state->interface != PHY_INTERFACE_MODE_SGMII)
			return;

		reg = QCA8K_REG_PORT0_PAD_CTRL;
		cpu_port_index = QCA8K_CPU_PORT0;
		break;
	case 1:
	case 2:
	case 3:
	case 4:
	case 5:
		/* Internal PHY, nothing to do */
		return;
	case 6: /* 2nd CPU port / external PHY */
		if (state->interface != PHY_INTERFACE_MODE_RGMII &&
		    state->interface != PHY_INTERFACE_MODE_RGMII_ID &&
		    state->interface != PHY_INTERFACE_MODE_RGMII_TXID &&
		    state->interface != PHY_INTERFACE_MODE_RGMII_RXID &&
		    state->interface != PHY_INTERFACE_MODE_SGMII &&
		    state->interface != PHY_INTERFACE_MODE_1000BASEX)
			return;

		reg = QCA8K_REG_PORT6_PAD_CTRL;
		cpu_port_index = QCA8K_CPU_PORT6;
		break;
	default:
		dev_err(ds->dev, "%s: unsupported port: %i\n", __func__, port);
		return;
	}

	if (port != 6 && phylink_autoneg_inband(mode)) {
		dev_err(ds->dev, "%s: in-band negotiation unsupported\n",
			__func__);
		return;
	}

	switch (state->interface) {
	case PHY_INTERFACE_MODE_RGMII:
	case PHY_INTERFACE_MODE_RGMII_ID:
	case PHY_INTERFACE_MODE_RGMII_TXID:
	case PHY_INTERFACE_MODE_RGMII_RXID:
		qca8k_write(priv, reg, QCA8K_PORT_PAD_RGMII_EN);

		/* Configure rgmii delay */
		qca8k_mac_config_setup_internal_delay(priv, cpu_port_index, reg);

		/* QCA8337 requires to set rgmii rx delay for all ports.
		 * This is enabled through PORT5_PAD_CTRL for all ports,
		 * rather than individual port registers.
		 */
		if (priv->switch_id == QCA8K_ID_QCA8337)
			qca8k_write(priv, QCA8K_REG_PORT5_PAD_CTRL,
				    QCA8K_PORT_PAD_RGMII_RX_DELAY_EN);
		break;
	case PHY_INTERFACE_MODE_SGMII:
	case PHY_INTERFACE_MODE_1000BASEX:
		/* Enable SGMII on the port */
		qca8k_write(priv, reg, QCA8K_PORT_PAD_SGMII_EN);

		/* Enable/disable SerDes auto-negotiation as necessary */
		ret = qca8k_read(priv, QCA8K_REG_PWS, &val);
		if (ret)
			return;
		if (phylink_autoneg_inband(mode))
			val &= ~QCA8K_PWS_SERDES_AEN_DIS;
		else
			val |= QCA8K_PWS_SERDES_AEN_DIS;
		qca8k_write(priv, QCA8K_REG_PWS, val);

		/* Configure the SGMII parameters */
		ret = qca8k_read(priv, QCA8K_REG_SGMII_CTRL, &val);
		if (ret)
			return;

		val |= QCA8K_SGMII_EN_SD;

		if (priv->ports_config.sgmii_enable_pll)
			val |= QCA8K_SGMII_EN_PLL | QCA8K_SGMII_EN_RX |
			       QCA8K_SGMII_EN_TX;

		if (dsa_is_cpu_port(ds, port)) {
			/* CPU port, we're talking to the CPU MAC, be a PHY */
			val &= ~QCA8K_SGMII_MODE_CTRL_MASK;
			val |= QCA8K_SGMII_MODE_CTRL_PHY;
		} else if (state->interface == PHY_INTERFACE_MODE_SGMII) {
			val &= ~QCA8K_SGMII_MODE_CTRL_MASK;
			val |= QCA8K_SGMII_MODE_CTRL_MAC;
		} else if (state->interface == PHY_INTERFACE_MODE_1000BASEX) {
			val &= ~QCA8K_SGMII_MODE_CTRL_MASK;
			val |= QCA8K_SGMII_MODE_CTRL_BASEX;
		}

		qca8k_write(priv, QCA8K_REG_SGMII_CTRL, val);

		/* From original code is reported port instability as SGMII also
		 * require delay set. Apply advised values here or take them from DT.
		 */
		if (state->interface == PHY_INTERFACE_MODE_SGMII)
			qca8k_mac_config_setup_internal_delay(priv, cpu_port_index, reg);

		/* For qca8327/qca8328/qca8334/qca8338 sgmii is unique and
		 * falling edge is set writing in the PORT0 PAD reg
		 */
		if (priv->switch_id == QCA8K_ID_QCA8327 ||
		    priv->switch_id == QCA8K_ID_QCA8337)
			reg = QCA8K_REG_PORT0_PAD_CTRL;

		val = 0;

		/* SGMII Clock phase configuration */
		if (priv->ports_config.sgmii_rx_clk_falling_edge)
			val |= QCA8K_PORT0_PAD_SGMII_RXCLK_FALLING_EDGE;

		if (priv->ports_config.sgmii_tx_clk_falling_edge)
			val |= QCA8K_PORT0_PAD_SGMII_TXCLK_FALLING_EDGE;

		if (val)
			ret = qca8k_rmw(priv, reg,
					QCA8K_PORT0_PAD_SGMII_RXCLK_FALLING_EDGE |
					QCA8K_PORT0_PAD_SGMII_TXCLK_FALLING_EDGE,
					val);

		break;
	default:
		dev_err(ds->dev, "xMII mode %s not supported for port %d\n",
			phy_modes(state->interface), port);
		return;
	}
}

static void
qca8k_phylink_validate(struct dsa_switch *ds, int port,
		       unsigned long *supported,
		       struct phylink_link_state *state)
{
	__ETHTOOL_DECLARE_LINK_MODE_MASK(mask) = { 0, };

	switch (port) {
	case 0: /* 1st CPU port */
		if (state->interface != PHY_INTERFACE_MODE_NA &&
		    state->interface != PHY_INTERFACE_MODE_RGMII &&
		    state->interface != PHY_INTERFACE_MODE_RGMII_ID &&
		    state->interface != PHY_INTERFACE_MODE_RGMII_TXID &&
		    state->interface != PHY_INTERFACE_MODE_RGMII_RXID &&
		    state->interface != PHY_INTERFACE_MODE_SGMII)
			goto unsupported;
		break;
	case 1:
	case 2:
	case 3:
	case 4:
	case 5:
		/* Internal PHY */
		if (state->interface != PHY_INTERFACE_MODE_NA &&
		    state->interface != PHY_INTERFACE_MODE_GMII &&
		    state->interface != PHY_INTERFACE_MODE_INTERNAL)
			goto unsupported;
		break;
	case 6: /* 2nd CPU port / external PHY */
		if (state->interface != PHY_INTERFACE_MODE_NA &&
		    state->interface != PHY_INTERFACE_MODE_RGMII &&
		    state->interface != PHY_INTERFACE_MODE_RGMII_ID &&
		    state->interface != PHY_INTERFACE_MODE_RGMII_TXID &&
		    state->interface != PHY_INTERFACE_MODE_RGMII_RXID &&
		    state->interface != PHY_INTERFACE_MODE_SGMII &&
		    state->interface != PHY_INTERFACE_MODE_1000BASEX)
			goto unsupported;
		break;
	default:
unsupported:
		linkmode_zero(supported);
		return;
	}

	phylink_set_port_modes(mask);
	phylink_set(mask, Autoneg);

	phylink_set(mask, 1000baseT_Full);
	phylink_set(mask, 10baseT_Half);
	phylink_set(mask, 10baseT_Full);
	phylink_set(mask, 100baseT_Half);
	phylink_set(mask, 100baseT_Full);

	if (state->interface == PHY_INTERFACE_MODE_1000BASEX)
		phylink_set(mask, 1000baseX_Full);

	phylink_set(mask, Pause);
	phylink_set(mask, Asym_Pause);

	linkmode_and(supported, supported, mask);
	linkmode_and(state->advertising, state->advertising, mask);
}

static int
qca8k_phylink_mac_link_state(struct dsa_switch *ds, int port,
			     struct phylink_link_state *state)
{
	struct qca8k_priv *priv = ds->priv;
	u32 reg;
	int ret;

	ret = qca8k_read(priv, QCA8K_REG_PORT_STATUS(port), &reg);
	if (ret < 0)
		return ret;

	state->link = !!(reg & QCA8K_PORT_STATUS_LINK_UP);
	state->an_complete = state->link;
	state->an_enabled = !!(reg & QCA8K_PORT_STATUS_LINK_AUTO);
	state->duplex = (reg & QCA8K_PORT_STATUS_DUPLEX) ? DUPLEX_FULL :
							   DUPLEX_HALF;

	switch (reg & QCA8K_PORT_STATUS_SPEED) {
	case QCA8K_PORT_STATUS_SPEED_10:
		state->speed = SPEED_10;
		break;
	case QCA8K_PORT_STATUS_SPEED_100:
		state->speed = SPEED_100;
		break;
	case QCA8K_PORT_STATUS_SPEED_1000:
		state->speed = SPEED_1000;
		break;
	default:
		state->speed = SPEED_UNKNOWN;
		break;
	}

	state->pause = MLO_PAUSE_NONE;
	if (reg & QCA8K_PORT_STATUS_RXFLOW)
		state->pause |= MLO_PAUSE_RX;
	if (reg & QCA8K_PORT_STATUS_TXFLOW)
		state->pause |= MLO_PAUSE_TX;

	return 1;
}

static void
qca8k_phylink_mac_link_down(struct dsa_switch *ds, int port, unsigned int mode,
			    phy_interface_t interface)
{
	struct qca8k_priv *priv = ds->priv;

	qca8k_port_set_status(priv, port, 0);
}

static void
qca8k_phylink_mac_link_up(struct dsa_switch *ds, int port, unsigned int mode,
			  phy_interface_t interface, struct phy_device *phydev,
			  int speed, int duplex, bool tx_pause, bool rx_pause)
{
	struct qca8k_priv *priv = ds->priv;
	u32 reg;

	if (phylink_autoneg_inband(mode)) {
		reg = QCA8K_PORT_STATUS_LINK_AUTO;
	} else {
		switch (speed) {
		case SPEED_10:
			reg = QCA8K_PORT_STATUS_SPEED_10;
			break;
		case SPEED_100:
			reg = QCA8K_PORT_STATUS_SPEED_100;
			break;
		case SPEED_1000:
			reg = QCA8K_PORT_STATUS_SPEED_1000;
			break;
		default:
			reg = QCA8K_PORT_STATUS_LINK_AUTO;
			break;
		}

		if (duplex == DUPLEX_FULL)
			reg |= QCA8K_PORT_STATUS_DUPLEX;

		if (rx_pause || dsa_is_cpu_port(ds, port))
			reg |= QCA8K_PORT_STATUS_RXFLOW;

		if (tx_pause || dsa_is_cpu_port(ds, port))
			reg |= QCA8K_PORT_STATUS_TXFLOW;
	}

	reg |= QCA8K_PORT_STATUS_TXMAC | QCA8K_PORT_STATUS_RXMAC;

	qca8k_write(priv, QCA8K_REG_PORT_STATUS(port), reg);
}

static void
qca8k_get_strings(struct dsa_switch *ds, int port, u32 stringset, uint8_t *data)
{
	const struct qca8k_match_data *match_data;
	struct qca8k_priv *priv = ds->priv;
	int i;

	if (stringset != ETH_SS_STATS)
		return;

	match_data = of_device_get_match_data(priv->dev);

	for (i = 0; i < match_data->mib_count; i++)
		strncpy(data + i * ETH_GSTRING_LEN, ar8327_mib[i].name,
			ETH_GSTRING_LEN);
}

static void
qca8k_get_ethtool_stats(struct dsa_switch *ds, int port,
			uint64_t *data)
{
	struct qca8k_priv *priv = (struct qca8k_priv *)ds->priv;
	const struct qca8k_match_data *match_data;
	const struct qca8k_mib_desc *mib;
	u32 reg, i, val;
	u32 hi = 0;
	int ret;

	match_data = of_device_get_match_data(priv->dev);

	for (i = 0; i < match_data->mib_count; i++) {
		mib = &ar8327_mib[i];
		reg = QCA8K_PORT_MIB_COUNTER(port) + mib->offset;

		ret = qca8k_read(priv, reg, &val);
		if (ret < 0)
			continue;

		if (mib->size == 2) {
			ret = qca8k_read(priv, reg + 4, &hi);
			if (ret < 0)
				continue;
		}

		data[i] = val;
		if (mib->size == 2)
			data[i] |= (u64)hi << 32;
	}
}

static int
qca8k_get_sset_count(struct dsa_switch *ds, int port, int sset)
{
	const struct qca8k_match_data *match_data;
	struct qca8k_priv *priv = ds->priv;

	if (sset != ETH_SS_STATS)
		return 0;

	match_data = of_device_get_match_data(priv->dev);

	return match_data->mib_count;
}

static int
qca8k_set_mac_eee(struct dsa_switch *ds, int port, struct ethtool_eee *eee)
{
	struct qca8k_priv *priv = (struct qca8k_priv *)ds->priv;
	u32 lpi_en = QCA8K_REG_EEE_CTRL_LPI_EN(port);
	u32 reg;
	int ret;

	mutex_lock(&priv->reg_mutex);
	ret = qca8k_read(priv, QCA8K_REG_EEE_CTRL, &reg);
	if (ret < 0)
		goto exit;

	if (eee->eee_enabled)
		reg |= lpi_en;
	else
		reg &= ~lpi_en;
	ret = qca8k_write(priv, QCA8K_REG_EEE_CTRL, reg);

exit:
	mutex_unlock(&priv->reg_mutex);
	return ret;
}

static int
qca8k_get_mac_eee(struct dsa_switch *ds, int port, struct ethtool_eee *e)
{
	/* Nothing to do on the port's MAC */
	return 0;
}

static void
qca8k_port_stp_state_set(struct dsa_switch *ds, int port, u8 state)
{
	struct qca8k_priv *priv = (struct qca8k_priv *)ds->priv;
	u32 stp_state;

	switch (state) {
	case BR_STATE_DISABLED:
		stp_state = QCA8K_PORT_LOOKUP_STATE_DISABLED;
		break;
	case BR_STATE_BLOCKING:
		stp_state = QCA8K_PORT_LOOKUP_STATE_BLOCKING;
		break;
	case BR_STATE_LISTENING:
		stp_state = QCA8K_PORT_LOOKUP_STATE_LISTENING;
		break;
	case BR_STATE_LEARNING:
		stp_state = QCA8K_PORT_LOOKUP_STATE_LEARNING;
		break;
	case BR_STATE_FORWARDING:
	default:
		stp_state = QCA8K_PORT_LOOKUP_STATE_FORWARD;
		break;
	}

	qca8k_rmw(priv, QCA8K_PORT_LOOKUP_CTRL(port),
		  QCA8K_PORT_LOOKUP_STATE_MASK, stp_state);
}

static int qca8k_port_bridge_join(struct dsa_switch *ds, int port,
				  struct dsa_bridge bridge,
				  bool *tx_fwd_offload)
{
	struct qca8k_priv *priv = (struct qca8k_priv *)ds->priv;
	int port_mask, cpu_port;
	int i, ret;

	cpu_port = dsa_to_port(ds, port)->cpu_dp->index;
	port_mask = BIT(cpu_port);

	for (i = 0; i < QCA8K_NUM_PORTS; i++) {
		if (dsa_is_cpu_port(ds, i))
			continue;
		if (!dsa_port_offloads_bridge(dsa_to_port(ds, i), &bridge))
			continue;
		/* Add this port to the portvlan mask of the other ports
		 * in the bridge
		 */
		ret = regmap_set_bits(priv->regmap,
				      QCA8K_PORT_LOOKUP_CTRL(i),
				      BIT(port));
		if (ret)
			return ret;
		if (i != port)
			port_mask |= BIT(i);
	}

	/* Add all other ports to this ports portvlan mask */
	ret = qca8k_rmw(priv, QCA8K_PORT_LOOKUP_CTRL(port),
			QCA8K_PORT_LOOKUP_MEMBER, port_mask);

	return ret;
}

static void qca8k_port_bridge_leave(struct dsa_switch *ds, int port,
				    struct dsa_bridge bridge)
{
	struct qca8k_priv *priv = (struct qca8k_priv *)ds->priv;
	int cpu_port, i;

	cpu_port = dsa_to_port(ds, port)->cpu_dp->index;

	for (i = 0; i < QCA8K_NUM_PORTS; i++) {
		if (dsa_is_cpu_port(ds, i))
			continue;
		if (!dsa_port_offloads_bridge(dsa_to_port(ds, i), &bridge))
			continue;
		/* Remove this port to the portvlan mask of the other ports
		 * in the bridge
		 */
		regmap_clear_bits(priv->regmap,
				  QCA8K_PORT_LOOKUP_CTRL(i),
				  BIT(port));
	}

	/* Set the cpu port to be the only one in the portvlan mask of
	 * this port
	 */
	qca8k_rmw(priv, QCA8K_PORT_LOOKUP_CTRL(port),
		  QCA8K_PORT_LOOKUP_MEMBER, BIT(cpu_port));
}

static void
qca8k_port_fast_age(struct dsa_switch *ds, int port)
{
	struct qca8k_priv *priv = ds->priv;

	mutex_lock(&priv->reg_mutex);
	qca8k_fdb_access(priv, QCA8K_FDB_FLUSH_PORT, port);
	mutex_unlock(&priv->reg_mutex);
}

static int
qca8k_set_ageing_time(struct dsa_switch *ds, unsigned int msecs)
{
	struct qca8k_priv *priv = ds->priv;
	unsigned int secs = msecs / 1000;
	u32 val;

	/* AGE_TIME reg is set in 7s step */
	val = secs / 7;

	/* Handle case with 0 as val to NOT disable
	 * learning
	 */
	if (!val)
		val = 1;

	return regmap_update_bits(priv->regmap, QCA8K_REG_ATU_CTRL, QCA8K_ATU_AGE_TIME_MASK,
				  QCA8K_ATU_AGE_TIME(val));
}

static int
qca8k_port_enable(struct dsa_switch *ds, int port,
		  struct phy_device *phy)
{
	struct qca8k_priv *priv = (struct qca8k_priv *)ds->priv;

	qca8k_port_set_status(priv, port, 1);
	priv->port_sts[port].enabled = 1;

	if (dsa_is_user_port(ds, port))
		phy_support_asym_pause(phy);

	return 0;
}

static void
qca8k_port_disable(struct dsa_switch *ds, int port)
{
	struct qca8k_priv *priv = (struct qca8k_priv *)ds->priv;

	qca8k_port_set_status(priv, port, 0);
	priv->port_sts[port].enabled = 0;
}

static int
qca8k_port_change_mtu(struct dsa_switch *ds, int port, int new_mtu)
{
	struct qca8k_priv *priv = ds->priv;
	int i, mtu = 0;

	priv->port_mtu[port] = new_mtu;

	for (i = 0; i < QCA8K_NUM_PORTS; i++)
		if (priv->port_mtu[i] > mtu)
			mtu = priv->port_mtu[i];

	/* Include L2 header / FCS length */
	return qca8k_write(priv, QCA8K_MAX_FRAME_SIZE, mtu + ETH_HLEN + ETH_FCS_LEN);
}

static int
qca8k_port_max_mtu(struct dsa_switch *ds, int port)
{
	return QCA8K_MAX_MTU;
}

static int
qca8k_port_fdb_insert(struct qca8k_priv *priv, const u8 *addr,
		      u16 port_mask, u16 vid)
{
	/* Set the vid to the port vlan id if no vid is set */
	if (!vid)
		vid = QCA8K_PORT_VID_DEF;

	return qca8k_fdb_add(priv, addr, port_mask, vid,
			     QCA8K_ATU_STATUS_STATIC);
}

static int
qca8k_port_fdb_add(struct dsa_switch *ds, int port,
		   const unsigned char *addr, u16 vid)
{
	struct qca8k_priv *priv = (struct qca8k_priv *)ds->priv;
	u16 port_mask = BIT(port);

	return qca8k_port_fdb_insert(priv, addr, port_mask, vid);
}

static int
qca8k_port_fdb_del(struct dsa_switch *ds, int port,
		   const unsigned char *addr, u16 vid)
{
	struct qca8k_priv *priv = (struct qca8k_priv *)ds->priv;
	u16 port_mask = BIT(port);

	if (!vid)
		vid = QCA8K_PORT_VID_DEF;

	return qca8k_fdb_del(priv, addr, port_mask, vid);
}

static int
qca8k_port_fdb_dump(struct dsa_switch *ds, int port,
		    dsa_fdb_dump_cb_t *cb, void *data)
{
	struct qca8k_priv *priv = (struct qca8k_priv *)ds->priv;
	struct qca8k_fdb _fdb = { 0 };
	int cnt = QCA8K_NUM_FDB_RECORDS;
	bool is_static;
	int ret = 0;

	mutex_lock(&priv->reg_mutex);
	while (cnt-- && !qca8k_fdb_next(priv, &_fdb, port)) {
		if (!_fdb.aging)
			break;
		is_static = (_fdb.aging == QCA8K_ATU_STATUS_STATIC);
		ret = cb(_fdb.mac, _fdb.vid, is_static, data);
		if (ret)
			break;
	}
	mutex_unlock(&priv->reg_mutex);

	return 0;
}

static int
qca8k_port_mdb_add(struct dsa_switch *ds, int port,
		   const struct switchdev_obj_port_mdb *mdb)
{
	struct qca8k_priv *priv = ds->priv;
	const u8 *addr = mdb->addr;
	u16 vid = mdb->vid;

	return qca8k_fdb_search_and_insert(priv, BIT(port), addr, vid);
}

static int
qca8k_port_mdb_del(struct dsa_switch *ds, int port,
		   const struct switchdev_obj_port_mdb *mdb)
{
	struct qca8k_priv *priv = ds->priv;
	const u8 *addr = mdb->addr;
	u16 vid = mdb->vid;

	return qca8k_fdb_search_and_del(priv, BIT(port), addr, vid);
}

static int
qca8k_port_mirror_add(struct dsa_switch *ds, int port,
		      struct dsa_mall_mirror_tc_entry *mirror,
		      bool ingress)
{
	struct qca8k_priv *priv = ds->priv;
	int monitor_port, ret;
	u32 reg, val;

	/* Check for existent entry */
	if ((ingress ? priv->mirror_rx : priv->mirror_tx) & BIT(port))
		return -EEXIST;

	ret = regmap_read(priv->regmap, QCA8K_REG_GLOBAL_FW_CTRL0, &val);
	if (ret)
		return ret;

	/* QCA83xx can have only one port set to mirror mode.
	 * Check that the correct port is requested and return error otherwise.
	 * When no mirror port is set, the values is set to 0xF
	 */
	monitor_port = FIELD_GET(QCA8K_GLOBAL_FW_CTRL0_MIRROR_PORT_NUM, val);
	if (monitor_port != 0xF && monitor_port != mirror->to_local_port)
		return -EEXIST;

	/* Set the monitor port */
	val = FIELD_PREP(QCA8K_GLOBAL_FW_CTRL0_MIRROR_PORT_NUM,
			 mirror->to_local_port);
	ret = regmap_update_bits(priv->regmap, QCA8K_REG_GLOBAL_FW_CTRL0,
				 QCA8K_GLOBAL_FW_CTRL0_MIRROR_PORT_NUM, val);
	if (ret)
		return ret;

	if (ingress) {
		reg = QCA8K_PORT_LOOKUP_CTRL(port);
		val = QCA8K_PORT_LOOKUP_ING_MIRROR_EN;
	} else {
		reg = QCA8K_REG_PORT_HOL_CTRL1(port);
		val = QCA8K_PORT_HOL_CTRL1_EG_MIRROR_EN;
	}

	ret = regmap_update_bits(priv->regmap, reg, val, val);
	if (ret)
		return ret;

	/* Track mirror port for tx and rx to decide when the
	 * mirror port has to be disabled.
	 */
	if (ingress)
		priv->mirror_rx |= BIT(port);
	else
		priv->mirror_tx |= BIT(port);

	return 0;
}

static void
qca8k_port_mirror_del(struct dsa_switch *ds, int port,
		      struct dsa_mall_mirror_tc_entry *mirror)
{
	struct qca8k_priv *priv = ds->priv;
	u32 reg, val;
	int ret;

	if (mirror->ingress) {
		reg = QCA8K_PORT_LOOKUP_CTRL(port);
		val = QCA8K_PORT_LOOKUP_ING_MIRROR_EN;
	} else {
		reg = QCA8K_REG_PORT_HOL_CTRL1(port);
		val = QCA8K_PORT_HOL_CTRL1_EG_MIRROR_EN;
	}

	ret = regmap_clear_bits(priv->regmap, reg, val);
	if (ret)
		goto err;

	if (mirror->ingress)
		priv->mirror_rx &= ~BIT(port);
	else
		priv->mirror_tx &= ~BIT(port);

	/* No port set to send packet to mirror port. Disable mirror port */
	if (!priv->mirror_rx && !priv->mirror_tx) {
		val = FIELD_PREP(QCA8K_GLOBAL_FW_CTRL0_MIRROR_PORT_NUM, 0xF);
		ret = regmap_update_bits(priv->regmap, QCA8K_REG_GLOBAL_FW_CTRL0,
					 QCA8K_GLOBAL_FW_CTRL0_MIRROR_PORT_NUM, val);
		if (ret)
			goto err;
	}
err:
	dev_err(priv->dev, "Failed to del mirror port from %d", port);
}

static int
qca8k_port_vlan_filtering(struct dsa_switch *ds, int port, bool vlan_filtering,
			  struct netlink_ext_ack *extack)
{
	struct qca8k_priv *priv = ds->priv;
	int ret;

	if (vlan_filtering) {
		ret = qca8k_rmw(priv, QCA8K_PORT_LOOKUP_CTRL(port),
				QCA8K_PORT_LOOKUP_VLAN_MODE_MASK,
				QCA8K_PORT_LOOKUP_VLAN_MODE_SECURE);
	} else {
		ret = qca8k_rmw(priv, QCA8K_PORT_LOOKUP_CTRL(port),
				QCA8K_PORT_LOOKUP_VLAN_MODE_MASK,
				QCA8K_PORT_LOOKUP_VLAN_MODE_NONE);
	}

	return ret;
}

static int
qca8k_port_vlan_add(struct dsa_switch *ds, int port,
		    const struct switchdev_obj_port_vlan *vlan,
		    struct netlink_ext_ack *extack)
{
	bool untagged = vlan->flags & BRIDGE_VLAN_INFO_UNTAGGED;
	bool pvid = vlan->flags & BRIDGE_VLAN_INFO_PVID;
	struct qca8k_priv *priv = ds->priv;
	int ret;

	ret = qca8k_vlan_add(priv, port, vlan->vid, untagged);
	if (ret) {
		dev_err(priv->dev, "Failed to add VLAN to port %d (%d)", port, ret);
		return ret;
	}

	if (pvid) {
		ret = qca8k_rmw(priv, QCA8K_EGRESS_VLAN(port),
				QCA8K_EGREES_VLAN_PORT_MASK(port),
				QCA8K_EGREES_VLAN_PORT(port, vlan->vid));
		if (ret)
			return ret;

		ret = qca8k_write(priv, QCA8K_REG_PORT_VLAN_CTRL0(port),
				  QCA8K_PORT_VLAN_CVID(vlan->vid) |
				  QCA8K_PORT_VLAN_SVID(vlan->vid));
	}

	return ret;
}

static int
qca8k_port_vlan_del(struct dsa_switch *ds, int port,
		    const struct switchdev_obj_port_vlan *vlan)
{
	struct qca8k_priv *priv = ds->priv;
	int ret;

	ret = qca8k_vlan_del(priv, port, vlan->vid);
	if (ret)
		dev_err(priv->dev, "Failed to delete VLAN from port %d (%d)", port, ret);

	return ret;
}

static u32 qca8k_get_phy_flags(struct dsa_switch *ds, int port)
{
	struct qca8k_priv *priv = ds->priv;

	/* Communicate to the phy internal driver the switch revision.
	 * Based on the switch revision different values needs to be
	 * set to the dbg and mmd reg on the phy.
	 * The first 2 bit are used to communicate the switch revision
	 * to the phy driver.
	 */
	if (port > 0 && port < 6)
		return priv->switch_revision;

	return 0;
}

static enum dsa_tag_protocol
qca8k_get_tag_protocol(struct dsa_switch *ds, int port,
		       enum dsa_tag_protocol mp)
{
	return DSA_TAG_PROTO_QCA;
}

static bool
qca8k_lag_can_offload(struct dsa_switch *ds,
		      struct net_device *lag,
		      struct netdev_lag_upper_info *info)
{
	struct dsa_port *dp;
	int id, members = 0;

	id = dsa_lag_id(ds->dst, lag);
	if (id < 0 || id >= ds->num_lag_ids)
		return false;

	dsa_lag_foreach_port(dp, ds->dst, lag)
		/* Includes the port joining the LAG */
		members++;

	if (members > QCA8K_NUM_PORTS_FOR_LAG)
		return false;

	if (info->tx_type != NETDEV_LAG_TX_TYPE_HASH)
		return false;

	if (info->hash_type != NETDEV_LAG_HASH_L2 &&
	    info->hash_type != NETDEV_LAG_HASH_L23)
		return false;

	return true;
}

static int
qca8k_lag_setup_hash(struct dsa_switch *ds,
		     struct net_device *lag,
		     struct netdev_lag_upper_info *info)
{
	struct qca8k_priv *priv = ds->priv;
	bool unique_lag = true;
	u32 hash = 0;
	int i, id;

	id = dsa_lag_id(ds->dst, lag);

	switch (info->hash_type) {
	case NETDEV_LAG_HASH_L23:
		hash |= QCA8K_TRUNK_HASH_SIP_EN;
		hash |= QCA8K_TRUNK_HASH_DIP_EN;
		fallthrough;
	case NETDEV_LAG_HASH_L2:
		hash |= QCA8K_TRUNK_HASH_SA_EN;
		hash |= QCA8K_TRUNK_HASH_DA_EN;
		break;
	default: /* We should NEVER reach this */
		return -EOPNOTSUPP;
	}

	/* Check if we are the unique configured LAG */
	dsa_lags_foreach_id(i, ds->dst)
		if (i != id && dsa_lag_dev(ds->dst, i)) {
			unique_lag = false;
			break;
		}

	/* Hash Mode is global. Make sure the same Hash Mode
	 * is set to all the 4 possible lag.
	 * If we are the unique LAG we can set whatever hash
	 * mode we want.
	 * To change hash mode it's needed to remove all LAG
	 * and change the mode with the latest.
	 */
	if (unique_lag) {
		priv->lag_hash_mode = hash;
	} else if (priv->lag_hash_mode != hash) {
		netdev_err(lag, "Error: Mismatched Hash Mode across different lag is not supported\n");
		return -EOPNOTSUPP;
	}

	return regmap_update_bits(priv->regmap, QCA8K_TRUNK_HASH_EN_CTRL,
				  QCA8K_TRUNK_HASH_MASK, hash);
}

static int
qca8k_lag_refresh_portmap(struct dsa_switch *ds, int port,
			  struct net_device *lag, bool delete)
{
	struct qca8k_priv *priv = ds->priv;
	int ret, id, i;
	u32 val;

	id = dsa_lag_id(ds->dst, lag);

	/* Read current port member */
	ret = regmap_read(priv->regmap, QCA8K_REG_GOL_TRUNK_CTRL0, &val);
	if (ret)
		return ret;

	/* Shift val to the correct trunk */
	val >>= QCA8K_REG_GOL_TRUNK_SHIFT(id);
	val &= QCA8K_REG_GOL_TRUNK_MEMBER_MASK;
	if (delete)
		val &= ~BIT(port);
	else
		val |= BIT(port);

	/* Update port member. With empty portmap disable trunk */
	ret = regmap_update_bits(priv->regmap, QCA8K_REG_GOL_TRUNK_CTRL0,
				 QCA8K_REG_GOL_TRUNK_MEMBER(id) |
				 QCA8K_REG_GOL_TRUNK_EN(id),
				 !val << QCA8K_REG_GOL_TRUNK_SHIFT(id) |
				 val << QCA8K_REG_GOL_TRUNK_SHIFT(id));

	/* Search empty member if adding or port on deleting */
	for (i = 0; i < QCA8K_NUM_PORTS_FOR_LAG; i++) {
		ret = regmap_read(priv->regmap, QCA8K_REG_GOL_TRUNK_CTRL(id), &val);
		if (ret)
			return ret;

		val >>= QCA8K_REG_GOL_TRUNK_ID_MEM_ID_SHIFT(id, i);
		val &= QCA8K_REG_GOL_TRUNK_ID_MEM_ID_MASK;

		if (delete) {
			/* If port flagged to be disabled assume this member is
			 * empty
			 */
			if (val != QCA8K_REG_GOL_TRUNK_ID_MEM_ID_EN_MASK)
				continue;

			val &= QCA8K_REG_GOL_TRUNK_ID_MEM_ID_PORT_MASK;
			if (val != port)
				continue;
		} else {
			/* If port flagged to be enabled assume this member is
			 * already set
			 */
			if (val == QCA8K_REG_GOL_TRUNK_ID_MEM_ID_EN_MASK)
				continue;
		}

		/* We have found the member to add/remove */
		break;
	}

	/* Set port in the correct port mask or disable port if in delete mode */
	return regmap_update_bits(priv->regmap, QCA8K_REG_GOL_TRUNK_CTRL(id),
				  QCA8K_REG_GOL_TRUNK_ID_MEM_ID_EN(id, i) |
				  QCA8K_REG_GOL_TRUNK_ID_MEM_ID_PORT(id, i),
				  !delete << QCA8K_REG_GOL_TRUNK_ID_MEM_ID_SHIFT(id, i) |
				  port << QCA8K_REG_GOL_TRUNK_ID_MEM_ID_SHIFT(id, i));
}

static int
qca8k_port_lag_join(struct dsa_switch *ds, int port,
		    struct net_device *lag,
		    struct netdev_lag_upper_info *info)
{
	int ret;

	if (!qca8k_lag_can_offload(ds, lag, info))
		return -EOPNOTSUPP;

	ret = qca8k_lag_setup_hash(ds, lag, info);
	if (ret)
		return ret;

	return qca8k_lag_refresh_portmap(ds, port, lag, false);
}

static int
qca8k_port_lag_leave(struct dsa_switch *ds, int port,
		     struct net_device *lag)
{
	return qca8k_lag_refresh_portmap(ds, port, lag, true);
}

static const struct dsa_switch_ops qca8k_switch_ops = {
	.get_tag_protocol	= qca8k_get_tag_protocol,
	.setup			= qca8k_setup,
	.get_strings		= qca8k_get_strings,
	.get_ethtool_stats	= qca8k_get_ethtool_stats,
	.get_sset_count		= qca8k_get_sset_count,
	.set_ageing_time	= qca8k_set_ageing_time,
	.get_mac_eee		= qca8k_get_mac_eee,
	.set_mac_eee		= qca8k_set_mac_eee,
	.port_enable		= qca8k_port_enable,
	.port_disable		= qca8k_port_disable,
	.port_change_mtu	= qca8k_port_change_mtu,
	.port_max_mtu		= qca8k_port_max_mtu,
	.port_stp_state_set	= qca8k_port_stp_state_set,
	.port_bridge_join	= qca8k_port_bridge_join,
	.port_bridge_leave	= qca8k_port_bridge_leave,
	.port_fast_age		= qca8k_port_fast_age,
	.port_fdb_add		= qca8k_port_fdb_add,
	.port_fdb_del		= qca8k_port_fdb_del,
	.port_fdb_dump		= qca8k_port_fdb_dump,
	.port_mdb_add		= qca8k_port_mdb_add,
	.port_mdb_del		= qca8k_port_mdb_del,
	.port_mirror_add	= qca8k_port_mirror_add,
	.port_mirror_del	= qca8k_port_mirror_del,
	.port_vlan_filtering	= qca8k_port_vlan_filtering,
	.port_vlan_add		= qca8k_port_vlan_add,
	.port_vlan_del		= qca8k_port_vlan_del,
	.phylink_validate	= qca8k_phylink_validate,
	.phylink_mac_link_state	= qca8k_phylink_mac_link_state,
	.phylink_mac_config	= qca8k_phylink_mac_config,
	.phylink_mac_link_down	= qca8k_phylink_mac_link_down,
	.phylink_mac_link_up	= qca8k_phylink_mac_link_up,
	.get_phy_flags		= qca8k_get_phy_flags,
	.port_lag_join		= qca8k_port_lag_join,
	.port_lag_leave		= qca8k_port_lag_leave,
};

static int qca8k_read_switch_id(struct qca8k_priv *priv)
{
	const struct qca8k_match_data *data;
	u32 val;
	u8 id;
	int ret;

	/* get the switches ID from the compatible */
	data = of_device_get_match_data(priv->dev);
	if (!data)
		return -ENODEV;

	ret = qca8k_read(priv, QCA8K_REG_MASK_CTRL, &val);
	if (ret < 0)
		return -ENODEV;

	id = QCA8K_MASK_CTRL_DEVICE_ID(val);
	if (id != data->id) {
		dev_err(priv->dev, "Switch id detected %x but expected %x", id, data->id);
		return -ENODEV;
	}

	priv->switch_id = id;

	/* Save revision to communicate to the internal PHY driver */
	priv->switch_revision = QCA8K_MASK_CTRL_REV_ID(val);

	return 0;
}

static int
qca8k_sw_probe(struct mdio_device *mdiodev)
{
	struct qca8k_priv *priv;
	int ret;

	/* allocate the private data struct so that we can probe the switches
	 * ID register
	 */
	priv = devm_kzalloc(&mdiodev->dev, sizeof(*priv), GFP_KERNEL);
	if (!priv)
		return -ENOMEM;

	priv->bus = mdiodev->bus;
	priv->dev = &mdiodev->dev;

	priv->reset_gpio = devm_gpiod_get_optional(priv->dev, "reset",
						   GPIOD_ASIS);
	if (IS_ERR(priv->reset_gpio))
		return PTR_ERR(priv->reset_gpio);

	if (priv->reset_gpio) {
		gpiod_set_value_cansleep(priv->reset_gpio, 1);
		/* The active low duration must be greater than 10 ms
		 * and checkpatch.pl wants 20 ms.
		 */
		msleep(20);
		gpiod_set_value_cansleep(priv->reset_gpio, 0);
	}

	/* Start by setting up the register mapping */
	priv->regmap = devm_regmap_init(&mdiodev->dev, NULL, priv,
					&qca8k_regmap_config);
	if (IS_ERR(priv->regmap)) {
		dev_err(priv->dev, "regmap initialization failed");
		return PTR_ERR(priv->regmap);
	}

	/* Check the detected switch id */
	ret = qca8k_read_switch_id(priv);
	if (ret)
		return ret;

	priv->ds = devm_kzalloc(&mdiodev->dev, sizeof(*priv->ds), GFP_KERNEL);
	if (!priv->ds)
		return -ENOMEM;

	priv->ds->dev = &mdiodev->dev;
	priv->ds->num_ports = QCA8K_NUM_PORTS;
	priv->ds->priv = priv;
	priv->ops = qca8k_switch_ops;
	priv->ds->ops = &priv->ops;
	mutex_init(&priv->reg_mutex);
	dev_set_drvdata(&mdiodev->dev, priv);

	return dsa_register_switch(priv->ds);
}

static void
qca8k_sw_remove(struct mdio_device *mdiodev)
{
	struct qca8k_priv *priv = dev_get_drvdata(&mdiodev->dev);
	int i;

	if (!priv)
		return;

	for (i = 0; i < QCA8K_NUM_PORTS; i++)
		qca8k_port_set_status(priv, i, 0);

	dsa_unregister_switch(priv->ds);

	dev_set_drvdata(&mdiodev->dev, NULL);
}

static void qca8k_sw_shutdown(struct mdio_device *mdiodev)
{
	struct qca8k_priv *priv = dev_get_drvdata(&mdiodev->dev);

	if (!priv)
		return;

	dsa_switch_shutdown(priv->ds);

	dev_set_drvdata(&mdiodev->dev, NULL);
}

#ifdef CONFIG_PM_SLEEP
static void
qca8k_set_pm(struct qca8k_priv *priv, int enable)
{
	int i;

	for (i = 0; i < QCA8K_NUM_PORTS; i++) {
		if (!priv->port_sts[i].enabled)
			continue;

		qca8k_port_set_status(priv, i, enable);
	}
}

static int qca8k_suspend(struct device *dev)
{
	struct qca8k_priv *priv = dev_get_drvdata(dev);

	qca8k_set_pm(priv, 0);

	return dsa_switch_suspend(priv->ds);
}

static int qca8k_resume(struct device *dev)
{
	struct qca8k_priv *priv = dev_get_drvdata(dev);

	qca8k_set_pm(priv, 1);

	return dsa_switch_resume(priv->ds);
}
#endif /* CONFIG_PM_SLEEP */

static SIMPLE_DEV_PM_OPS(qca8k_pm_ops,
			 qca8k_suspend, qca8k_resume);

static const struct qca8k_match_data qca8327 = {
	.id = QCA8K_ID_QCA8327,
	.reduced_package = true,
	.mib_count = QCA8K_QCA832X_MIB_COUNT,
};

static const struct qca8k_match_data qca8328 = {
	.id = QCA8K_ID_QCA8327,
	.mib_count = QCA8K_QCA832X_MIB_COUNT,
};

static const struct qca8k_match_data qca833x = {
	.id = QCA8K_ID_QCA8337,
	.mib_count = QCA8K_QCA833X_MIB_COUNT,
};

static const struct of_device_id qca8k_of_match[] = {
	{ .compatible = "qca,qca8327", .data = &qca8327 },
	{ .compatible = "qca,qca8328", .data = &qca8328 },
	{ .compatible = "qca,qca8334", .data = &qca833x },
	{ .compatible = "qca,qca8337", .data = &qca833x },
	{ /* sentinel */ },
};

static struct mdio_driver qca8kmdio_driver = {
	.probe  = qca8k_sw_probe,
	.remove = qca8k_sw_remove,
	.shutdown = qca8k_sw_shutdown,
	.mdiodrv.driver = {
		.name = "qca8k",
		.of_match_table = qca8k_of_match,
		.pm = &qca8k_pm_ops,
	},
};

mdio_module_driver(qca8kmdio_driver);

MODULE_AUTHOR("Mathieu Olivari, John Crispin <john@phrozen.org>");
MODULE_DESCRIPTION("Driver for QCA8K ethernet switch family");
MODULE_LICENSE("GPL v2");
MODULE_ALIAS("platform:qca8k");<|MERGE_RESOLUTION|>--- conflicted
+++ resolved
@@ -1163,13 +1163,8 @@
 		return ret;
 
 	/* Make sure MAC06 is disabled */
-<<<<<<< HEAD
-	ret = qca8k_reg_clear(priv, QCA8K_REG_PORT0_PAD_CTRL,
-			      QCA8K_PORT0_PAD_MAC06_EXCHANGE_EN);
-=======
 	ret = regmap_clear_bits(priv->regmap, QCA8K_REG_PORT0_PAD_CTRL,
 				QCA8K_PORT0_PAD_MAC06_EXCHANGE_EN);
->>>>>>> 817b8b9c
 	if (ret) {
 		dev_err(priv->dev, "failed disabling MAC06 exchange");
 		return ret;
