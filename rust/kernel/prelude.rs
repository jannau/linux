--- conflicted
+++ resolved
@@ -13,25 +13,12 @@
 
 pub use core::pin::Pin;
 
-<<<<<<< HEAD
-pub use alloc::{boxed::Box, vec::Vec};
-=======
 pub use alloc::{boxed::Box, string::String, vec::Vec};
->>>>>>> bd123471
 
 pub use macros::{module, vtable};
 
 pub use super::build_assert;
 
-<<<<<<< HEAD
-pub use super::{dbg, pr_alert, pr_crit, pr_debug, pr_emerg, pr_err, pr_info, pr_notice, pr_warn};
-
-pub use super::static_assert;
-
-pub use super::error::{code::*, Error, Result};
-
-pub use super::{str::CStr, ThisModule};
-=======
 pub use super::{
     dbg, dev_alert, dev_crit, dev_dbg, dev_emerg, dev_err, dev_info, dev_notice, dev_warn, fmt,
     pr_alert, pr_crit, pr_debug, pr_emerg, pr_err, pr_info, pr_notice, pr_warn,
@@ -44,7 +31,6 @@
 
 pub use super::static_assert;
 
-pub use super::{error::code::*, Error, Result};
+pub use super::error::{code::*, Error, Result};
 
-pub use super::{str::CStr, ARef, ThisModule};
->>>>>>> bd123471
+pub use super::{str::CStr, ARef, ThisModule};