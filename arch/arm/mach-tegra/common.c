--- conflicted
+++ resolved
@@ -637,7 +637,15 @@
 #endif
 }
 
-<<<<<<< HEAD
+void __init tegra_release_bootloader_fb(void)
+{
+	/* Since bootloader fb is reserved in common.c, it is freed here. */
+	if (tegra_bootloader_fb_size)
+		if (memblock_free(tegra_bootloader_fb_start,
+						tegra_bootloader_fb_size))
+			pr_err("Failed to free bootloader fb.\n");
+}
+
 #ifdef CONFIG_TEGRA_CONVSERVATIVE_GOV_ON_EARLYSUPSEND
 static char cpufreq_gov_default[32];
 static char *cpufreq_gov_conservative = "conservative";
@@ -757,14 +765,4 @@
 {
 	cpufreq_set_governor(cpufreq_gov_conservative);
 }
-#endif /* CONFIG_TEGRA_CONVSERVATIVE_GOV_ON_EARLYSUPSEND */
-=======
-void __init tegra_release_bootloader_fb(void)
-{
-	/* Since bootloader fb is reserved in common.c, it is freed here. */
-	if (tegra_bootloader_fb_size)
-		if (memblock_free(tegra_bootloader_fb_start,
-						tegra_bootloader_fb_size))
-			pr_err("Failed to free bootloader fb.\n");
-}
->>>>>>> 5e154a07
+#endif /* CONFIG_TEGRA_CONVSERVATIVE_GOV_ON_EARLYSUPSEND */