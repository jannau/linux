--- conflicted
+++ resolved
@@ -1706,33 +1706,10 @@
 		return -EINVAL;
 	}
 
-<<<<<<< HEAD
-	wp->y_tiled = modifier == I915_FORMAT_MOD_Y_TILED ||
-		      modifier == I915_FORMAT_MOD_4_TILED ||
-		      modifier == I915_FORMAT_MOD_Yf_TILED ||
-		      modifier == I915_FORMAT_MOD_Y_TILED_CCS ||
-		      modifier == I915_FORMAT_MOD_Yf_TILED_CCS ||
-		      modifier == I915_FORMAT_MOD_Y_TILED_GEN12_RC_CCS ||
-		      modifier == I915_FORMAT_MOD_Y_TILED_GEN12_MC_CCS ||
-		      modifier == I915_FORMAT_MOD_Y_TILED_GEN12_RC_CCS_CC ||
-		      modifier == I915_FORMAT_MOD_4_TILED_DG2_RC_CCS ||
-		      modifier == I915_FORMAT_MOD_4_TILED_DG2_MC_CCS ||
-		      modifier == I915_FORMAT_MOD_4_TILED_DG2_RC_CCS_CC;
-	wp->x_tiled = modifier == I915_FORMAT_MOD_X_TILED;
-	wp->rc_surface = modifier == I915_FORMAT_MOD_Y_TILED_CCS ||
-			 modifier == I915_FORMAT_MOD_Yf_TILED_CCS ||
-			 modifier == I915_FORMAT_MOD_Y_TILED_GEN12_RC_CCS ||
-			 modifier == I915_FORMAT_MOD_Y_TILED_GEN12_MC_CCS ||
-			 modifier == I915_FORMAT_MOD_Y_TILED_GEN12_RC_CCS_CC ||
-			 modifier == I915_FORMAT_MOD_4_TILED_DG2_RC_CCS ||
-			 modifier == I915_FORMAT_MOD_4_TILED_DG2_MC_CCS ||
-			 modifier == I915_FORMAT_MOD_4_TILED_DG2_RC_CCS_CC;
-=======
 	wp->x_tiled = modifier == I915_FORMAT_MOD_X_TILED;
 	wp->y_tiled = modifier != I915_FORMAT_MOD_X_TILED &&
 		intel_fb_is_tiled_modifier(modifier);
 	wp->rc_surface = intel_fb_is_ccs_modifier(modifier);
->>>>>>> a6ebd538
 	wp->is_planar = intel_format_info_is_yuv_semiplanar(format, modifier);
 
 	wp->width = width;
