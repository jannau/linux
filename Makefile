# SPDX-License-Identifier: GPL-2.0
VERSION = 5
PATCHLEVEL = 12
SUBLEVEL = 0
EXTRAVERSION = -rc3
NAME = Frozen Wasteland

# *DOCUMENTATION*
# To see a list of typical targets execute "make help"
# More info can be located in ./README
# Comments in this file are targeted only to the developer, do not
# expect to learn how to build the kernel reading this file.

$(if $(filter __%, $(MAKECMDGOALS)), \
	$(error targets prefixed with '__' are only for internal use))

# That's our default target when none is given on the command line
PHONY := __all
__all:

# We are using a recursive build, so we need to do a little thinking
# to get the ordering right.
#
# Most importantly: sub-Makefiles should only ever modify files in
# their own directory. If in some directory we have a dependency on
# a file in another dir (which doesn't happen often, but it's often
# unavoidable when linking the built-in.a targets which finally
# turn into vmlinux), we will call a sub make in that other dir, and
# after that we are sure that everything which is in that other dir
# is now up to date.
#
# The only cases where we need to modify files which have global
# effects are thus separated out and done before the recursive
# descending is started. They are now explicitly listed as the
# prepare rule.

ifneq ($(sub_make_done),1)

# Do not use make's built-in rules and variables
# (this increases performance and avoids hard-to-debug behaviour)
MAKEFLAGS += -rR

# Avoid funny character set dependencies
unexport LC_ALL
LC_COLLATE=C
LC_NUMERIC=C
export LC_COLLATE LC_NUMERIC

# Avoid interference with shell env settings
unexport GREP_OPTIONS

# Beautify output
# ---------------------------------------------------------------------------
#
# Normally, we echo the whole command before executing it. By making
# that echo $($(quiet)$(cmd)), we now have the possibility to set
# $(quiet) to choose other forms of output instead, e.g.
#
#         quiet_cmd_cc_o_c = Compiling $(RELDIR)/$@
#         cmd_cc_o_c       = $(CC) $(c_flags) -c -o $@ $<
#
# If $(quiet) is empty, the whole command will be printed.
# If it is set to "quiet_", only the short version will be printed.
# If it is set to "silent_", nothing will be printed at all, since
# the variable $(silent_cmd_cc_o_c) doesn't exist.
#
# A simple variant is to prefix commands with $(Q) - that's useful
# for commands that shall be hidden in non-verbose mode.
#
#	$(Q)ln $@ :<
#
# If KBUILD_VERBOSE equals 0 then the above command will be hidden.
# If KBUILD_VERBOSE equals 1 then the above command is displayed.
# If KBUILD_VERBOSE equals 2 then give the reason why each target is rebuilt.
#
# To put more focus on warnings, be less verbose as default
# Use 'make V=1' to see the full commands

ifeq ("$(origin V)", "command line")
  KBUILD_VERBOSE = $(V)
endif
ifndef KBUILD_VERBOSE
  KBUILD_VERBOSE = 0
endif

ifeq ($(KBUILD_VERBOSE),1)
  quiet =
  Q =
else
  quiet=quiet_
  Q = @
endif

# If the user is running make -s (silent mode), suppress echoing of
# commands

ifneq ($(findstring s,$(filter-out --%,$(MAKEFLAGS))),)
  quiet=silent_
  KBUILD_VERBOSE = 0
endif

export quiet Q KBUILD_VERBOSE

# Call a source code checker (by default, "sparse") as part of the
# C compilation.
#
# Use 'make C=1' to enable checking of only re-compiled files.
# Use 'make C=2' to enable checking of *all* source files, regardless
# of whether they are re-compiled or not.
#
# See the file "Documentation/dev-tools/sparse.rst" for more details,
# including where to get the "sparse" utility.

ifeq ("$(origin C)", "command line")
  KBUILD_CHECKSRC = $(C)
endif
ifndef KBUILD_CHECKSRC
  KBUILD_CHECKSRC = 0
endif

export KBUILD_CHECKSRC

# Enable "clippy" (a linter) as part of the Rust compilation.
#
# Use 'make CLIPPY=1' to enable it.
ifeq ("$(origin CLIPPY)", "command line")
  KBUILD_CLIPPY := $(CLIPPY)
endif

# Use make M=dir or set the environment variable KBUILD_EXTMOD to specify the
# directory of external module to build. Setting M= takes precedence.
ifeq ("$(origin M)", "command line")
  KBUILD_EXTMOD := $(M)
endif

$(if $(word 2, $(KBUILD_EXTMOD)), \
	$(error building multiple external modules is not supported))

export KBUILD_EXTMOD

# Kbuild will save output files in the current working directory.
# This does not need to match to the root of the kernel source tree.
#
# For example, you can do this:
#
#  cd /dir/to/store/output/files; make -f /dir/to/kernel/source/Makefile
#
# If you want to save output files in a different location, there are
# two syntaxes to specify it.
#
# 1) O=
# Use "make O=dir/to/store/output/files/"
#
# 2) Set KBUILD_OUTPUT
# Set the environment variable KBUILD_OUTPUT to point to the output directory.
# export KBUILD_OUTPUT=dir/to/store/output/files/; make
#
# The O= assignment takes precedence over the KBUILD_OUTPUT environment
# variable.

# Do we want to change the working directory?
ifeq ("$(origin O)", "command line")
  KBUILD_OUTPUT := $(O)
endif

ifneq ($(KBUILD_OUTPUT),)
# Make's built-in functions such as $(abspath ...), $(realpath ...) cannot
# expand a shell special character '~'. We use a somewhat tedious way here.
abs_objtree := $(shell mkdir -p $(KBUILD_OUTPUT) && cd $(KBUILD_OUTPUT) && pwd)
$(if $(abs_objtree),, \
     $(error failed to create output directory "$(KBUILD_OUTPUT)"))

# $(realpath ...) resolves symlinks
abs_objtree := $(realpath $(abs_objtree))
else
abs_objtree := $(CURDIR)
endif # ifneq ($(KBUILD_OUTPUT),)

ifeq ($(abs_objtree),$(CURDIR))
# Suppress "Entering directory ..." unless we are changing the work directory.
MAKEFLAGS += --no-print-directory
else
need-sub-make := 1
endif

this-makefile := $(lastword $(MAKEFILE_LIST))
abs_srctree := $(realpath $(dir $(this-makefile)))

ifneq ($(words $(subst :, ,$(abs_srctree))), 1)
$(error source directory cannot contain spaces or colons)
endif

ifneq ($(abs_srctree),$(abs_objtree))
# Look for make include files relative to root of kernel src
#
# This does not become effective immediately because MAKEFLAGS is re-parsed
# once after the Makefile is read. We need to invoke sub-make.
MAKEFLAGS += --include-dir=$(abs_srctree)
need-sub-make := 1
endif

ifneq ($(filter 3.%,$(MAKE_VERSION)),)
# 'MAKEFLAGS += -rR' does not immediately become effective for GNU Make 3.x
# We need to invoke sub-make to avoid implicit rules in the top Makefile.
need-sub-make := 1
# Cancel implicit rules for this Makefile.
$(this-makefile): ;
endif

export abs_srctree abs_objtree
export sub_make_done := 1

ifeq ($(need-sub-make),1)

PHONY += $(MAKECMDGOALS) __sub-make

$(filter-out $(this-makefile), $(MAKECMDGOALS)) __all: __sub-make
	@:

# Invoke a second make in the output directory, passing relevant variables
__sub-make:
	$(Q)$(MAKE) -C $(abs_objtree) -f $(abs_srctree)/Makefile $(MAKECMDGOALS)

endif # need-sub-make
endif # sub_make_done

# We process the rest of the Makefile if this is the final invocation of make
ifeq ($(need-sub-make),)

# Do not print "Entering directory ...",
# but we want to display it when entering to the output directory
# so that IDEs/editors are able to understand relative filenames.
MAKEFLAGS += --no-print-directory

ifeq ($(abs_srctree),$(abs_objtree))
        # building in the source tree
        srctree := .
	building_out_of_srctree :=
else
        ifeq ($(abs_srctree)/,$(dir $(abs_objtree)))
                # building in a subdirectory of the source tree
                srctree := ..
        else
                srctree := $(abs_srctree)
        endif
	building_out_of_srctree := 1
endif

ifneq ($(KBUILD_ABS_SRCTREE),)
srctree := $(abs_srctree)
endif

objtree		:= .
VPATH		:= $(srctree)

export building_out_of_srctree srctree objtree VPATH

# To make sure we do not include .config for any of the *config targets
# catch them early, and hand them over to scripts/kconfig/Makefile
# It is allowed to specify more targets when calling make, including
# mixing *config targets and build targets.
# For example 'make oldconfig all'.
# Detect when mixed targets is specified, and make a second invocation
# of make so .config is not included in this case either (for *config).

version_h := include/generated/uapi/linux/version.h

clean-targets := %clean mrproper cleandocs
no-dot-config-targets := $(clean-targets) \
			 cscope gtags TAGS tags help% %docs check% coccicheck \
			 $(version_h) headers headers_% archheaders archscripts \
			 %asm-generic kernelversion %src-pkg dt_binding_check \
<<<<<<< HEAD
			 outputmakefile rustfmt rustfmtcheck
no-sync-config-targets := $(no-dot-config-targets) %install kernelrelease
=======
			 outputmakefile
no-sync-config-targets := $(no-dot-config-targets) %install kernelrelease \
			  image_name
>>>>>>> 1e28eed1
single-targets := %.a %.i %.ko %.lds %.ll %.lst %.mod %.o %.s %.symtypes %/

config-build	:=
mixed-build	:=
need-config	:= 1
may-sync-config	:= 1
single-build	:=

ifneq ($(filter $(no-dot-config-targets), $(MAKECMDGOALS)),)
	ifeq ($(filter-out $(no-dot-config-targets), $(MAKECMDGOALS)),)
		need-config :=
	endif
endif

ifneq ($(filter $(no-sync-config-targets), $(MAKECMDGOALS)),)
	ifeq ($(filter-out $(no-sync-config-targets), $(MAKECMDGOALS)),)
		may-sync-config :=
	endif
endif

ifneq ($(KBUILD_EXTMOD),)
	may-sync-config :=
endif

ifeq ($(KBUILD_EXTMOD),)
        ifneq ($(filter %config,$(MAKECMDGOALS)),)
		config-build := 1
                ifneq ($(words $(MAKECMDGOALS)),1)
			mixed-build := 1
                endif
        endif
endif

# We cannot build single targets and the others at the same time
ifneq ($(filter $(single-targets), $(MAKECMDGOALS)),)
	single-build := 1
	ifneq ($(filter-out $(single-targets), $(MAKECMDGOALS)),)
		mixed-build := 1
	endif
endif

# For "make -j clean all", "make -j mrproper defconfig all", etc.
ifneq ($(filter $(clean-targets),$(MAKECMDGOALS)),)
        ifneq ($(filter-out $(clean-targets),$(MAKECMDGOALS)),)
		mixed-build := 1
        endif
endif

# install and modules_install need also be processed one by one
ifneq ($(filter install,$(MAKECMDGOALS)),)
        ifneq ($(filter modules_install,$(MAKECMDGOALS)),)
		mixed-build := 1
        endif
endif

ifdef mixed-build
# ===========================================================================
# We're called with mixed targets (*config and build targets).
# Handle them one by one.

PHONY += $(MAKECMDGOALS) __build_one_by_one

$(MAKECMDGOALS): __build_one_by_one
	@:

__build_one_by_one:
	$(Q)set -e; \
	for i in $(MAKECMDGOALS); do \
		$(MAKE) -f $(srctree)/Makefile $$i; \
	done

else # !mixed-build

include scripts/Kbuild.include

# Read KERNELRELEASE from include/config/kernel.release (if it exists)
KERNELRELEASE = $(shell cat include/config/kernel.release 2> /dev/null)
KERNELVERSION = $(VERSION)$(if $(PATCHLEVEL),.$(PATCHLEVEL)$(if $(SUBLEVEL),.$(SUBLEVEL)))$(EXTRAVERSION)
export VERSION PATCHLEVEL SUBLEVEL KERNELRELEASE KERNELVERSION

include scripts/subarch.include

# Cross compiling and selecting different set of gcc/bin-utils
# ---------------------------------------------------------------------------
#
# When performing cross compilation for other architectures ARCH shall be set
# to the target architecture. (See arch/* for the possibilities).
# ARCH can be set during invocation of make:
# make ARCH=ia64
# Another way is to have ARCH set in the environment.
# The default ARCH is the host where make is executed.

# CROSS_COMPILE specify the prefix used for all executables used
# during compilation. Only gcc and related bin-utils executables
# are prefixed with $(CROSS_COMPILE).
# CROSS_COMPILE can be set on the command line
# make CROSS_COMPILE=ia64-linux-
# Alternatively CROSS_COMPILE can be set in the environment.
# Default value for CROSS_COMPILE is not to prefix executables
# Note: Some architectures assign CROSS_COMPILE in their arch/*/Makefile
ARCH		?= $(SUBARCH)

# Architecture as present in compile.h
UTS_MACHINE 	:= $(ARCH)
SRCARCH 	:= $(ARCH)

# Additional ARCH settings for x86
ifeq ($(ARCH),i386)
        SRCARCH := x86
endif
ifeq ($(ARCH),x86_64)
        SRCARCH := x86
endif

# Additional ARCH settings for sparc
ifeq ($(ARCH),sparc32)
       SRCARCH := sparc
endif
ifeq ($(ARCH),sparc64)
       SRCARCH := sparc
endif

# Additional ARCH settings for sh
ifeq ($(ARCH),sh64)
       SRCARCH := sh
endif

KCONFIG_CONFIG	?= .config
export KCONFIG_CONFIG

# Default file for 'make defconfig'. This may be overridden by arch-Makefile.
export KBUILD_DEFCONFIG := defconfig

# SHELL used by kbuild
CONFIG_SHELL := sh

HOST_LFS_CFLAGS := $(shell getconf LFS_CFLAGS 2>/dev/null)
HOST_LFS_LDFLAGS := $(shell getconf LFS_LDFLAGS 2>/dev/null)
HOST_LFS_LIBS := $(shell getconf LFS_LIBS 2>/dev/null)

ifneq ($(LLVM),)
HOSTCC	= clang
HOSTCXX	= clang++
else
HOSTCC	= gcc
HOSTCXX	= g++
endif

export KBUILD_USERCFLAGS := -Wall -Wmissing-prototypes -Wstrict-prototypes \
			      -O2 -fomit-frame-pointer -std=gnu89
export KBUILD_USERLDFLAGS :=

KBUILD_HOSTCFLAGS   := $(KBUILD_USERCFLAGS) $(HOST_LFS_CFLAGS) $(HOSTCFLAGS)
KBUILD_HOSTCXXFLAGS := -Wall -O2 $(HOST_LFS_CFLAGS) $(HOSTCXXFLAGS)
KBUILD_HOSTLDFLAGS  := $(HOST_LFS_LDFLAGS) $(HOSTLDFLAGS)
KBUILD_HOSTLDLIBS   := $(HOST_LFS_LIBS) $(HOSTLDLIBS)

# Make variables (CC, etc...)
CPP		= $(CC) -E
ifneq ($(LLVM),)
CC		= clang
LD		= ld.lld
AR		= llvm-ar
NM		= llvm-nm
OBJCOPY		= llvm-objcopy
OBJDUMP		= llvm-objdump
READELF		= llvm-readelf
STRIP		= llvm-strip
else
CC		= $(CROSS_COMPILE)gcc
LD		= $(CROSS_COMPILE)ld
AR		= $(CROSS_COMPILE)ar
NM		= $(CROSS_COMPILE)nm
OBJCOPY		= $(CROSS_COMPILE)objcopy
OBJDUMP		= $(CROSS_COMPILE)objdump
READELF		= $(CROSS_COMPILE)readelf
STRIP		= $(CROSS_COMPILE)strip
endif
RUSTC		= rustc
RUSTFMT		= rustfmt
CLIPPY_DRIVER	= clippy-driver
BINDGEN		= bindgen
PAHOLE		= pahole
RESOLVE_BTFIDS	= $(objtree)/tools/bpf/resolve_btfids/resolve_btfids
LEX		= flex
YACC		= bison
AWK		= awk
INSTALLKERNEL  := installkernel
DEPMOD		= depmod
PERL		= perl
PYTHON3		= python3
CHECK		= sparse
BASH		= bash
KGZIP		= gzip
KBZIP2		= bzip2
KLZOP		= lzop
LZMA		= lzma
LZ4		= lz4c
XZ		= xz
ZSTD		= zstd

CHECKFLAGS     := -D__linux__ -Dlinux -D__STDC__ -Dunix -D__unix__ \
		  -Wbitwise -Wno-return-void -Wno-unknown-attribute $(CF)
NOSTDINC_FLAGS :=
CFLAGS_MODULE   =
RUSTCFLAGS_MODULE =
AFLAGS_MODULE   =
LDFLAGS_MODULE  =
CFLAGS_KERNEL	=
RUSTCFLAGS_KERNEL =
AFLAGS_KERNEL	=
LDFLAGS_vmlinux =

# Use USERINCLUDE when you must reference the UAPI directories only.
USERINCLUDE    := \
		-I$(srctree)/arch/$(SRCARCH)/include/uapi \
		-I$(objtree)/arch/$(SRCARCH)/include/generated/uapi \
		-I$(srctree)/include/uapi \
		-I$(objtree)/include/generated/uapi \
                -include $(srctree)/include/linux/compiler-version.h \
                -include $(srctree)/include/linux/kconfig.h

# Use LINUXINCLUDE when you must reference the include/ directory.
# Needed to be compatible with the O= option
LINUXINCLUDE    := \
		-I$(srctree)/arch/$(SRCARCH)/include \
		-I$(objtree)/arch/$(SRCARCH)/include/generated \
		$(if $(building_out_of_srctree),-I$(srctree)/include) \
		-I$(objtree)/include \
		$(USERINCLUDE)

KBUILD_AFLAGS   := -D__ASSEMBLY__ -fno-PIE
KBUILD_CFLAGS   := -Wall -Wundef -Werror=strict-prototypes -Wno-trigraphs \
		   -fno-strict-aliasing -fno-common -fshort-wchar -fno-PIE \
		   -Werror=implicit-function-declaration -Werror=implicit-int \
		   -Werror=return-type -Wno-format-security \
		   -std=gnu89
KBUILD_CPPFLAGS := -D__KERNEL__
KBUILD_RUSTCFLAGS := --emit=dep-info,obj,metadata --edition=2018 \
		     -Cpanic=abort -Cembed-bitcode=n -Clto=n -Crpath=n \
		     -Cforce-unwind-tables=n -Ccodegen-units=1 \
		     -Zbinary_dep_depinfo=y -Zsymbol-mangling-version=v0
KBUILD_AFLAGS_KERNEL :=
KBUILD_CFLAGS_KERNEL :=
KBUILD_RUSTCFLAGS_KERNEL :=
KBUILD_AFLAGS_MODULE  := -DMODULE
KBUILD_CFLAGS_MODULE  := -DMODULE
KBUILD_RUSTCFLAGS_MODULE := --cfg MODULE
KBUILD_LDFLAGS_MODULE :=
KBUILD_LDFLAGS :=
CLANG_FLAGS :=

ifeq ($(KBUILD_CLIPPY),1)
	RUSTC_OR_CLIPPY_QUIET := CLIPPY
	RUSTC_OR_CLIPPY = $(CLIPPY_DRIVER)
else
	RUSTC_OR_CLIPPY_QUIET := RUSTC
	RUSTC_OR_CLIPPY = $(RUSTC)
endif
export RUSTC_OR_CLIPPY_QUIET RUSTC_OR_CLIPPY

export ARCH SRCARCH CONFIG_SHELL BASH HOSTCC KBUILD_HOSTCFLAGS CROSS_COMPILE LD CC RUSTC BINDGEN
export CPP AR NM STRIP OBJCOPY OBJDUMP READELF PAHOLE RESOLVE_BTFIDS LEX YACC AWK INSTALLKERNEL
export PERL PYTHON3 CHECK CHECKFLAGS MAKE UTS_MACHINE HOSTCXX
export KGZIP KBZIP2 KLZOP LZMA LZ4 XZ ZSTD
export KBUILD_HOSTCXXFLAGS KBUILD_HOSTLDFLAGS KBUILD_HOSTLDLIBS LDFLAGS_MODULE

export KBUILD_CPPFLAGS NOSTDINC_FLAGS LINUXINCLUDE OBJCOPYFLAGS KBUILD_LDFLAGS
export KBUILD_CFLAGS CFLAGS_KERNEL CFLAGS_MODULE
export KBUILD_RUSTCFLAGS RUSTCFLAGS_KERNEL RUSTCFLAGS_MODULE
export KBUILD_AFLAGS AFLAGS_KERNEL AFLAGS_MODULE
export KBUILD_AFLAGS_MODULE KBUILD_CFLAGS_MODULE KBUILD_RUSTCFLAGS_MODULE KBUILD_LDFLAGS_MODULE
export KBUILD_AFLAGS_KERNEL KBUILD_CFLAGS_KERNEL KBUILD_RUSTCFLAGS_KERNEL

# Files to ignore in find ... statements

export RCS_FIND_IGNORE := \( -name SCCS -o -name BitKeeper -o -name .svn -o    \
			  -name CVS -o -name .pc -o -name .hg -o -name .git \) \
			  -prune -o
export RCS_TAR_IGNORE := --exclude SCCS --exclude BitKeeper --exclude .svn \
			 --exclude CVS --exclude .pc --exclude .hg --exclude .git

# ===========================================================================
# Rules shared between *config targets and build targets

# Basic helpers built in scripts/basic/
PHONY += scripts_basic
scripts_basic:
	$(Q)$(MAKE) $(build)=scripts/basic
	$(Q)rm -f .tmp_quiet_recordmcount

PHONY += outputmakefile
# Before starting out-of-tree build, make sure the source tree is clean.
# outputmakefile generates a Makefile in the output directory, if using a
# separate output directory. This allows convenient use of make in the
# output directory.
# At the same time when output Makefile generated, generate .gitignore to
# ignore whole output directory
outputmakefile:
ifdef building_out_of_srctree
	$(Q)if [ -f $(srctree)/.config -o \
		 -d $(srctree)/include/config -o \
		 -d $(srctree)/arch/$(SRCARCH)/include/generated ]; then \
		echo >&2 "***"; \
		echo >&2 "*** The source tree is not clean, please run 'make$(if $(findstring command line, $(origin ARCH)), ARCH=$(ARCH)) mrproper'"; \
		echo >&2 "*** in $(abs_srctree)";\
		echo >&2 "***"; \
		false; \
	fi
	$(Q)ln -fsn $(srctree) source
	$(Q)$(CONFIG_SHELL) $(srctree)/scripts/mkmakefile $(srctree)
	$(Q)test -e .gitignore || \
	{ echo "# this is build directory, ignore it"; echo "*"; } > .gitignore
endif

TENTATIVE_CLANG_FLAGS := -Werror=unknown-warning-option

ifneq ($(CROSS_COMPILE),)
TENTATIVE_CLANG_FLAGS	+= --target=$(notdir $(CROSS_COMPILE:%-=%))
GCC_TOOLCHAIN_DIR := $(dir $(shell which $(CROSS_COMPILE)elfedit))
TENTATIVE_CLANG_FLAGS	+= --prefix=$(GCC_TOOLCHAIN_DIR)$(notdir $(CROSS_COMPILE))
GCC_TOOLCHAIN	:= $(realpath $(GCC_TOOLCHAIN_DIR)/..)
endif
ifneq ($(GCC_TOOLCHAIN),)
TENTATIVE_CLANG_FLAGS	+= --gcc-toolchain=$(GCC_TOOLCHAIN)
endif
ifneq ($(LLVM_IAS),1)
TENTATIVE_CLANG_FLAGS	+= -no-integrated-as
endif

export TENTATIVE_CLANG_FLAGS

# The expansion should be delayed until arch/$(SRCARCH)/Makefile is included.
# Some architectures define CROSS_COMPILE in arch/$(SRCARCH)/Makefile.
# CC_VERSION_TEXT is referenced from Kconfig (so it needs export),
# and from include/config/auto.conf.cmd to detect the compiler upgrade.
CC_VERSION_TEXT = $(shell $(CC) --version 2>/dev/null | head -n 1 | sed 's/\#//g')

ifneq ($(findstring clang,$(CC_VERSION_TEXT)),)
CLANG_FLAGS	+= $(TENTATIVE_CLANG_FLAGS)
KBUILD_CFLAGS	+= $(CLANG_FLAGS)
KBUILD_AFLAGS	+= $(CLANG_FLAGS)
export CLANG_FLAGS
endif

ifdef config-build
# ===========================================================================
# *config targets only - make sure prerequisites are updated, and descend
# in scripts/kconfig to make the *config target

# Read arch specific Makefile to set KBUILD_DEFCONFIG as needed.
# KBUILD_DEFCONFIG may point out an alternative default configuration
# used for 'make defconfig'
include arch/$(SRCARCH)/Makefile
export KBUILD_DEFCONFIG KBUILD_KCONFIG CC_VERSION_TEXT

config: outputmakefile scripts_basic FORCE
	$(Q)$(MAKE) $(build)=scripts/kconfig $@

%config: outputmakefile scripts_basic FORCE
	$(Q)$(MAKE) $(build)=scripts/kconfig $@

else #!config-build
# ===========================================================================
# Build targets only - this includes vmlinux, arch specific targets, clean
# targets and others. In general all targets except *config targets.

# If building an external module we do not care about the all: rule
# but instead __all depend on modules
PHONY += all
ifeq ($(KBUILD_EXTMOD),)
__all: all
else
__all: modules
endif

# Decide whether to build built-in, modular, or both.
# Normally, just do built-in.

KBUILD_MODULES :=
KBUILD_BUILTIN := 1

# If we have only "make modules", don't compile built-in objects.
ifeq ($(MAKECMDGOALS),modules)
  KBUILD_BUILTIN :=
endif

# If we have "make <whatever> modules", compile modules
# in addition to whatever we do anyway.
# Just "make" or "make all" shall build modules as well

ifneq ($(filter all modules nsdeps %compile_commands.json clang-%,$(MAKECMDGOALS)),)
  KBUILD_MODULES := 1
endif

ifeq ($(MAKECMDGOALS),)
  KBUILD_MODULES := 1
endif

export KBUILD_MODULES KBUILD_BUILTIN

ifdef need-config
include include/config/auto.conf
endif

ifeq ($(KBUILD_EXTMOD),)
# Objects we will link into vmlinux / subdirs we need to visit
core-y		:= init/ usr/
drivers-y	:= drivers/ sound/
drivers-$(CONFIG_SAMPLES) += samples/
drivers-$(CONFIG_NET) += net/
drivers-y	+= virt/
libs-y		:= lib/
endif # KBUILD_EXTMOD

# The all: target is the default when no target is given on the
# command line.
# This allow a user to issue only 'make' to build a kernel including modules
# Defaults to vmlinux, but the arch makefile usually adds further targets
all: vmlinux

CFLAGS_GCOV	:= -fprofile-arcs -ftest-coverage \
	$(call cc-option,-fno-tree-loop-im) \
	$(call cc-disable-warning,maybe-uninitialized,)
export CFLAGS_GCOV

# The arch Makefiles can override CC_FLAGS_FTRACE. We may also append it later.
ifdef CONFIG_FUNCTION_TRACER
  CC_FLAGS_FTRACE := -pg
endif

RETPOLINE_CFLAGS_GCC := -mindirect-branch=thunk-extern -mindirect-branch-register
RETPOLINE_VDSO_CFLAGS_GCC := -mindirect-branch=thunk-inline -mindirect-branch-register
RETPOLINE_CFLAGS_CLANG := -mretpoline-external-thunk
RETPOLINE_VDSO_CFLAGS_CLANG := -mretpoline
RETPOLINE_CFLAGS := $(call cc-option,$(RETPOLINE_CFLAGS_GCC),$(call cc-option,$(RETPOLINE_CFLAGS_CLANG)))
RETPOLINE_VDSO_CFLAGS := $(call cc-option,$(RETPOLINE_VDSO_CFLAGS_GCC),$(call cc-option,$(RETPOLINE_VDSO_CFLAGS_CLANG)))
export RETPOLINE_CFLAGS
export RETPOLINE_VDSO_CFLAGS

include arch/$(SRCARCH)/Makefile

ifdef need-config
ifdef may-sync-config
# Read in dependencies to all Kconfig* files, make sure to run syncconfig if
# changes are detected. This should be included after arch/$(SRCARCH)/Makefile
# because some architectures define CROSS_COMPILE there.
include include/config/auto.conf.cmd

$(KCONFIG_CONFIG):
	@echo >&2 '***'
	@echo >&2 '*** Configuration file "$@" not found!'
	@echo >&2 '***'
	@echo >&2 '*** Please run some configurator (e.g. "make oldconfig" or'
	@echo >&2 '*** "make menuconfig" or "make xconfig").'
	@echo >&2 '***'
	@/bin/false

# The actual configuration files used during the build are stored in
# include/generated/ and include/config/. Update them if .config is newer than
# include/config/auto.conf (which mirrors .config).
#
# This exploits the 'multi-target pattern rule' trick.
# The syncconfig should be executed only once to make all the targets.
# (Note: use the grouped target '&:' when we bump to GNU Make 4.3)
quiet_cmd_syncconfig = SYNC    $@
      cmd_syncconfig = $(MAKE) -f $(srctree)/Makefile syncconfig

%/config/auto.conf %/config/auto.conf.cmd %/generated/autoconf.h %/generated/rustc_cfg: $(KCONFIG_CONFIG)
	+$(call cmd,syncconfig)
else # !may-sync-config
# External modules and some install targets need include/generated/autoconf.h
# and include/config/auto.conf but do not care if they are up-to-date.
# Use auto.conf to trigger the test
PHONY += include/config/auto.conf

include/config/auto.conf:
	$(Q)test -e include/generated/autoconf.h -a -e $@ || (		\
	echo >&2;							\
	echo >&2 "  ERROR: Kernel configuration is invalid.";		\
	echo >&2 "         include/generated/autoconf.h or $@ are missing.";\
	echo >&2 "         Run 'make oldconfig && make prepare' on kernel src to fix it.";	\
	echo >&2 ;							\
	/bin/false)

endif # may-sync-config
endif # need-config

KBUILD_CFLAGS	+= $(call cc-option,-fno-delete-null-pointer-checks,)
KBUILD_CFLAGS	+= $(call cc-disable-warning,frame-address,)
KBUILD_CFLAGS	+= $(call cc-disable-warning, format-truncation)
KBUILD_CFLAGS	+= $(call cc-disable-warning, format-overflow)
KBUILD_CFLAGS	+= $(call cc-disable-warning, address-of-packed-member)

ifdef CONFIG_RUST_DEBUG_ASSERTIONS
KBUILD_RUSTCFLAGS += -Cdebug-assertions=y
else
KBUILD_RUSTCFLAGS += -Cdebug-assertions=n
endif

ifdef CONFIG_RUST_OVERFLOW_CHECKS
KBUILD_RUSTCFLAGS += -Coverflow-checks=y
else
KBUILD_RUSTCFLAGS += -Coverflow-checks=n
endif

ifdef CONFIG_CC_OPTIMIZE_FOR_PERFORMANCE
KBUILD_CFLAGS += -O2
KBUILD_RUSTCFLAGS_OPT_LEVEL_MAP := 2
else ifdef CONFIG_CC_OPTIMIZE_FOR_PERFORMANCE_O3
KBUILD_CFLAGS += -O3
KBUILD_RUSTCFLAGS_OPT_LEVEL_MAP := 3
else ifdef CONFIG_CC_OPTIMIZE_FOR_SIZE
KBUILD_CFLAGS += -Os
KBUILD_RUSTCFLAGS_OPT_LEVEL_MAP := z
endif

ifdef CONFIG_RUST_OPT_LEVEL_SIMILAR_AS_CHOSEN_FOR_C
KBUILD_RUSTCFLAGS += -Copt-level=$(KBUILD_RUSTCFLAGS_OPT_LEVEL_MAP)
else ifdef CONFIG_RUST_OPT_LEVEL_0
KBUILD_RUSTCFLAGS += -Copt-level=0
else ifdef CONFIG_RUST_OPT_LEVEL_1
KBUILD_RUSTCFLAGS += -Copt-level=1
else ifdef CONFIG_RUST_OPT_LEVEL_2
KBUILD_RUSTCFLAGS += -Copt-level=2
else ifdef CONFIG_RUST_OPT_LEVEL_3
KBUILD_RUSTCFLAGS += -Copt-level=3
else ifdef CONFIG_RUST_OPT_LEVEL_S
KBUILD_RUSTCFLAGS += -Copt-level=s
else ifdef CONFIG_RUST_OPT_LEVEL_Z
KBUILD_RUSTCFLAGS += -Copt-level=z
endif

# Tell gcc to never replace conditional load with a non-conditional one
KBUILD_CFLAGS	+= $(call cc-option,--param=allow-store-data-races=0)
KBUILD_CFLAGS	+= $(call cc-option,-fno-allow-store-data-races)

ifdef CONFIG_READABLE_ASM
# Disable optimizations that make assembler listings hard to read.
# reorder blocks reorders the control in the function
# ipa clone creates specialized cloned functions
# partial inlining inlines only parts of functions
KBUILD_CFLAGS += $(call cc-option,-fno-reorder-blocks,) \
                 $(call cc-option,-fno-ipa-cp-clone,) \
                 $(call cc-option,-fno-partial-inlining)
endif

ifneq ($(CONFIG_FRAME_WARN),0)
KBUILD_CFLAGS += -Wframe-larger-than=$(CONFIG_FRAME_WARN)
endif

stackp-flags-y                                    := -fno-stack-protector
stackp-flags-$(CONFIG_STACKPROTECTOR)             := -fstack-protector
stackp-flags-$(CONFIG_STACKPROTECTOR_STRONG)      := -fstack-protector-strong

KBUILD_CFLAGS += $(stackp-flags-y)

ifdef CONFIG_CC_IS_CLANG
KBUILD_CPPFLAGS += -Qunused-arguments
KBUILD_CFLAGS += -Wno-format-invalid-specifier
KBUILD_CFLAGS += -Wno-gnu
# CLANG uses a _MergedGlobals as optimization, but this breaks modpost, as the
# source of a reference will be _MergedGlobals and not on of the whitelisted names.
# See modpost pattern 2
KBUILD_CFLAGS += -mno-global-merge
else

# These warnings generated too much noise in a regular build.
# Use make W=1 to enable them (see scripts/Makefile.extrawarn)
KBUILD_CFLAGS += -Wno-unused-but-set-variable

# Warn about unmarked fall-throughs in switch statement.
# Disabled for clang while comment to attribute conversion happens and
# https://github.com/ClangBuiltLinux/linux/issues/636 is discussed.
KBUILD_CFLAGS += $(call cc-option,-Wimplicit-fallthrough,)
endif

KBUILD_CFLAGS += $(call cc-disable-warning, unused-const-variable)
ifdef CONFIG_FRAME_POINTER
KBUILD_CFLAGS	+= -fno-omit-frame-pointer -fno-optimize-sibling-calls
KBUILD_RUSTCFLAGS += -Cforce-frame-pointers=y
else
# Some targets (ARM with Thumb2, for example), can't be built with frame
# pointers.  For those, we don't have FUNCTION_TRACER automatically
# select FRAME_POINTER.  However, FUNCTION_TRACER adds -pg, and this is
# incompatible with -fomit-frame-pointer with current GCC, so we don't use
# -fomit-frame-pointer with FUNCTION_TRACER.
ifndef CONFIG_FUNCTION_TRACER
KBUILD_CFLAGS	+= -fomit-frame-pointer
endif
endif

# Initialize all stack variables with a 0xAA pattern.
ifdef CONFIG_INIT_STACK_ALL_PATTERN
KBUILD_CFLAGS	+= -ftrivial-auto-var-init=pattern
endif

# Initialize all stack variables with a zero value.
ifdef CONFIG_INIT_STACK_ALL_ZERO
# Future support for zero initialization is still being debated, see
# https://bugs.llvm.org/show_bug.cgi?id=45497. These flags are subject to being
# renamed or dropped.
KBUILD_CFLAGS	+= -ftrivial-auto-var-init=zero
KBUILD_CFLAGS	+= -enable-trivial-auto-var-init-zero-knowing-it-will-be-removed-from-clang
endif

DEBUG_CFLAGS	:=

# Workaround for GCC versions < 5.0
# https://gcc.gnu.org/bugzilla/show_bug.cgi?id=61801
ifdef CONFIG_CC_IS_GCC
DEBUG_CFLAGS	+= $(call cc-ifversion, -lt, 0500, $(call cc-option, -fno-var-tracking-assignments))
endif

DEBUG_RUSTCFLAGS :=

ifdef CONFIG_DEBUG_INFO

ifdef CONFIG_DEBUG_INFO_SPLIT
DEBUG_CFLAGS	+= -gsplit-dwarf
else
DEBUG_CFLAGS	+= -g
endif

ifneq ($(LLVM_IAS),1)
KBUILD_AFLAGS	+= -Wa,-gdwarf-2
ifdef CONFIG_DEBUG_INFO_REDUCED
DEBUG_RUSTCFLAGS += -Cdebuginfo=1
else
DEBUG_RUSTCFLAGS += -Cdebuginfo=2
endif
endif

ifndef CONFIG_DEBUG_INFO_DWARF_TOOLCHAIN_DEFAULT
dwarf-version-$(CONFIG_DEBUG_INFO_DWARF4) := 4
dwarf-version-$(CONFIG_DEBUG_INFO_DWARF5) := 5
DEBUG_CFLAGS	+= -gdwarf-$(dwarf-version-y)
endif

ifdef CONFIG_DEBUG_INFO_REDUCED
DEBUG_CFLAGS	+= $(call cc-option, -femit-struct-debug-baseonly) \
		   $(call cc-option,-fno-var-tracking)
endif

ifdef CONFIG_DEBUG_INFO_COMPRESSED
DEBUG_CFLAGS	+= -gz=zlib
KBUILD_AFLAGS	+= -gz=zlib
KBUILD_LDFLAGS	+= --compress-debug-sections=zlib
endif

endif # CONFIG_DEBUG_INFO

KBUILD_CFLAGS += $(DEBUG_CFLAGS)
export DEBUG_CFLAGS

KBUILD_RUSTCFLAGS += $(DEBUG_RUSTCFLAGS)
export DEBUG_RUSTCFLAGS

ifdef CONFIG_FUNCTION_TRACER
ifdef CONFIG_FTRACE_MCOUNT_USE_CC
  CC_FLAGS_FTRACE	+= -mrecord-mcount
  ifdef CONFIG_HAVE_NOP_MCOUNT
    ifeq ($(call cc-option-yn, -mnop-mcount),y)
      CC_FLAGS_FTRACE	+= -mnop-mcount
      CC_FLAGS_USING	+= -DCC_USING_NOP_MCOUNT
    endif
  endif
endif
ifdef CONFIG_FTRACE_MCOUNT_USE_OBJTOOL
  CC_FLAGS_USING	+= -DCC_USING_NOP_MCOUNT
endif
ifdef CONFIG_FTRACE_MCOUNT_USE_RECORDMCOUNT
  ifdef CONFIG_HAVE_C_RECORDMCOUNT
    BUILD_C_RECORDMCOUNT := y
    export BUILD_C_RECORDMCOUNT
  endif
endif
ifdef CONFIG_HAVE_FENTRY
  ifeq ($(call cc-option-yn, -mfentry),y)
    CC_FLAGS_FTRACE	+= -mfentry
    CC_FLAGS_USING	+= -DCC_USING_FENTRY
  endif
endif
export CC_FLAGS_FTRACE
KBUILD_CFLAGS	+= $(CC_FLAGS_FTRACE) $(CC_FLAGS_USING)
KBUILD_AFLAGS	+= $(CC_FLAGS_USING)
endif

# We trigger additional mismatches with less inlining
ifdef CONFIG_DEBUG_SECTION_MISMATCH
KBUILD_CFLAGS += $(call cc-option, -fno-inline-functions-called-once)
endif

ifdef CONFIG_LD_DEAD_CODE_DATA_ELIMINATION
KBUILD_CFLAGS_KERNEL += -ffunction-sections -fdata-sections
LDFLAGS_vmlinux += --gc-sections
endif

ifdef CONFIG_SHADOW_CALL_STACK
CC_FLAGS_SCS	:= -fsanitize=shadow-call-stack
KBUILD_CFLAGS	+= $(CC_FLAGS_SCS)
export CC_FLAGS_SCS
endif

ifdef CONFIG_LTO_CLANG
ifdef CONFIG_LTO_CLANG_THIN
CC_FLAGS_LTO	:= -flto=thin -fsplit-lto-unit
KBUILD_LDFLAGS	+= --thinlto-cache-dir=$(extmod-prefix).thinlto-cache
else
CC_FLAGS_LTO	:= -flto
endif
CC_FLAGS_LTO	+= -fvisibility=hidden

# Limit inlining across translation units to reduce binary size
KBUILD_LDFLAGS += -mllvm -import-instr-limit=5
endif

ifdef CONFIG_LTO
KBUILD_CFLAGS	+= -fno-lto $(CC_FLAGS_LTO)
KBUILD_AFLAGS	+= -fno-lto
export CC_FLAGS_LTO
endif

ifdef CONFIG_DEBUG_FORCE_FUNCTION_ALIGN_32B
KBUILD_CFLAGS += -falign-functions=32
endif

# arch Makefile may override CC so keep this after arch Makefile is included
NOSTDINC_FLAGS += -nostdinc -isystem $(shell $(CC) -print-file-name=include)

# warn about C99 declaration after statement
KBUILD_CFLAGS += -Wdeclaration-after-statement

# Variable Length Arrays (VLAs) should not be used anywhere in the kernel
KBUILD_CFLAGS += -Wvla

# disable pointer signed / unsigned warnings in gcc 4.0
KBUILD_CFLAGS += -Wno-pointer-sign

# disable stringop warnings in gcc 8+
KBUILD_CFLAGS += $(call cc-disable-warning, stringop-truncation)

# We'll want to enable this eventually, but it's not going away for 5.7 at least
KBUILD_CFLAGS += $(call cc-disable-warning, zero-length-bounds)
KBUILD_CFLAGS += $(call cc-disable-warning, array-bounds)
KBUILD_CFLAGS += $(call cc-disable-warning, stringop-overflow)

# Another good warning that we'll want to enable eventually
KBUILD_CFLAGS += $(call cc-disable-warning, restrict)

# Enabled with W=2, disabled by default as noisy
KBUILD_CFLAGS += $(call cc-disable-warning, maybe-uninitialized)

# disable invalid "can't wrap" optimizations for signed / pointers
KBUILD_CFLAGS	+= -fno-strict-overflow

# Make sure -fstack-check isn't enabled (like gentoo apparently did)
KBUILD_CFLAGS  += -fno-stack-check

# conserve stack if available
KBUILD_CFLAGS   += $(call cc-option,-fconserve-stack)

# Prohibit date/time macros, which would make the build non-deterministic
KBUILD_CFLAGS   += -Werror=date-time

# enforce correct pointer usage
KBUILD_CFLAGS   += $(call cc-option,-Werror=incompatible-pointer-types)

# Require designated initializers for all marked structures
KBUILD_CFLAGS   += $(call cc-option,-Werror=designated-init)

# change __FILE__ to the relative path from the srctree
KBUILD_CPPFLAGS += $(call cc-option,-fmacro-prefix-map=$(srctree)/=)

# include additional Makefiles when needed
include-y			:= scripts/Makefile.extrawarn
include-$(CONFIG_KASAN)		+= scripts/Makefile.kasan
include-$(CONFIG_KCSAN)		+= scripts/Makefile.kcsan
include-$(CONFIG_UBSAN)		+= scripts/Makefile.ubsan
include-$(CONFIG_KCOV)		+= scripts/Makefile.kcov
include-$(CONFIG_GCC_PLUGINS)	+= scripts/Makefile.gcc-plugins

include $(addprefix $(srctree)/, $(include-y))

# scripts/Makefile.gcc-plugins is intentionally included last.
# Do not add $(call cc-option,...) below this line. When you build the kernel
# from the clean source tree, the GCC plugins do not exist at this point.

# Add user supplied CPPFLAGS, AFLAGS, CFLAGS and RUSTCFLAGS as the last assignments
KBUILD_CPPFLAGS += $(KCPPFLAGS)
KBUILD_AFLAGS   += $(KAFLAGS)
KBUILD_CFLAGS   += $(KCFLAGS)
KBUILD_RUSTCFLAGS += $(KRUSTCFLAGS)

KBUILD_LDFLAGS_MODULE += --build-id=sha1
LDFLAGS_vmlinux += --build-id=sha1

ifeq ($(CONFIG_STRIP_ASM_SYMS),y)
LDFLAGS_vmlinux	+= $(call ld-option, -X,)
endif

ifeq ($(CONFIG_RELR),y)
LDFLAGS_vmlinux	+= --pack-dyn-relocs=relr
endif

# We never want expected sections to be placed heuristically by the
# linker. All sections should be explicitly named in the linker script.
ifdef CONFIG_LD_ORPHAN_WARN
LDFLAGS_vmlinux += --orphan-handling=warn
endif

# Align the bit size of userspace programs with the kernel
KBUILD_USERCFLAGS  += $(filter -m32 -m64 --target=%, $(KBUILD_CFLAGS))
KBUILD_USERLDFLAGS += $(filter -m32 -m64 --target=%, $(KBUILD_CFLAGS))

# make the checker run with the right architecture
CHECKFLAGS += --arch=$(ARCH)

# insure the checker run with the right endianness
CHECKFLAGS += $(if $(CONFIG_CPU_BIG_ENDIAN),-mbig-endian,-mlittle-endian)

# the checker needs the correct machine size
CHECKFLAGS += $(if $(CONFIG_64BIT),-m64,-m32)

# Default kernel image to build when no specific target is given.
# KBUILD_IMAGE may be overruled on the command line or
# set in the environment
# Also any assignments in arch/$(ARCH)/Makefile take precedence over
# this default value
export KBUILD_IMAGE ?= vmlinux

#
# INSTALL_PATH specifies where to place the updated kernel and system map
# images. Default is /boot, but you can set it to other values
export	INSTALL_PATH ?= /boot

#
# INSTALL_DTBS_PATH specifies a prefix for relocations required by build roots.
# Like INSTALL_MOD_PATH, it isn't defined in the Makefile, but can be passed as
# an argument if needed. Otherwise it defaults to the kernel install path
#
export INSTALL_DTBS_PATH ?= $(INSTALL_PATH)/dtbs/$(KERNELRELEASE)

#
# INSTALL_MOD_PATH specifies a prefix to MODLIB for module directory
# relocations required by build roots.  This is not defined in the
# makefile but the argument can be passed to make if needed.
#

MODLIB	= $(INSTALL_MOD_PATH)/lib/modules/$(KERNELRELEASE)
export MODLIB

#
# INSTALL_MOD_STRIP, if defined, will cause modules to be
# stripped after they are installed.  If INSTALL_MOD_STRIP is '1', then
# the default option --strip-debug will be used.  Otherwise,
# INSTALL_MOD_STRIP value will be used as the options to the strip command.

ifdef INSTALL_MOD_STRIP
ifeq ($(INSTALL_MOD_STRIP),1)
mod_strip_cmd = $(STRIP) --strip-debug
else
mod_strip_cmd = $(STRIP) $(INSTALL_MOD_STRIP)
endif # INSTALL_MOD_STRIP=1
else
mod_strip_cmd = true
endif # INSTALL_MOD_STRIP
export mod_strip_cmd

# CONFIG_MODULE_COMPRESS, if defined, will cause module to be compressed
# after they are installed in agreement with CONFIG_MODULE_COMPRESS_GZIP
# or CONFIG_MODULE_COMPRESS_XZ.

mod_compress_cmd = true
ifdef CONFIG_MODULE_COMPRESS
  ifdef CONFIG_MODULE_COMPRESS_GZIP
    mod_compress_cmd = $(KGZIP) -n -f
  endif # CONFIG_MODULE_COMPRESS_GZIP
  ifdef CONFIG_MODULE_COMPRESS_XZ
    mod_compress_cmd = $(XZ) --lzma2=dict=2MiB -f
  endif # CONFIG_MODULE_COMPRESS_XZ
endif # CONFIG_MODULE_COMPRESS
export mod_compress_cmd

ifdef CONFIG_MODULE_SIG_ALL
$(eval $(call config_filename,MODULE_SIG_KEY))

mod_sign_cmd = scripts/sign-file $(CONFIG_MODULE_SIG_HASH) $(MODULE_SIG_KEY_SRCPREFIX)$(CONFIG_MODULE_SIG_KEY) certs/signing_key.x509
else
mod_sign_cmd = true
endif
export mod_sign_cmd

HOST_LIBELF_LIBS = $(shell pkg-config libelf --libs 2>/dev/null || echo -lelf)

has_libelf = $(call try-run,\
               echo "int main() {}" | $(HOSTCC) -xc -o /dev/null $(HOST_LIBELF_LIBS) -,1,0)

ifdef CONFIG_STACK_VALIDATION
  ifeq ($(has_libelf),1)
    objtool_target := tools/objtool FORCE
  else
    SKIP_STACK_VALIDATION := 1
    export SKIP_STACK_VALIDATION
  endif
endif

PHONY += resolve_btfids_clean

resolve_btfids_O = $(abspath $(objtree))/tools/bpf/resolve_btfids

# tools/bpf/resolve_btfids directory might not exist
# in output directory, skip its clean in that case
resolve_btfids_clean:
ifneq ($(wildcard $(resolve_btfids_O)),)
	$(Q)$(MAKE) -sC $(srctree)/tools/bpf/resolve_btfids O=$(resolve_btfids_O) clean
endif

ifdef CONFIG_BPF
ifdef CONFIG_DEBUG_INFO_BTF
  ifeq ($(has_libelf),1)
    resolve_btfids_target := tools/bpf/resolve_btfids FORCE
  else
    ERROR_RESOLVE_BTFIDS := 1
  endif
endif # CONFIG_DEBUG_INFO_BTF
endif # CONFIG_BPF

PHONY += prepare0

extmod-prefix = $(if $(KBUILD_EXTMOD),$(KBUILD_EXTMOD)/)
export MODORDER := $(extmod-prefix)modules.order
export MODULES_NSDEPS := $(extmod-prefix)modules.nsdeps

ifeq ($(KBUILD_EXTMOD),)
core-y		+= kernel/ certs/ mm/ fs/ ipc/ security/ crypto/ block/ rust/

vmlinux-dirs	:= $(patsubst %/,%,$(filter %/, \
		     $(core-y) $(core-m) $(drivers-y) $(drivers-m) \
		     $(libs-y) $(libs-m)))

vmlinux-alldirs	:= $(sort $(vmlinux-dirs) Documentation \
		     $(patsubst %/,%,$(filter %/, $(core-) \
			$(drivers-) $(libs-))))

subdir-modorder := $(addsuffix modules.order,$(filter %/, \
			$(core-y) $(core-m) $(libs-y) $(libs-m) \
			$(drivers-y) $(drivers-m)))

build-dirs	:= $(vmlinux-dirs)
clean-dirs	:= $(vmlinux-alldirs)

# Externally visible symbols (used by link-vmlinux.sh)
KBUILD_VMLINUX_OBJS := $(head-y) $(patsubst %/,%/built-in.a, $(core-y))
KBUILD_VMLINUX_OBJS += $(addsuffix built-in.a, $(filter %/, $(libs-y)))
ifdef CONFIG_MODULES
KBUILD_VMLINUX_OBJS += $(patsubst %/, %/lib.a, $(filter %/, $(libs-y)))
KBUILD_VMLINUX_LIBS := $(filter-out %/, $(libs-y))
else
KBUILD_VMLINUX_LIBS := $(patsubst %/,%/lib.a, $(libs-y))
endif
KBUILD_VMLINUX_OBJS += $(patsubst %/,%/built-in.a, $(drivers-y))

export KBUILD_VMLINUX_OBJS KBUILD_VMLINUX_LIBS
export KBUILD_LDS          := arch/$(SRCARCH)/kernel/vmlinux.lds
# used by scripts/Makefile.package
export KBUILD_ALLDIRS := $(sort $(filter-out arch/%,$(vmlinux-alldirs)) LICENSES arch include scripts tools)

vmlinux-deps := $(KBUILD_LDS) $(KBUILD_VMLINUX_OBJS) $(KBUILD_VMLINUX_LIBS)

# Recurse until adjust_autoksyms.sh is satisfied
PHONY += autoksyms_recursive
ifdef CONFIG_TRIM_UNUSED_KSYMS
# For the kernel to actually contain only the needed exported symbols,
# we have to build modules as well to determine what those symbols are.
# (this can be evaluated only once include/config/auto.conf has been included)
KBUILD_MODULES := 1

autoksyms_recursive: descend modules.order
	$(Q)$(CONFIG_SHELL) $(srctree)/scripts/adjust_autoksyms.sh \
	  "$(MAKE) -f $(srctree)/Makefile vmlinux"
endif

autoksyms_h := $(if $(CONFIG_TRIM_UNUSED_KSYMS), include/generated/autoksyms.h)

quiet_cmd_autoksyms_h = GEN     $@
      cmd_autoksyms_h = mkdir -p $(dir $@); \
			$(CONFIG_SHELL) $(srctree)/scripts/gen_autoksyms.sh $@

$(autoksyms_h):
	$(call cmd,autoksyms_h)

ARCH_POSTLINK := $(wildcard $(srctree)/arch/$(SRCARCH)/Makefile.postlink)

# Final link of vmlinux with optional arch pass after final link
cmd_link-vmlinux =                                                 \
	$(CONFIG_SHELL) $< "$(LD)" "$(KBUILD_LDFLAGS)" "$(LDFLAGS_vmlinux)";    \
	$(if $(ARCH_POSTLINK), $(MAKE) -f $(ARCH_POSTLINK) $@, true)

vmlinux: scripts/link-vmlinux.sh autoksyms_recursive $(vmlinux-deps) FORCE
	+$(call if_changed,link-vmlinux)

targets := vmlinux

# The actual objects are generated when descending,
# make sure no implicit rule kicks in
$(sort $(vmlinux-deps) $(subdir-modorder)): descend ;

filechk_kernel.release = \
	echo "$(KERNELVERSION)$$($(CONFIG_SHELL) $(srctree)/scripts/setlocalversion $(srctree))"

# Store (new) KERNELRELEASE string in include/config/kernel.release
include/config/kernel.release: FORCE
	$(call filechk,kernel.release)

# Additional helpers built in scripts/
# Carefully list dependencies so we do not try to build scripts twice
# in parallel
PHONY += scripts
scripts: scripts_basic scripts_dtc
	$(Q)$(MAKE) $(build)=$(@)

# Things we need to do before we recursively start building the kernel
# or the modules are listed in "prepare".
# A multi level approach is used. prepareN is processed before prepareN-1.
# archprepare is used in arch Makefiles and when processed asm symlink,
# version.h and scripts_basic is processed / created.

PHONY += prepare archprepare

archprepare: outputmakefile archheaders archscripts scripts include/config/kernel.release \
	asm-generic $(version_h) $(autoksyms_h) include/generated/utsrelease.h \
	include/generated/autoconf.h

prepare0: archprepare
	$(Q)$(MAKE) $(build)=scripts/mod
	$(Q)$(MAKE) $(build)=.
	$(Q)$(MAKE) $(build)=rust

# All the preparing..
prepare: prepare0 prepare-objtool prepare-resolve_btfids

# Support for using generic headers in asm-generic
asm-generic := -f $(srctree)/scripts/Makefile.asm-generic obj

PHONY += asm-generic uapi-asm-generic
asm-generic: uapi-asm-generic
	$(Q)$(MAKE) $(asm-generic)=arch/$(SRCARCH)/include/generated/asm \
	generic=include/asm-generic
uapi-asm-generic:
	$(Q)$(MAKE) $(asm-generic)=arch/$(SRCARCH)/include/generated/uapi/asm \
	generic=include/uapi/asm-generic

PHONY += prepare-objtool prepare-resolve_btfids
prepare-objtool: $(objtool_target)
ifeq ($(SKIP_STACK_VALIDATION),1)
ifdef CONFIG_FTRACE_MCOUNT_USE_OBJTOOL
	@echo "error: Cannot generate __mcount_loc for CONFIG_DYNAMIC_FTRACE=y, please install libelf-dev, libelf-devel or elfutils-libelf-devel" >&2
	@false
endif
ifdef CONFIG_UNWINDER_ORC
	@echo "error: Cannot generate ORC metadata for CONFIG_UNWINDER_ORC=y, please install libelf-dev, libelf-devel or elfutils-libelf-devel" >&2
	@false
else
	@echo "warning: Cannot use CONFIG_STACK_VALIDATION=y, please install libelf-dev, libelf-devel or elfutils-libelf-devel" >&2
endif
endif

prepare-resolve_btfids: $(resolve_btfids_target)
ifeq ($(ERROR_RESOLVE_BTFIDS),1)
	@echo "error: Cannot resolve BTF IDs for CONFIG_DEBUG_INFO_BTF, please install libelf-dev, libelf-devel or elfutils-libelf-devel" >&2
	@false
endif
# Generate some files
# ---------------------------------------------------------------------------

# KERNELRELEASE can change from a few different places, meaning version.h
# needs to be updated, so this check is forced on all builds

uts_len := 64
define filechk_utsrelease.h
	if [ `echo -n "$(KERNELRELEASE)" | wc -c ` -gt $(uts_len) ]; then \
	  echo '"$(KERNELRELEASE)" exceeds $(uts_len) characters' >&2;    \
	  exit 1;                                                         \
	fi;                                                               \
	echo \#define UTS_RELEASE \"$(KERNELRELEASE)\"
endef

define filechk_version.h
	if [ $(SUBLEVEL) -gt 255 ]; then                                 \
		echo \#define LINUX_VERSION_CODE $(shell                 \
		expr $(VERSION) \* 65536 + $(PATCHLEVEL) \* 256 + 255); \
	else                                                             \
		echo \#define LINUX_VERSION_CODE $(shell                 \
		expr $(VERSION) \* 65536 + $(PATCHLEVEL) \* 256 + $(SUBLEVEL)); \
	fi;                                                              \
	echo '#define KERNEL_VERSION(a,b,c) (((a) << 16) + ((b) << 8) +  \
	((c) > 255 ? 255 : (c)))';                                       \
	echo \#define LINUX_VERSION_MAJOR $(VERSION);                    \
	echo \#define LINUX_VERSION_PATCHLEVEL $(PATCHLEVEL);            \
	echo \#define LINUX_VERSION_SUBLEVEL $(SUBLEVEL)
endef

$(version_h): PATCHLEVEL := $(if $(PATCHLEVEL), $(PATCHLEVEL), 0)
$(version_h): SUBLEVEL := $(if $(SUBLEVEL), $(SUBLEVEL), 0)
$(version_h): FORCE
	$(call filechk,version.h)

include/generated/utsrelease.h: include/config/kernel.release FORCE
	$(call filechk,utsrelease.h)

PHONY += headerdep
headerdep:
	$(Q)find $(srctree)/include/ -name '*.h' | xargs --max-args 1 \
	$(srctree)/scripts/headerdep.pl -I$(srctree)/include

# ---------------------------------------------------------------------------
# Kernel headers

#Default location for installed headers
export INSTALL_HDR_PATH = $(objtree)/usr

quiet_cmd_headers_install = INSTALL $(INSTALL_HDR_PATH)/include
      cmd_headers_install = \
	mkdir -p $(INSTALL_HDR_PATH); \
	rsync -mrl --include='*/' --include='*\.h' --exclude='*' \
	usr/include $(INSTALL_HDR_PATH)

PHONY += headers_install
headers_install: headers
	$(call cmd,headers_install)

PHONY += archheaders archscripts

hdr-inst := -f $(srctree)/scripts/Makefile.headersinst obj

PHONY += headers
headers: $(version_h) scripts_unifdef uapi-asm-generic archheaders archscripts
	$(if $(wildcard $(srctree)/arch/$(SRCARCH)/include/uapi/asm/Kbuild),, \
	  $(error Headers not exportable for the $(SRCARCH) architecture))
	$(Q)$(MAKE) $(hdr-inst)=include/uapi
	$(Q)$(MAKE) $(hdr-inst)=arch/$(SRCARCH)/include/uapi

# Deprecated. It is no-op now.
PHONY += headers_check
headers_check:
	@:

ifdef CONFIG_HEADERS_INSTALL
prepare: headers
endif

PHONY += scripts_unifdef
scripts_unifdef: scripts_basic
	$(Q)$(MAKE) $(build)=scripts scripts/unifdef

# ---------------------------------------------------------------------------
# Kernel selftest

PHONY += kselftest
kselftest:
	$(Q)$(MAKE) -C $(srctree)/tools/testing/selftests run_tests

kselftest-%: FORCE
	$(Q)$(MAKE) -C $(srctree)/tools/testing/selftests $*

PHONY += kselftest-merge
kselftest-merge:
	$(if $(wildcard $(objtree)/.config),, $(error No .config exists, config your kernel first!))
	$(Q)find $(srctree)/tools/testing/selftests -name config | \
		xargs $(srctree)/scripts/kconfig/merge_config.sh -m $(objtree)/.config
	$(Q)$(MAKE) -f $(srctree)/Makefile olddefconfig

# ---------------------------------------------------------------------------
# Devicetree files

ifneq ($(wildcard $(srctree)/arch/$(SRCARCH)/boot/dts/),)
dtstree := arch/$(SRCARCH)/boot/dts
endif

ifneq ($(dtstree),)

%.dtb: include/config/kernel.release scripts_dtc
	$(Q)$(MAKE) $(build)=$(dtstree) $(dtstree)/$@

%.dtbo: include/config/kernel.release scripts_dtc
	$(Q)$(MAKE) $(build)=$(dtstree) $(dtstree)/$@

PHONY += dtbs dtbs_install dtbs_check
dtbs: include/config/kernel.release scripts_dtc
	$(Q)$(MAKE) $(build)=$(dtstree)

ifneq ($(filter dtbs_check, $(MAKECMDGOALS)),)
export CHECK_DTBS=y
dtbs: dt_binding_check
endif

dtbs_check: dtbs

dtbs_install:
	$(Q)$(MAKE) $(dtbinst)=$(dtstree) dst=$(INSTALL_DTBS_PATH)

ifdef CONFIG_OF_EARLY_FLATTREE
all: dtbs
endif

endif

PHONY += scripts_dtc
scripts_dtc: scripts_basic
	$(Q)$(MAKE) $(build)=scripts/dtc

ifneq ($(filter dt_binding_check, $(MAKECMDGOALS)),)
export CHECK_DT_BINDING=y
endif

PHONY += dt_binding_check
dt_binding_check: scripts_dtc
	$(Q)$(MAKE) $(build)=Documentation/devicetree/bindings

# ---------------------------------------------------------------------------
# Modules

ifdef CONFIG_MODULES

# By default, build modules as well

all: modules

# When we're building modules with modversions, we need to consider
# the built-in objects during the descend as well, in order to
# make sure the checksums are up to date before we record them.
ifdef CONFIG_MODVERSIONS
  KBUILD_BUILTIN := 1
endif

# Build modules
#
# A module can be listed more than once in obj-m resulting in
# duplicate lines in modules.order files.  Those are removed
# using awk while concatenating to the final file.

PHONY += modules
modules: $(if $(KBUILD_BUILTIN),vmlinux) modules_check modules_prepare
	$(Q)$(MAKE) -f $(srctree)/scripts/Makefile.modpost

PHONY += modules_check
modules_check: modules.order
	$(Q)$(CONFIG_SHELL) $(srctree)/scripts/modules-check.sh $<

cmd_modules_order = $(AWK) '!x[$$0]++' $(real-prereqs) > $@

modules.order: $(subdir-modorder) FORCE
	$(call if_changed,modules_order)

targets += modules.order

# Target to prepare building external modules
PHONY += modules_prepare
modules_prepare: prepare
	$(Q)$(MAKE) $(build)=scripts scripts/module.lds

# Target to install modules
PHONY += modules_install
modules_install: _modinst_ _modinst_post

PHONY += _modinst_
_modinst_:
	@rm -rf $(MODLIB)/kernel
	@rm -f $(MODLIB)/source
	@mkdir -p $(MODLIB)/kernel
	@ln -s $(abspath $(srctree)) $(MODLIB)/source
	@if [ ! $(objtree) -ef  $(MODLIB)/build ]; then \
		rm -f $(MODLIB)/build ; \
		ln -s $(CURDIR) $(MODLIB)/build ; \
	fi
	@sed 's:^:kernel/:' modules.order > $(MODLIB)/modules.order
	@cp -f modules.builtin $(MODLIB)/
	@cp -f $(objtree)/modules.builtin.modinfo $(MODLIB)/
	$(Q)$(MAKE) -f $(srctree)/scripts/Makefile.modinst

# This depmod is only for convenience to give the initial
# boot a modules.dep even before / is mounted read-write.  However the
# boot script depmod is the master version.
PHONY += _modinst_post
_modinst_post: _modinst_
	$(call cmd,depmod)

ifeq ($(CONFIG_MODULE_SIG), y)
PHONY += modules_sign
modules_sign:
	$(Q)$(MAKE) -f $(srctree)/scripts/Makefile.modsign
endif

else # CONFIG_MODULES

# Modules not configured
# ---------------------------------------------------------------------------

PHONY += modules modules_install
modules modules_install:
	@echo >&2
	@echo >&2 "The present kernel configuration has modules disabled."
	@echo >&2 "Type 'make config' and enable loadable module support."
	@echo >&2 "Then build a kernel with module support enabled."
	@echo >&2
	@exit 1

endif # CONFIG_MODULES

###
# Cleaning is done on three levels.
# make clean     Delete most generated files
#                Leave enough to build external modules
# make mrproper  Delete the current configuration, and all generated files
# make distclean Remove editor backup files, patch leftover files and the like

# Directories & files removed with 'make clean'
CLEAN_FILES += include/ksym vmlinux.symvers \
	       modules.builtin modules.builtin.modinfo modules.nsdeps \
	       compile_commands.json .thinlto-cache

# Directories & files removed with 'make mrproper'
MRPROPER_FILES += include/config include/generated          \
		  arch/$(SRCARCH)/include/generated .tmp_objdiff \
		  debian snap tar-install \
		  .config .config.old .version \
		  Module.symvers \
		  signing_key.pem signing_key.priv signing_key.x509	\
		  x509.genkey extra_certificates signing_key.x509.keyid	\
		  signing_key.x509.signer vmlinux-gdb.py \
		  *.spec

# Directories & files removed with 'make distclean'
DISTCLEAN_FILES += tags TAGS cscope* GPATH GTAGS GRTAGS GSYMS

# clean - Delete most, but leave enough to build external modules
#
clean: rm-files := $(CLEAN_FILES)

PHONY += archclean vmlinuxclean

vmlinuxclean:
	$(Q)$(CONFIG_SHELL) $(srctree)/scripts/link-vmlinux.sh clean
	$(Q)$(if $(ARCH_POSTLINK), $(MAKE) -f $(ARCH_POSTLINK) clean)

clean: archclean vmlinuxclean resolve_btfids_clean

# mrproper - Delete all generated files, including .config
#
mrproper: rm-files := $(wildcard $(MRPROPER_FILES))
mrproper-dirs      := $(addprefix _mrproper_,scripts)

PHONY += $(mrproper-dirs) mrproper
$(mrproper-dirs):
	$(Q)$(MAKE) $(clean)=$(patsubst _mrproper_%,%,$@)

mrproper: clean $(mrproper-dirs)
	$(call cmd,rmfiles)

# distclean
#
distclean: rm-files := $(wildcard $(DISTCLEAN_FILES))

PHONY += distclean

distclean: mrproper
	$(call cmd,rmfiles)
	@find $(srctree) $(RCS_FIND_IGNORE) \
		\( -name '*.orig' -o -name '*.rej' -o -name '*~' \
		-o -name '*.bak' -o -name '#*#' -o -name '*%' \
		-o -name 'core' \) \
		-type f -print | xargs rm -f


# Packaging of the kernel to various formats
# ---------------------------------------------------------------------------

%src-pkg: FORCE
	$(Q)$(MAKE) -f $(srctree)/scripts/Makefile.package $@
%pkg: include/config/kernel.release FORCE
	$(Q)$(MAKE) -f $(srctree)/scripts/Makefile.package $@

# Brief documentation of the typical targets used
# ---------------------------------------------------------------------------

boards := $(wildcard $(srctree)/arch/$(SRCARCH)/configs/*_defconfig)
boards := $(sort $(notdir $(boards)))
board-dirs := $(dir $(wildcard $(srctree)/arch/$(SRCARCH)/configs/*/*_defconfig))
board-dirs := $(sort $(notdir $(board-dirs:/=)))

PHONY += help
help:
	@echo  'Cleaning targets:'
	@echo  '  clean		  - Remove most generated files but keep the config and'
	@echo  '                    enough build support to build external modules'
	@echo  '  mrproper	  - Remove all generated files + config + various backup files'
	@echo  '  distclean	  - mrproper + remove editor backup and patch files'
	@echo  ''
	@echo  'Configuration targets:'
	@$(MAKE) -f $(srctree)/scripts/kconfig/Makefile help
	@echo  ''
	@echo  'Other generic targets:'
	@echo  '  all		  - Build all targets marked with [*]'
	@echo  '* vmlinux	  - Build the bare kernel'
	@echo  '* modules	  - Build all modules'
	@echo  '  modules_install - Install all modules to INSTALL_MOD_PATH (default: /)'
	@echo  '  dir/            - Build all files in dir and below'
	@echo  '  dir/file.[ois]  - Build specified target only'
	@echo  '  dir/file.ll     - Build the LLVM assembly file'
	@echo  '                    (requires compiler support for LLVM assembly generation)'
	@echo  '  dir/file.lst    - Build specified mixed source/assembly target only'
	@echo  '                    (requires a recent binutils and recent build (System.map))'
	@echo  '  dir/file.ko     - Build module including final link'
	@echo  '  modules_prepare - Set up for building external modules'
	@echo  '  tags/TAGS	  - Generate tags file for editors'
	@echo  '  cscope	  - Generate cscope index'
	@echo  '  gtags           - Generate GNU GLOBAL index'
	@echo  '  kernelrelease	  - Output the release version string (use with make -s)'
	@echo  '  kernelversion	  - Output the version stored in Makefile (use with make -s)'
	@echo  '  image_name	  - Output the image name (use with make -s)'
	@echo  '  headers_install - Install sanitised kernel headers to INSTALL_HDR_PATH'; \
	 echo  '                    (default: $(INSTALL_HDR_PATH))'; \
	 echo  ''
	@echo  'Static analysers:'
	@echo  '  checkstack      - Generate a list of stack hogs'
	@echo  '  versioncheck    - Sanity check on version.h usage'
	@echo  '  includecheck    - Check for duplicate included header files'
	@echo  '  export_report   - List the usages of all exported symbols'
	@echo  '  headerdep       - Detect inclusion cycles in headers'
	@echo  '  coccicheck      - Check with Coccinelle'
	@echo  '  clang-analyzer  - Check with clang static analyzer'
	@echo  '  clang-tidy      - Check with clang-tidy'
	@echo  ''
	@echo  'Tools:'
	@echo  '  nsdeps          - Generate missing symbol namespace dependencies'
	@echo  ''
	@echo  'Kernel selftest:'
	@echo  '  kselftest         - Build and run kernel selftest'
	@echo  '                      Build, install, and boot kernel before'
	@echo  '                      running kselftest on it'
	@echo  '                      Run as root for full coverage'
	@echo  '  kselftest-all     - Build kernel selftest'
	@echo  '  kselftest-install - Build and install kernel selftest'
	@echo  '  kselftest-clean   - Remove all generated kselftest files'
	@echo  '  kselftest-merge   - Merge all the config dependencies of'
	@echo  '		      kselftest to existing .config.'
	@echo  ''
	@echo  'Rust targets:'
	@echo  '  rustfmt	  - Reformat all the Rust code in the kernel'
	@echo  '  rustfmtcheck	  - Checks if all the Rust code in the kernel'
	@echo  '		    is formatted, printing a diff otherwise.'
	@echo  '  rustdoc	  - Generate Rust documentation'
	@echo  '		    (requires kernel .config)'
	@echo  ''
	@$(if $(dtstree), \
		echo 'Devicetree:'; \
		echo '* dtbs             - Build device tree blobs for enabled boards'; \
		echo '  dtbs_install     - Install dtbs to $(INSTALL_DTBS_PATH)'; \
		echo '  dt_binding_check - Validate device tree binding documents'; \
		echo '  dtbs_check       - Validate device tree source files';\
		echo '')

	@echo 'Userspace tools targets:'
	@echo '  use "make tools/help"'
	@echo '  or  "cd tools; make help"'
	@echo  ''
	@echo  'Kernel packaging:'
	@$(MAKE) -f $(srctree)/scripts/Makefile.package help
	@echo  ''
	@echo  'Documentation targets:'
	@$(MAKE) -f $(srctree)/Documentation/Makefile dochelp
	@echo  ''
	@echo  'Architecture specific targets ($(SRCARCH)):'
	@$(if $(archhelp),$(archhelp),\
		echo '  No architecture specific help defined for $(SRCARCH)')
	@echo  ''
	@$(if $(boards), \
		$(foreach b, $(boards), \
		printf "  %-27s - Build for %s\\n" $(b) $(subst _defconfig,,$(b));) \
		echo '')
	@$(if $(board-dirs), \
		$(foreach b, $(board-dirs), \
		printf "  %-16s - Show %s-specific targets\\n" help-$(b) $(b);) \
		printf "  %-16s - Show all of the above\\n" help-boards; \
		echo '')

	@echo  '  make V=0|1 [targets] 0 => quiet build (default), 1 => verbose build'
	@echo  '  make V=2   [targets] 2 => give reason for rebuild of target'
	@echo  '  make O=dir [targets] Locate all output files in "dir", including .config'
	@echo  '  make C=1   [targets] Check re-compiled c source with $$CHECK'
	@echo  '                       (sparse by default)'
	@echo  '  make C=2   [targets] Force check of all c source with $$CHECK'
	@echo  '  make RECORDMCOUNT_WARN=1 [targets] Warn about ignored mcount sections'
	@echo  '  make W=n   [targets] Enable extra build checks, n=1,2,3 where'
	@echo  '		1: warnings which may be relevant and do not occur too often'
	@echo  '		2: warnings which occur quite often but may still be relevant'
	@echo  '		3: more obscure warnings, can most likely be ignored'
	@echo  '		Multiple levels can be combined with W=12 or W=123'
	@echo  ''
	@echo  'Execute "make" or "make all" to build all targets marked with [*] '
	@echo  'For further info see the ./README file'


help-board-dirs := $(addprefix help-,$(board-dirs))

help-boards: $(help-board-dirs)

boards-per-dir = $(sort $(notdir $(wildcard $(srctree)/arch/$(SRCARCH)/configs/$*/*_defconfig)))

$(help-board-dirs): help-%:
	@echo  'Architecture specific targets ($(SRCARCH) $*):'
	@$(if $(boards-per-dir), \
		$(foreach b, $(boards-per-dir), \
		printf "  %-24s - Build for %s\\n" $*/$(b) $(subst _defconfig,,$(b));) \
		echo '')


# Documentation targets
# ---------------------------------------------------------------------------
DOC_TARGETS := xmldocs latexdocs pdfdocs htmldocs epubdocs cleandocs \
	       linkcheckdocs dochelp refcheckdocs
PHONY += $(DOC_TARGETS)
$(DOC_TARGETS):
	$(Q)$(MAKE) $(build)=Documentation $@


# Rust targets
# ---------------------------------------------------------------------------

# Documentation target
#
# Using the singular to avoid running afoul of `no-dot-config-targets`.
PHONY += rustdoc
rustdoc: prepare0
	$(Q)$(MAKE) $(build)=rust $@

# Formatting targets
PHONY += rustfmt rustfmtcheck

rustfmt:
	find -name '*.rs' | xargs $(RUSTFMT)

rustfmtcheck:
	find -name '*.rs' | xargs $(RUSTFMT) --check


# Misc
# ---------------------------------------------------------------------------

PHONY += scripts_gdb
scripts_gdb: prepare0
	$(Q)$(MAKE) $(build)=scripts/gdb
	$(Q)ln -fsn $(abspath $(srctree)/scripts/gdb/vmlinux-gdb.py)

ifdef CONFIG_GDB_SCRIPTS
all: scripts_gdb
endif

else # KBUILD_EXTMOD

###
# External module support.
# When building external modules the kernel used as basis is considered
# read-only, and no consistency checks are made and the make
# system is not used on the basis kernel. If updates are required
# in the basis kernel ordinary make commands (without M=...) must
# be used.
#
# The following are the only valid targets when building external
# modules.
# make M=dir clean     Delete all automatically generated files
# make M=dir modules   Make all modules in specified dir
# make M=dir	       Same as 'make M=dir modules'
# make M=dir modules_install
#                      Install the modules built in the module directory
#                      Assumes install directory is already created

# We are always building only modules.
KBUILD_BUILTIN :=
KBUILD_MODULES := 1

build-dirs := $(KBUILD_EXTMOD)
PHONY += modules
modules: $(MODORDER)
	$(Q)$(MAKE) -f $(srctree)/scripts/Makefile.modpost

$(MODORDER): descend
	@:

PHONY += modules_install
modules_install: _emodinst_ _emodinst_post

install-dir := $(if $(INSTALL_MOD_DIR),$(INSTALL_MOD_DIR),extra)
PHONY += _emodinst_
_emodinst_:
	$(Q)mkdir -p $(MODLIB)/$(install-dir)
	$(Q)$(MAKE) -f $(srctree)/scripts/Makefile.modinst

PHONY += _emodinst_post
_emodinst_post: _emodinst_
	$(call cmd,depmod)

compile_commands.json: $(extmod-prefix)compile_commands.json
PHONY += compile_commands.json

clean-dirs := $(KBUILD_EXTMOD)
clean: rm-files := $(KBUILD_EXTMOD)/Module.symvers $(KBUILD_EXTMOD)/modules.nsdeps \
	$(KBUILD_EXTMOD)/compile_commands.json $(KBUILD_EXTMOD)/.thinlto-cache

PHONY += help
help:
	@echo  '  Building external modules.'
	@echo  '  Syntax: make -C path/to/kernel/src M=$$PWD target'
	@echo  ''
	@echo  '  modules         - default target, build the module(s)'
	@echo  '  modules_install - install the module'
	@echo  '  clean           - remove generated files in module directory only'
	@echo  ''

# no-op for external module builds
PHONY += prepare modules_prepare

endif # KBUILD_EXTMOD

# Single targets
# ---------------------------------------------------------------------------
# To build individual files in subdirectories, you can do like this:
#
#   make foo/bar/baz.s
#
# The supported suffixes for single-target are listed in 'single-targets'
#
# To build only under specific subdirectories, you can do like this:
#
#   make foo/bar/baz/

ifdef single-build

# .ko is special because modpost is needed
single-ko := $(sort $(filter %.ko, $(MAKECMDGOALS)))
single-no-ko := $(sort $(patsubst %.ko,%.mod, $(MAKECMDGOALS)))

$(single-ko): single_modpost
	@:
$(single-no-ko): descend
	@:

ifeq ($(KBUILD_EXTMOD),)
# For the single build of in-tree modules, use a temporary file to avoid
# the situation of modules_install installing an invalid modules.order.
MODORDER := .modules.tmp
endif

PHONY += single_modpost
single_modpost: $(single-no-ko) modules_prepare
	$(Q){ $(foreach m, $(single-ko), echo $(extmod-prefix)$m;) } > $(MODORDER)
	$(Q)$(MAKE) -f $(srctree)/scripts/Makefile.modpost

KBUILD_MODULES := 1

export KBUILD_SINGLE_TARGETS := $(addprefix $(extmod-prefix), $(single-no-ko))

# trim unrelated directories
build-dirs := $(foreach d, $(build-dirs), \
			$(if $(filter $(d)/%, $(KBUILD_SINGLE_TARGETS)), $(d)))

endif

ifndef CONFIG_MODULES
KBUILD_MODULES :=
endif

# Handle descending into subdirectories listed in $(build-dirs)
# Preset locale variables to speed up the build process. Limit locale
# tweaks to this spot to avoid wrong language settings when running
# make menuconfig etc.
# Error messages still appears in the original language
PHONY += descend $(build-dirs)
descend: $(build-dirs)
$(build-dirs): prepare
	$(Q)$(MAKE) $(build)=$@ \
	single-build=$(if $(filter-out $@/, $(filter $@/%, $(KBUILD_SINGLE_TARGETS))),1) \
	need-builtin=1 need-modorder=1

clean-dirs := $(addprefix _clean_, $(clean-dirs))
PHONY += $(clean-dirs) clean
$(clean-dirs):
	$(Q)$(MAKE) $(clean)=$(patsubst _clean_%,%,$@)

clean: $(clean-dirs)
	$(call cmd,rmfiles)
	@find $(if $(KBUILD_EXTMOD), $(KBUILD_EXTMOD), .) $(RCS_FIND_IGNORE) \
		\( -name '*.[aios]' -o -name '*.ko' -o -name '.*.cmd' \
		-o -name '*.rmeta' \
		-o -name '*.ko.*' \
		-o -name '*.dtb' -o -name '*.dtbo' -o -name '*.dtb.S' -o -name '*.dt.yaml' \
		-o -name '*.dwo' -o -name '*.lst' \
		-o -name '*.su' -o -name '*.mod' \
		-o -name '.*.d' -o -name '.*.tmp' -o -name '*.mod.c' \
		-o -name '*.lex.c' -o -name '*.tab.[ch]' \
		-o -name '*.asn1.[ch]' \
		-o -name '*.symtypes' -o -name 'modules.order' \
		-o -name '.tmp_*.o.*' \
		-o -name '*.c.[012]*.*' \
		-o -name '*.ll' \
		-o -name '*.gcno' \
		-o -name '*.*.symversions' \) -type f -print | xargs rm -f

# Generate tags for editors
# ---------------------------------------------------------------------------
quiet_cmd_tags = GEN     $@
      cmd_tags = $(BASH) $(srctree)/scripts/tags.sh $@

tags TAGS cscope gtags: FORCE
	$(call cmd,tags)

# Script to generate missing namespace dependencies
# ---------------------------------------------------------------------------

PHONY += nsdeps
nsdeps: export KBUILD_NSDEPS=1
nsdeps: modules
	$(Q)$(CONFIG_SHELL) $(srctree)/scripts/nsdeps

# Clang Tooling
# ---------------------------------------------------------------------------

quiet_cmd_gen_compile_commands = GEN     $@
      cmd_gen_compile_commands = $(PYTHON3) $< -a $(AR) -o $@ $(filter-out $<, $(real-prereqs))

$(extmod-prefix)compile_commands.json: scripts/clang-tools/gen_compile_commands.py \
	$(if $(KBUILD_EXTMOD),,$(KBUILD_VMLINUX_OBJS) $(KBUILD_VMLINUX_LIBS)) \
	$(if $(CONFIG_MODULES), $(MODORDER)) FORCE
	$(call if_changed,gen_compile_commands)

targets += $(extmod-prefix)compile_commands.json

PHONY += clang-tidy clang-analyzer

ifdef CONFIG_CC_IS_CLANG
quiet_cmd_clang_tools = CHECK   $<
      cmd_clang_tools = $(PYTHON3) $(srctree)/scripts/clang-tools/run-clang-tools.py $@ $<

clang-tidy clang-analyzer: $(extmod-prefix)compile_commands.json
	$(call cmd,clang_tools)
else
clang-tidy clang-analyzer:
	@echo "$@ requires CC=clang" >&2
	@false
endif

# Scripts to check various things for consistency
# ---------------------------------------------------------------------------

PHONY += includecheck versioncheck coccicheck export_report

includecheck:
	find $(srctree)/* $(RCS_FIND_IGNORE) \
		-name '*.[hcS]' -type f -print | sort \
		| xargs $(PERL) -w $(srctree)/scripts/checkincludes.pl

versioncheck:
	find $(srctree)/* $(RCS_FIND_IGNORE) \
		-name '*.[hcS]' -type f -print | sort \
		| xargs $(PERL) -w $(srctree)/scripts/checkversion.pl

coccicheck:
	$(Q)$(BASH) $(srctree)/scripts/$@

export_report:
	$(PERL) $(srctree)/scripts/export_report.pl

PHONY += checkstack kernelrelease kernelversion image_name

# UML needs a little special treatment here.  It wants to use the host
# toolchain, so needs $(SUBARCH) passed to checkstack.pl.  Everyone
# else wants $(ARCH), including people doing cross-builds, which means
# that $(SUBARCH) doesn't work here.
ifeq ($(ARCH), um)
CHECKSTACK_ARCH := $(SUBARCH)
else
CHECKSTACK_ARCH := $(ARCH)
endif
checkstack:
	$(OBJDUMP) -d vmlinux $$(find . -name '*.ko') | \
	$(PERL) $(srctree)/scripts/checkstack.pl $(CHECKSTACK_ARCH)

kernelrelease:
	@echo "$(KERNELVERSION)$$($(CONFIG_SHELL) $(srctree)/scripts/setlocalversion $(srctree))"

kernelversion:
	@echo $(KERNELVERSION)

image_name:
	@echo $(KBUILD_IMAGE)

# Clear a bunch of variables before executing the submake

ifeq ($(quiet),silent_)
tools_silent=s
endif

tools/: FORCE
	$(Q)mkdir -p $(objtree)/tools
	$(Q)$(MAKE) LDFLAGS= MAKEFLAGS="$(tools_silent) $(filter --j% -j,$(MAKEFLAGS))" O=$(abspath $(objtree)) subdir=tools -C $(srctree)/tools/

tools/%: FORCE
	$(Q)mkdir -p $(objtree)/tools
	$(Q)$(MAKE) LDFLAGS= MAKEFLAGS="$(tools_silent) $(filter --j% -j,$(MAKEFLAGS))" O=$(abspath $(objtree)) subdir=tools -C $(srctree)/tools/ $*

quiet_cmd_rmfiles = $(if $(wildcard $(rm-files)),CLEAN   $(wildcard $(rm-files)))
      cmd_rmfiles = rm -rf $(rm-files)

# Run depmod only if we have System.map and depmod is executable
quiet_cmd_depmod = DEPMOD  $(KERNELRELEASE)
      cmd_depmod = $(CONFIG_SHELL) $(srctree)/scripts/depmod.sh $(DEPMOD) \
                   $(KERNELRELEASE)

# read saved command lines for existing targets
existing-targets := $(wildcard $(sort $(targets)))

-include $(foreach f,$(existing-targets),$(dir $(f)).$(notdir $(f)).cmd)

endif # config-build
endif # mixed-build
endif # need-sub-make

PHONY += FORCE
FORCE:

# Declare the contents of the PHONY variable as phony.  We keep that
# information in a variable so we can use it in if_changed and friends.
.PHONY: $(PHONY)<|MERGE_RESOLUTION|>--- conflicted
+++ resolved
@@ -270,14 +270,9 @@
 			 cscope gtags TAGS tags help% %docs check% coccicheck \
 			 $(version_h) headers headers_% archheaders archscripts \
 			 %asm-generic kernelversion %src-pkg dt_binding_check \
-<<<<<<< HEAD
 			 outputmakefile rustfmt rustfmtcheck
-no-sync-config-targets := $(no-dot-config-targets) %install kernelrelease
-=======
-			 outputmakefile
 no-sync-config-targets := $(no-dot-config-targets) %install kernelrelease \
 			  image_name
->>>>>>> 1e28eed1
 single-targets := %.a %.i %.ko %.lds %.ll %.lst %.mod %.o %.s %.symtypes %/
 
 config-build	:=
