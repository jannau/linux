--- conflicted
+++ resolved
@@ -1018,19 +1018,7 @@
 				u8 idx = edid[i] & 0x7f;
 				svd[svd_n++] = idx;
 				pr_debug("N%sative mode #%d\n",
-<<<<<<< HEAD
-					 edid[pos + i] & 0x80 ? "" : "on-n", idx);
-			}
-		} else if (type == 0x3) {
-			if (len >= 3) {
-				u32 ieee_reg = edid[pos + 1] |
-					(edid[pos + 2] << 8) |
-					(edid[pos + 3] << 16);
-				if (ieee_reg == 0x000c03)
-					specs->misc |= FB_MISC_HDMI;
-=======
 					 edid[i] & 0x80 ? "" : "on-n", idx);
->>>>>>> ab0243b1
 			}
 		} else if (type == 3 && len >= 3) {
 			u32 ieee_reg = edid[pos] | (edid[pos + 1] << 8) |
