--- conflicted
+++ resolved
@@ -143,27 +143,15 @@
 	if (pdata->operating_mode == FSL_USB2_DR_OTG) {
 		struct ehci_hcd *ehci = hcd_to_ehci(hcd);
 
-<<<<<<< HEAD
-		hcd->phy = usb_get_transceiver();
+		hcd->phy = usb_get_phy(USB_PHY_TYPE_USB2);
 		dev_dbg(&pdev->dev, "hcd=0x%p  ehci=0x%p, phy=0x%p\n",
 			hcd, ehci, hcd->phy);
 
-		if (hcd->phy) {
+		if (!IS_ERR_OR_NULL(hcd->phy)) {
 			retval = otg_set_host(hcd->phy->otg,
 					      &ehci_to_hcd(ehci)->self);
 			if (retval) {
-				usb_put_transceiver(hcd->phy);
-=======
-		ehci->transceiver = usb_get_phy(USB_PHY_TYPE_USB2);
-		dev_dbg(&pdev->dev, "hcd=0x%p  ehci=0x%p, transceiver=0x%p\n",
-			hcd, ehci, ehci->transceiver);
-
-		if (!IS_ERR_OR_NULL(ehci->transceiver)) {
-			retval = otg_set_host(ehci->transceiver->otg,
-					      &ehci_to_hcd(ehci)->self);
-			if (retval) {
-				usb_put_phy(ehci->transceiver);
->>>>>>> f8ecf829
+				usb_put_phy(hcd->phy);
 				goto err4;
 			}
 		} else {
@@ -204,15 +192,9 @@
 {
 	struct fsl_usb2_platform_data *pdata = pdev->dev.platform_data;
 
-<<<<<<< HEAD
-	if (hcd->phy) {
+	if (!IS_ERR_OR_NULL(hcd->phy)) {
 		otg_set_host(hcd->phy->otg, NULL);
-		usb_put_transceiver(hcd->phy);
-=======
-	if (!IS_ERR_OR_NULL(ehci->transceiver)) {
-		otg_set_host(ehci->transceiver->otg, NULL);
-		usb_put_phy(ehci->transceiver);
->>>>>>> f8ecf829
+		usb_put_phy(hcd->phy);
 	}
 
 	usb_remove_hcd(hcd);
