--- conflicted
+++ resolved
@@ -1067,11 +1067,7 @@
 			goto out;
 
 		val = elements[i].integer.value;
-<<<<<<< HEAD
-		if (val < 0 || val > 2)
-=======
 		if (val > 2)
->>>>>>> 0ecfebd2
 			goto out;
 
 		/* Avoiding full matrix multiplication, we simply reorder the
