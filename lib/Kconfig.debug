--- conflicted
+++ resolved
@@ -2870,8 +2870,6 @@
 
 	  If unsure, say N.
 
-<<<<<<< HEAD
-=======
 config RUST_KERNEL_KUNIT_TEST
 	bool "KUnit test for the `kernel` crate" if !KUNIT_ALL_TESTS
 	depends on RUST && KUNIT=y
@@ -2885,7 +2883,6 @@
 
 	  If unsure, say N.
 
->>>>>>> bd123471
 endmenu # "Rust"
 
 source "Documentation/Kconfig"
