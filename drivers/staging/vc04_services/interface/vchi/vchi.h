--- conflicted
+++ resolved
@@ -37,13 +37,8 @@
 // Descriptor for a held message. Allocated by client, initialised by vchi_msg_hold,
 // vchi_msg_iter_hold or vchi_msg_iter_hold_next. Fields are for internal VCHI use only.
 struct vchi_held_msg {
-<<<<<<< HEAD
-   struct opaque_vchi_service_t *service;
-   void *message;
-=======
 	struct opaque_vchi_service_t *service;
 	void *message;
->>>>>>> 0ecfebd2
 };
 
 // structure used to provide the information needed to open a server or a client
