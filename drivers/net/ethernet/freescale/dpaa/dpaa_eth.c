--- conflicted
+++ resolved
@@ -1744,12 +1744,6 @@
 		if (!dpaa_bp)
 			goto free_buffers;
 
-<<<<<<< HEAD
-		count_ptr = this_cpu_ptr(dpaa_bp->percpu_count);
-		dma_unmap_page(priv->rx_dma_dev, sg_addr,
-			       DPAA_BP_RAW_SIZE, DMA_FROM_DEVICE);
-=======
->>>>>>> a7196caf
 		if (!skb) {
 			sz = dpaa_bp->size +
 				SKB_DATA_ALIGN(sizeof(struct skb_shared_info));
@@ -1812,13 +1806,6 @@
 	for (j = 0; j < DPAA_SGT_MAX_ENTRIES ; j++) {
 		sg_addr = qm_sg_addr(&sgt[j]);
 		sg_vaddr = phys_to_virt(sg_addr);
-<<<<<<< HEAD
-		free_pages((unsigned long)sg_vaddr, 0);
-		dpaa_bp = dpaa_bpid2pool(sgt[i].bpid);
-		if (dpaa_bp) {
-			count_ptr = this_cpu_ptr(dpaa_bp->percpu_count);
-			(*count_ptr)--;
-=======
 		/* all pages 0..i were unmaped */
 		if (j > i)
 			dma_unmap_page(priv->rx_dma_dev, qm_sg_addr(&sgt[j]),
@@ -1831,7 +1818,6 @@
 				count_ptr = this_cpu_ptr(dpaa_bp->percpu_count);
 				(*count_ptr)--;
 			}
->>>>>>> a7196caf
 		}
 
 		if (qm_sg_entry_is_final(&sgt[j]))
