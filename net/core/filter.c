// SPDX-License-Identifier: GPL-2.0-or-later
/*
 * Linux Socket Filter - Kernel level socket filtering
 *
 * Based on the design of the Berkeley Packet Filter. The new
 * internal format has been designed by PLUMgrid:
 *
 *	Copyright (c) 2011 - 2014 PLUMgrid, http://plumgrid.com
 *
 * Authors:
 *
 *	Jay Schulist <jschlst@samba.org>
 *	Alexei Starovoitov <ast@plumgrid.com>
 *	Daniel Borkmann <dborkman@redhat.com>
 *
 * Andi Kleen - Fix a few bad bugs and races.
 * Kris Katterjohn - Added many additional checks in bpf_check_classic()
 */

#include <linux/module.h>
#include <linux/types.h>
#include <linux/mm.h>
#include <linux/fcntl.h>
#include <linux/socket.h>
#include <linux/sock_diag.h>
#include <linux/in.h>
#include <linux/inet.h>
#include <linux/netdevice.h>
#include <linux/if_packet.h>
#include <linux/if_arp.h>
#include <linux/gfp.h>
#include <net/inet_common.h>
#include <net/ip.h>
#include <net/protocol.h>
#include <net/netlink.h>
#include <linux/skbuff.h>
#include <linux/skmsg.h>
#include <net/sock.h>
#include <net/flow_dissector.h>
#include <linux/errno.h>
#include <linux/timer.h>
#include <linux/uaccess.h>
#include <asm/unaligned.h>
#include <asm/cmpxchg.h>
#include <linux/filter.h>
#include <linux/ratelimit.h>
#include <linux/seccomp.h>
#include <linux/if_vlan.h>
#include <linux/bpf.h>
#include <net/sch_generic.h>
#include <net/cls_cgroup.h>
#include <net/dst_metadata.h>
#include <net/dst.h>
#include <net/sock_reuseport.h>
#include <net/busy_poll.h>
#include <net/tcp.h>
#include <net/xfrm.h>
#include <net/udp.h>
#include <linux/bpf_trace.h>
#include <net/xdp_sock.h>
#include <linux/inetdevice.h>
#include <net/inet_hashtables.h>
#include <net/inet6_hashtables.h>
#include <net/ip_fib.h>
#include <net/flow.h>
#include <net/arp.h>
#include <net/ipv6.h>
#include <net/net_namespace.h>
#include <linux/seg6_local.h>
#include <net/seg6.h>
#include <net/seg6_local.h>
#include <net/lwtunnel.h>
#include <net/ipv6_stubs.h>
#include <net/bpf_sk_storage.h>

/**
 *	sk_filter_trim_cap - run a packet through a socket filter
 *	@sk: sock associated with &sk_buff
 *	@skb: buffer to filter
 *	@cap: limit on how short the eBPF program may trim the packet
 *
 * Run the eBPF program and then cut skb->data to correct size returned by
 * the program. If pkt_len is 0 we toss packet. If skb->len is smaller
 * than pkt_len we keep whole skb->data. This is the socket level
 * wrapper to BPF_PROG_RUN. It returns 0 if the packet should
 * be accepted or -EPERM if the packet should be tossed.
 *
 */
int sk_filter_trim_cap(struct sock *sk, struct sk_buff *skb, unsigned int cap)
{
	int err;
	struct sk_filter *filter;

	/*
	 * If the skb was allocated from pfmemalloc reserves, only
	 * allow SOCK_MEMALLOC sockets to use it as this socket is
	 * helping free memory
	 */
	if (skb_pfmemalloc(skb) && !sock_flag(sk, SOCK_MEMALLOC)) {
		NET_INC_STATS(sock_net(sk), LINUX_MIB_PFMEMALLOCDROP);
		return -ENOMEM;
	}
	err = BPF_CGROUP_RUN_PROG_INET_INGRESS(sk, skb);
	if (err)
		return err;

	err = security_sock_rcv_skb(sk, skb);
	if (err)
		return err;

	rcu_read_lock();
	filter = rcu_dereference(sk->sk_filter);
	if (filter) {
		struct sock *save_sk = skb->sk;
		unsigned int pkt_len;

		skb->sk = sk;
		pkt_len = bpf_prog_run_save_cb(filter->prog, skb);
		skb->sk = save_sk;
		err = pkt_len ? pskb_trim(skb, max(cap, pkt_len)) : -EPERM;
	}
	rcu_read_unlock();

	return err;
}
EXPORT_SYMBOL(sk_filter_trim_cap);

BPF_CALL_1(bpf_skb_get_pay_offset, struct sk_buff *, skb)
{
	return skb_get_poff(skb);
}

BPF_CALL_3(bpf_skb_get_nlattr, struct sk_buff *, skb, u32, a, u32, x)
{
	struct nlattr *nla;

	if (skb_is_nonlinear(skb))
		return 0;

	if (skb->len < sizeof(struct nlattr))
		return 0;

	if (a > skb->len - sizeof(struct nlattr))
		return 0;

	nla = nla_find((struct nlattr *) &skb->data[a], skb->len - a, x);
	if (nla)
		return (void *) nla - (void *) skb->data;

	return 0;
}

BPF_CALL_3(bpf_skb_get_nlattr_nest, struct sk_buff *, skb, u32, a, u32, x)
{
	struct nlattr *nla;

	if (skb_is_nonlinear(skb))
		return 0;

	if (skb->len < sizeof(struct nlattr))
		return 0;

	if (a > skb->len - sizeof(struct nlattr))
		return 0;

	nla = (struct nlattr *) &skb->data[a];
	if (nla->nla_len > skb->len - a)
		return 0;

	nla = nla_find_nested(nla, x);
	if (nla)
		return (void *) nla - (void *) skb->data;

	return 0;
}

BPF_CALL_4(bpf_skb_load_helper_8, const struct sk_buff *, skb, const void *,
	   data, int, headlen, int, offset)
{
	u8 tmp, *ptr;
	const int len = sizeof(tmp);

	if (offset >= 0) {
		if (headlen - offset >= len)
			return *(u8 *)(data + offset);
		if (!skb_copy_bits(skb, offset, &tmp, sizeof(tmp)))
			return tmp;
	} else {
		ptr = bpf_internal_load_pointer_neg_helper(skb, offset, len);
		if (likely(ptr))
			return *(u8 *)ptr;
	}

	return -EFAULT;
}

BPF_CALL_2(bpf_skb_load_helper_8_no_cache, const struct sk_buff *, skb,
	   int, offset)
{
	return ____bpf_skb_load_helper_8(skb, skb->data, skb->len - skb->data_len,
					 offset);
}

BPF_CALL_4(bpf_skb_load_helper_16, const struct sk_buff *, skb, const void *,
	   data, int, headlen, int, offset)
{
	u16 tmp, *ptr;
	const int len = sizeof(tmp);

	if (offset >= 0) {
		if (headlen - offset >= len)
			return get_unaligned_be16(data + offset);
		if (!skb_copy_bits(skb, offset, &tmp, sizeof(tmp)))
			return be16_to_cpu(tmp);
	} else {
		ptr = bpf_internal_load_pointer_neg_helper(skb, offset, len);
		if (likely(ptr))
			return get_unaligned_be16(ptr);
	}

	return -EFAULT;
}

BPF_CALL_2(bpf_skb_load_helper_16_no_cache, const struct sk_buff *, skb,
	   int, offset)
{
	return ____bpf_skb_load_helper_16(skb, skb->data, skb->len - skb->data_len,
					  offset);
}

BPF_CALL_4(bpf_skb_load_helper_32, const struct sk_buff *, skb, const void *,
	   data, int, headlen, int, offset)
{
	u32 tmp, *ptr;
	const int len = sizeof(tmp);

	if (likely(offset >= 0)) {
		if (headlen - offset >= len)
			return get_unaligned_be32(data + offset);
		if (!skb_copy_bits(skb, offset, &tmp, sizeof(tmp)))
			return be32_to_cpu(tmp);
	} else {
		ptr = bpf_internal_load_pointer_neg_helper(skb, offset, len);
		if (likely(ptr))
			return get_unaligned_be32(ptr);
	}

	return -EFAULT;
}

BPF_CALL_2(bpf_skb_load_helper_32_no_cache, const struct sk_buff *, skb,
	   int, offset)
{
	return ____bpf_skb_load_helper_32(skb, skb->data, skb->len - skb->data_len,
					  offset);
}

BPF_CALL_0(bpf_get_raw_cpu_id)
{
	return raw_smp_processor_id();
}

static const struct bpf_func_proto bpf_get_raw_smp_processor_id_proto = {
	.func		= bpf_get_raw_cpu_id,
	.gpl_only	= false,
	.ret_type	= RET_INTEGER,
};

static u32 convert_skb_access(int skb_field, int dst_reg, int src_reg,
			      struct bpf_insn *insn_buf)
{
	struct bpf_insn *insn = insn_buf;

	switch (skb_field) {
	case SKF_AD_MARK:
		BUILD_BUG_ON(FIELD_SIZEOF(struct sk_buff, mark) != 4);

		*insn++ = BPF_LDX_MEM(BPF_W, dst_reg, src_reg,
				      offsetof(struct sk_buff, mark));
		break;

	case SKF_AD_PKTTYPE:
		*insn++ = BPF_LDX_MEM(BPF_B, dst_reg, src_reg, PKT_TYPE_OFFSET());
		*insn++ = BPF_ALU32_IMM(BPF_AND, dst_reg, PKT_TYPE_MAX);
#ifdef __BIG_ENDIAN_BITFIELD
		*insn++ = BPF_ALU32_IMM(BPF_RSH, dst_reg, 5);
#endif
		break;

	case SKF_AD_QUEUE:
		BUILD_BUG_ON(FIELD_SIZEOF(struct sk_buff, queue_mapping) != 2);

		*insn++ = BPF_LDX_MEM(BPF_H, dst_reg, src_reg,
				      offsetof(struct sk_buff, queue_mapping));
		break;

	case SKF_AD_VLAN_TAG:
		BUILD_BUG_ON(FIELD_SIZEOF(struct sk_buff, vlan_tci) != 2);

		/* dst_reg = *(u16 *) (src_reg + offsetof(vlan_tci)) */
		*insn++ = BPF_LDX_MEM(BPF_H, dst_reg, src_reg,
				      offsetof(struct sk_buff, vlan_tci));
		break;
	case SKF_AD_VLAN_TAG_PRESENT:
		*insn++ = BPF_LDX_MEM(BPF_B, dst_reg, src_reg, PKT_VLAN_PRESENT_OFFSET());
		if (PKT_VLAN_PRESENT_BIT)
			*insn++ = BPF_ALU32_IMM(BPF_RSH, dst_reg, PKT_VLAN_PRESENT_BIT);
		if (PKT_VLAN_PRESENT_BIT < 7)
			*insn++ = BPF_ALU32_IMM(BPF_AND, dst_reg, 1);
		break;
	}

	return insn - insn_buf;
}

static bool convert_bpf_extensions(struct sock_filter *fp,
				   struct bpf_insn **insnp)
{
	struct bpf_insn *insn = *insnp;
	u32 cnt;

	switch (fp->k) {
	case SKF_AD_OFF + SKF_AD_PROTOCOL:
		BUILD_BUG_ON(FIELD_SIZEOF(struct sk_buff, protocol) != 2);

		/* A = *(u16 *) (CTX + offsetof(protocol)) */
		*insn++ = BPF_LDX_MEM(BPF_H, BPF_REG_A, BPF_REG_CTX,
				      offsetof(struct sk_buff, protocol));
		/* A = ntohs(A) [emitting a nop or swap16] */
		*insn = BPF_ENDIAN(BPF_FROM_BE, BPF_REG_A, 16);
		break;

	case SKF_AD_OFF + SKF_AD_PKTTYPE:
		cnt = convert_skb_access(SKF_AD_PKTTYPE, BPF_REG_A, BPF_REG_CTX, insn);
		insn += cnt - 1;
		break;

	case SKF_AD_OFF + SKF_AD_IFINDEX:
	case SKF_AD_OFF + SKF_AD_HATYPE:
		BUILD_BUG_ON(FIELD_SIZEOF(struct net_device, ifindex) != 4);
		BUILD_BUG_ON(FIELD_SIZEOF(struct net_device, type) != 2);

		*insn++ = BPF_LDX_MEM(BPF_FIELD_SIZEOF(struct sk_buff, dev),
				      BPF_REG_TMP, BPF_REG_CTX,
				      offsetof(struct sk_buff, dev));
		/* if (tmp != 0) goto pc + 1 */
		*insn++ = BPF_JMP_IMM(BPF_JNE, BPF_REG_TMP, 0, 1);
		*insn++ = BPF_EXIT_INSN();
		if (fp->k == SKF_AD_OFF + SKF_AD_IFINDEX)
			*insn = BPF_LDX_MEM(BPF_W, BPF_REG_A, BPF_REG_TMP,
					    offsetof(struct net_device, ifindex));
		else
			*insn = BPF_LDX_MEM(BPF_H, BPF_REG_A, BPF_REG_TMP,
					    offsetof(struct net_device, type));
		break;

	case SKF_AD_OFF + SKF_AD_MARK:
		cnt = convert_skb_access(SKF_AD_MARK, BPF_REG_A, BPF_REG_CTX, insn);
		insn += cnt - 1;
		break;

	case SKF_AD_OFF + SKF_AD_RXHASH:
		BUILD_BUG_ON(FIELD_SIZEOF(struct sk_buff, hash) != 4);

		*insn = BPF_LDX_MEM(BPF_W, BPF_REG_A, BPF_REG_CTX,
				    offsetof(struct sk_buff, hash));
		break;

	case SKF_AD_OFF + SKF_AD_QUEUE:
		cnt = convert_skb_access(SKF_AD_QUEUE, BPF_REG_A, BPF_REG_CTX, insn);
		insn += cnt - 1;
		break;

	case SKF_AD_OFF + SKF_AD_VLAN_TAG:
		cnt = convert_skb_access(SKF_AD_VLAN_TAG,
					 BPF_REG_A, BPF_REG_CTX, insn);
		insn += cnt - 1;
		break;

	case SKF_AD_OFF + SKF_AD_VLAN_TAG_PRESENT:
		cnt = convert_skb_access(SKF_AD_VLAN_TAG_PRESENT,
					 BPF_REG_A, BPF_REG_CTX, insn);
		insn += cnt - 1;
		break;

	case SKF_AD_OFF + SKF_AD_VLAN_TPID:
		BUILD_BUG_ON(FIELD_SIZEOF(struct sk_buff, vlan_proto) != 2);

		/* A = *(u16 *) (CTX + offsetof(vlan_proto)) */
		*insn++ = BPF_LDX_MEM(BPF_H, BPF_REG_A, BPF_REG_CTX,
				      offsetof(struct sk_buff, vlan_proto));
		/* A = ntohs(A) [emitting a nop or swap16] */
		*insn = BPF_ENDIAN(BPF_FROM_BE, BPF_REG_A, 16);
		break;

	case SKF_AD_OFF + SKF_AD_PAY_OFFSET:
	case SKF_AD_OFF + SKF_AD_NLATTR:
	case SKF_AD_OFF + SKF_AD_NLATTR_NEST:
	case SKF_AD_OFF + SKF_AD_CPU:
	case SKF_AD_OFF + SKF_AD_RANDOM:
		/* arg1 = CTX */
		*insn++ = BPF_MOV64_REG(BPF_REG_ARG1, BPF_REG_CTX);
		/* arg2 = A */
		*insn++ = BPF_MOV64_REG(BPF_REG_ARG2, BPF_REG_A);
		/* arg3 = X */
		*insn++ = BPF_MOV64_REG(BPF_REG_ARG3, BPF_REG_X);
		/* Emit call(arg1=CTX, arg2=A, arg3=X) */
		switch (fp->k) {
		case SKF_AD_OFF + SKF_AD_PAY_OFFSET:
			*insn = BPF_EMIT_CALL(bpf_skb_get_pay_offset);
			break;
		case SKF_AD_OFF + SKF_AD_NLATTR:
			*insn = BPF_EMIT_CALL(bpf_skb_get_nlattr);
			break;
		case SKF_AD_OFF + SKF_AD_NLATTR_NEST:
			*insn = BPF_EMIT_CALL(bpf_skb_get_nlattr_nest);
			break;
		case SKF_AD_OFF + SKF_AD_CPU:
			*insn = BPF_EMIT_CALL(bpf_get_raw_cpu_id);
			break;
		case SKF_AD_OFF + SKF_AD_RANDOM:
			*insn = BPF_EMIT_CALL(bpf_user_rnd_u32);
			bpf_user_rnd_init_once();
			break;
		}
		break;

	case SKF_AD_OFF + SKF_AD_ALU_XOR_X:
		/* A ^= X */
		*insn = BPF_ALU32_REG(BPF_XOR, BPF_REG_A, BPF_REG_X);
		break;

	default:
		/* This is just a dummy call to avoid letting the compiler
		 * evict __bpf_call_base() as an optimization. Placed here
		 * where no-one bothers.
		 */
		BUG_ON(__bpf_call_base(0, 0, 0, 0, 0) != 0);
		return false;
	}

	*insnp = insn;
	return true;
}

static bool convert_bpf_ld_abs(struct sock_filter *fp, struct bpf_insn **insnp)
{
	const bool unaligned_ok = IS_BUILTIN(CONFIG_HAVE_EFFICIENT_UNALIGNED_ACCESS);
	int size = bpf_size_to_bytes(BPF_SIZE(fp->code));
	bool endian = BPF_SIZE(fp->code) == BPF_H ||
		      BPF_SIZE(fp->code) == BPF_W;
	bool indirect = BPF_MODE(fp->code) == BPF_IND;
	const int ip_align = NET_IP_ALIGN;
	struct bpf_insn *insn = *insnp;
	int offset = fp->k;

	if (!indirect &&
	    ((unaligned_ok && offset >= 0) ||
	     (!unaligned_ok && offset >= 0 &&
	      offset + ip_align >= 0 &&
	      offset + ip_align % size == 0))) {
		bool ldx_off_ok = offset <= S16_MAX;

		*insn++ = BPF_MOV64_REG(BPF_REG_TMP, BPF_REG_H);
		if (offset)
			*insn++ = BPF_ALU64_IMM(BPF_SUB, BPF_REG_TMP, offset);
		*insn++ = BPF_JMP_IMM(BPF_JSLT, BPF_REG_TMP,
				      size, 2 + endian + (!ldx_off_ok * 2));
		if (ldx_off_ok) {
			*insn++ = BPF_LDX_MEM(BPF_SIZE(fp->code), BPF_REG_A,
					      BPF_REG_D, offset);
		} else {
			*insn++ = BPF_MOV64_REG(BPF_REG_TMP, BPF_REG_D);
			*insn++ = BPF_ALU64_IMM(BPF_ADD, BPF_REG_TMP, offset);
			*insn++ = BPF_LDX_MEM(BPF_SIZE(fp->code), BPF_REG_A,
					      BPF_REG_TMP, 0);
		}
		if (endian)
			*insn++ = BPF_ENDIAN(BPF_FROM_BE, BPF_REG_A, size * 8);
		*insn++ = BPF_JMP_A(8);
	}

	*insn++ = BPF_MOV64_REG(BPF_REG_ARG1, BPF_REG_CTX);
	*insn++ = BPF_MOV64_REG(BPF_REG_ARG2, BPF_REG_D);
	*insn++ = BPF_MOV64_REG(BPF_REG_ARG3, BPF_REG_H);
	if (!indirect) {
		*insn++ = BPF_MOV64_IMM(BPF_REG_ARG4, offset);
	} else {
		*insn++ = BPF_MOV64_REG(BPF_REG_ARG4, BPF_REG_X);
		if (fp->k)
			*insn++ = BPF_ALU64_IMM(BPF_ADD, BPF_REG_ARG4, offset);
	}

	switch (BPF_SIZE(fp->code)) {
	case BPF_B:
		*insn++ = BPF_EMIT_CALL(bpf_skb_load_helper_8);
		break;
	case BPF_H:
		*insn++ = BPF_EMIT_CALL(bpf_skb_load_helper_16);
		break;
	case BPF_W:
		*insn++ = BPF_EMIT_CALL(bpf_skb_load_helper_32);
		break;
	default:
		return false;
	}

	*insn++ = BPF_JMP_IMM(BPF_JSGE, BPF_REG_A, 0, 2);
	*insn++ = BPF_ALU32_REG(BPF_XOR, BPF_REG_A, BPF_REG_A);
	*insn   = BPF_EXIT_INSN();

	*insnp = insn;
	return true;
}

/**
 *	bpf_convert_filter - convert filter program
 *	@prog: the user passed filter program
 *	@len: the length of the user passed filter program
 *	@new_prog: allocated 'struct bpf_prog' or NULL
 *	@new_len: pointer to store length of converted program
 *	@seen_ld_abs: bool whether we've seen ld_abs/ind
 *
 * Remap 'sock_filter' style classic BPF (cBPF) instruction set to 'bpf_insn'
 * style extended BPF (eBPF).
 * Conversion workflow:
 *
 * 1) First pass for calculating the new program length:
 *   bpf_convert_filter(old_prog, old_len, NULL, &new_len, &seen_ld_abs)
 *
 * 2) 2nd pass to remap in two passes: 1st pass finds new
 *    jump offsets, 2nd pass remapping:
 *   bpf_convert_filter(old_prog, old_len, new_prog, &new_len, &seen_ld_abs)
 */
static int bpf_convert_filter(struct sock_filter *prog, int len,
			      struct bpf_prog *new_prog, int *new_len,
			      bool *seen_ld_abs)
{
	int new_flen = 0, pass = 0, target, i, stack_off;
	struct bpf_insn *new_insn, *first_insn = NULL;
	struct sock_filter *fp;
	int *addrs = NULL;
	u8 bpf_src;

	BUILD_BUG_ON(BPF_MEMWORDS * sizeof(u32) > MAX_BPF_STACK);
	BUILD_BUG_ON(BPF_REG_FP + 1 != MAX_BPF_REG);

	if (len <= 0 || len > BPF_MAXINSNS)
		return -EINVAL;

	if (new_prog) {
		first_insn = new_prog->insnsi;
		addrs = kcalloc(len, sizeof(*addrs),
				GFP_KERNEL | __GFP_NOWARN);
		if (!addrs)
			return -ENOMEM;
	}

do_pass:
	new_insn = first_insn;
	fp = prog;

	/* Classic BPF related prologue emission. */
	if (new_prog) {
		/* Classic BPF expects A and X to be reset first. These need
		 * to be guaranteed to be the first two instructions.
		 */
		*new_insn++ = BPF_ALU32_REG(BPF_XOR, BPF_REG_A, BPF_REG_A);
		*new_insn++ = BPF_ALU32_REG(BPF_XOR, BPF_REG_X, BPF_REG_X);

		/* All programs must keep CTX in callee saved BPF_REG_CTX.
		 * In eBPF case it's done by the compiler, here we need to
		 * do this ourself. Initial CTX is present in BPF_REG_ARG1.
		 */
		*new_insn++ = BPF_MOV64_REG(BPF_REG_CTX, BPF_REG_ARG1);
		if (*seen_ld_abs) {
			/* For packet access in classic BPF, cache skb->data
			 * in callee-saved BPF R8 and skb->len - skb->data_len
			 * (headlen) in BPF R9. Since classic BPF is read-only
			 * on CTX, we only need to cache it once.
			 */
			*new_insn++ = BPF_LDX_MEM(BPF_FIELD_SIZEOF(struct sk_buff, data),
						  BPF_REG_D, BPF_REG_CTX,
						  offsetof(struct sk_buff, data));
			*new_insn++ = BPF_LDX_MEM(BPF_W, BPF_REG_H, BPF_REG_CTX,
						  offsetof(struct sk_buff, len));
			*new_insn++ = BPF_LDX_MEM(BPF_W, BPF_REG_TMP, BPF_REG_CTX,
						  offsetof(struct sk_buff, data_len));
			*new_insn++ = BPF_ALU32_REG(BPF_SUB, BPF_REG_H, BPF_REG_TMP);
		}
	} else {
		new_insn += 3;
	}

	for (i = 0; i < len; fp++, i++) {
		struct bpf_insn tmp_insns[32] = { };
		struct bpf_insn *insn = tmp_insns;

		if (addrs)
			addrs[i] = new_insn - first_insn;

		switch (fp->code) {
		/* All arithmetic insns and skb loads map as-is. */
		case BPF_ALU | BPF_ADD | BPF_X:
		case BPF_ALU | BPF_ADD | BPF_K:
		case BPF_ALU | BPF_SUB | BPF_X:
		case BPF_ALU | BPF_SUB | BPF_K:
		case BPF_ALU | BPF_AND | BPF_X:
		case BPF_ALU | BPF_AND | BPF_K:
		case BPF_ALU | BPF_OR | BPF_X:
		case BPF_ALU | BPF_OR | BPF_K:
		case BPF_ALU | BPF_LSH | BPF_X:
		case BPF_ALU | BPF_LSH | BPF_K:
		case BPF_ALU | BPF_RSH | BPF_X:
		case BPF_ALU | BPF_RSH | BPF_K:
		case BPF_ALU | BPF_XOR | BPF_X:
		case BPF_ALU | BPF_XOR | BPF_K:
		case BPF_ALU | BPF_MUL | BPF_X:
		case BPF_ALU | BPF_MUL | BPF_K:
		case BPF_ALU | BPF_DIV | BPF_X:
		case BPF_ALU | BPF_DIV | BPF_K:
		case BPF_ALU | BPF_MOD | BPF_X:
		case BPF_ALU | BPF_MOD | BPF_K:
		case BPF_ALU | BPF_NEG:
		case BPF_LD | BPF_ABS | BPF_W:
		case BPF_LD | BPF_ABS | BPF_H:
		case BPF_LD | BPF_ABS | BPF_B:
		case BPF_LD | BPF_IND | BPF_W:
		case BPF_LD | BPF_IND | BPF_H:
		case BPF_LD | BPF_IND | BPF_B:
			/* Check for overloaded BPF extension and
			 * directly convert it if found, otherwise
			 * just move on with mapping.
			 */
			if (BPF_CLASS(fp->code) == BPF_LD &&
			    BPF_MODE(fp->code) == BPF_ABS &&
			    convert_bpf_extensions(fp, &insn))
				break;
			if (BPF_CLASS(fp->code) == BPF_LD &&
			    convert_bpf_ld_abs(fp, &insn)) {
				*seen_ld_abs = true;
				break;
			}

			if (fp->code == (BPF_ALU | BPF_DIV | BPF_X) ||
			    fp->code == (BPF_ALU | BPF_MOD | BPF_X)) {
				*insn++ = BPF_MOV32_REG(BPF_REG_X, BPF_REG_X);
				/* Error with exception code on div/mod by 0.
				 * For cBPF programs, this was always return 0.
				 */
				*insn++ = BPF_JMP_IMM(BPF_JNE, BPF_REG_X, 0, 2);
				*insn++ = BPF_ALU32_REG(BPF_XOR, BPF_REG_A, BPF_REG_A);
				*insn++ = BPF_EXIT_INSN();
			}

			*insn = BPF_RAW_INSN(fp->code, BPF_REG_A, BPF_REG_X, 0, fp->k);
			break;

		/* Jump transformation cannot use BPF block macros
		 * everywhere as offset calculation and target updates
		 * require a bit more work than the rest, i.e. jump
		 * opcodes map as-is, but offsets need adjustment.
		 */

#define BPF_EMIT_JMP							\
	do {								\
		const s32 off_min = S16_MIN, off_max = S16_MAX;		\
		s32 off;						\
									\
		if (target >= len || target < 0)			\
			goto err;					\
		off = addrs ? addrs[target] - addrs[i] - 1 : 0;		\
		/* Adjust pc relative offset for 2nd or 3rd insn. */	\
		off -= insn - tmp_insns;				\
		/* Reject anything not fitting into insn->off. */	\
		if (off < off_min || off > off_max)			\
			goto err;					\
		insn->off = off;					\
	} while (0)

		case BPF_JMP | BPF_JA:
			target = i + fp->k + 1;
			insn->code = fp->code;
			BPF_EMIT_JMP;
			break;

		case BPF_JMP | BPF_JEQ | BPF_K:
		case BPF_JMP | BPF_JEQ | BPF_X:
		case BPF_JMP | BPF_JSET | BPF_K:
		case BPF_JMP | BPF_JSET | BPF_X:
		case BPF_JMP | BPF_JGT | BPF_K:
		case BPF_JMP | BPF_JGT | BPF_X:
		case BPF_JMP | BPF_JGE | BPF_K:
		case BPF_JMP | BPF_JGE | BPF_X:
			if (BPF_SRC(fp->code) == BPF_K && (int) fp->k < 0) {
				/* BPF immediates are signed, zero extend
				 * immediate into tmp register and use it
				 * in compare insn.
				 */
				*insn++ = BPF_MOV32_IMM(BPF_REG_TMP, fp->k);

				insn->dst_reg = BPF_REG_A;
				insn->src_reg = BPF_REG_TMP;
				bpf_src = BPF_X;
			} else {
				insn->dst_reg = BPF_REG_A;
				insn->imm = fp->k;
				bpf_src = BPF_SRC(fp->code);
				insn->src_reg = bpf_src == BPF_X ? BPF_REG_X : 0;
			}

			/* Common case where 'jump_false' is next insn. */
			if (fp->jf == 0) {
				insn->code = BPF_JMP | BPF_OP(fp->code) | bpf_src;
				target = i + fp->jt + 1;
				BPF_EMIT_JMP;
				break;
			}

			/* Convert some jumps when 'jump_true' is next insn. */
			if (fp->jt == 0) {
				switch (BPF_OP(fp->code)) {
				case BPF_JEQ:
					insn->code = BPF_JMP | BPF_JNE | bpf_src;
					break;
				case BPF_JGT:
					insn->code = BPF_JMP | BPF_JLE | bpf_src;
					break;
				case BPF_JGE:
					insn->code = BPF_JMP | BPF_JLT | bpf_src;
					break;
				default:
					goto jmp_rest;
				}

				target = i + fp->jf + 1;
				BPF_EMIT_JMP;
				break;
			}
jmp_rest:
			/* Other jumps are mapped into two insns: Jxx and JA. */
			target = i + fp->jt + 1;
			insn->code = BPF_JMP | BPF_OP(fp->code) | bpf_src;
			BPF_EMIT_JMP;
			insn++;

			insn->code = BPF_JMP | BPF_JA;
			target = i + fp->jf + 1;
			BPF_EMIT_JMP;
			break;

		/* ldxb 4 * ([14] & 0xf) is remaped into 6 insns. */
		case BPF_LDX | BPF_MSH | BPF_B: {
			struct sock_filter tmp = {
				.code	= BPF_LD | BPF_ABS | BPF_B,
				.k	= fp->k,
			};

			*seen_ld_abs = true;

			/* X = A */
			*insn++ = BPF_MOV64_REG(BPF_REG_X, BPF_REG_A);
			/* A = BPF_R0 = *(u8 *) (skb->data + K) */
			convert_bpf_ld_abs(&tmp, &insn);
			insn++;
			/* A &= 0xf */
			*insn++ = BPF_ALU32_IMM(BPF_AND, BPF_REG_A, 0xf);
			/* A <<= 2 */
			*insn++ = BPF_ALU32_IMM(BPF_LSH, BPF_REG_A, 2);
			/* tmp = X */
			*insn++ = BPF_MOV64_REG(BPF_REG_TMP, BPF_REG_X);
			/* X = A */
			*insn++ = BPF_MOV64_REG(BPF_REG_X, BPF_REG_A);
			/* A = tmp */
			*insn = BPF_MOV64_REG(BPF_REG_A, BPF_REG_TMP);
			break;
		}
		/* RET_K is remaped into 2 insns. RET_A case doesn't need an
		 * extra mov as BPF_REG_0 is already mapped into BPF_REG_A.
		 */
		case BPF_RET | BPF_A:
		case BPF_RET | BPF_K:
			if (BPF_RVAL(fp->code) == BPF_K)
				*insn++ = BPF_MOV32_RAW(BPF_K, BPF_REG_0,
							0, fp->k);
			*insn = BPF_EXIT_INSN();
			break;

		/* Store to stack. */
		case BPF_ST:
		case BPF_STX:
			stack_off = fp->k * 4  + 4;
			*insn = BPF_STX_MEM(BPF_W, BPF_REG_FP, BPF_CLASS(fp->code) ==
					    BPF_ST ? BPF_REG_A : BPF_REG_X,
					    -stack_off);
			/* check_load_and_stores() verifies that classic BPF can
			 * load from stack only after write, so tracking
			 * stack_depth for ST|STX insns is enough
			 */
			if (new_prog && new_prog->aux->stack_depth < stack_off)
				new_prog->aux->stack_depth = stack_off;
			break;

		/* Load from stack. */
		case BPF_LD | BPF_MEM:
		case BPF_LDX | BPF_MEM:
			stack_off = fp->k * 4  + 4;
			*insn = BPF_LDX_MEM(BPF_W, BPF_CLASS(fp->code) == BPF_LD  ?
					    BPF_REG_A : BPF_REG_X, BPF_REG_FP,
					    -stack_off);
			break;

		/* A = K or X = K */
		case BPF_LD | BPF_IMM:
		case BPF_LDX | BPF_IMM:
			*insn = BPF_MOV32_IMM(BPF_CLASS(fp->code) == BPF_LD ?
					      BPF_REG_A : BPF_REG_X, fp->k);
			break;

		/* X = A */
		case BPF_MISC | BPF_TAX:
			*insn = BPF_MOV64_REG(BPF_REG_X, BPF_REG_A);
			break;

		/* A = X */
		case BPF_MISC | BPF_TXA:
			*insn = BPF_MOV64_REG(BPF_REG_A, BPF_REG_X);
			break;

		/* A = skb->len or X = skb->len */
		case BPF_LD | BPF_W | BPF_LEN:
		case BPF_LDX | BPF_W | BPF_LEN:
			*insn = BPF_LDX_MEM(BPF_W, BPF_CLASS(fp->code) == BPF_LD ?
					    BPF_REG_A : BPF_REG_X, BPF_REG_CTX,
					    offsetof(struct sk_buff, len));
			break;

		/* Access seccomp_data fields. */
		case BPF_LDX | BPF_ABS | BPF_W:
			/* A = *(u32 *) (ctx + K) */
			*insn = BPF_LDX_MEM(BPF_W, BPF_REG_A, BPF_REG_CTX, fp->k);
			break;

		/* Unknown instruction. */
		default:
			goto err;
		}

		insn++;
		if (new_prog)
			memcpy(new_insn, tmp_insns,
			       sizeof(*insn) * (insn - tmp_insns));
		new_insn += insn - tmp_insns;
	}

	if (!new_prog) {
		/* Only calculating new length. */
		*new_len = new_insn - first_insn;
		if (*seen_ld_abs)
			*new_len += 4; /* Prologue bits. */
		return 0;
	}

	pass++;
	if (new_flen != new_insn - first_insn) {
		new_flen = new_insn - first_insn;
		if (pass > 2)
			goto err;
		goto do_pass;
	}

	kfree(addrs);
	BUG_ON(*new_len != new_flen);
	return 0;
err:
	kfree(addrs);
	return -EINVAL;
}

/* Security:
 *
 * As we dont want to clear mem[] array for each packet going through
 * __bpf_prog_run(), we check that filter loaded by user never try to read
 * a cell if not previously written, and we check all branches to be sure
 * a malicious user doesn't try to abuse us.
 */
static int check_load_and_stores(const struct sock_filter *filter, int flen)
{
	u16 *masks, memvalid = 0; /* One bit per cell, 16 cells */
	int pc, ret = 0;

	BUILD_BUG_ON(BPF_MEMWORDS > 16);

	masks = kmalloc_array(flen, sizeof(*masks), GFP_KERNEL);
	if (!masks)
		return -ENOMEM;

	memset(masks, 0xff, flen * sizeof(*masks));

	for (pc = 0; pc < flen; pc++) {
		memvalid &= masks[pc];

		switch (filter[pc].code) {
		case BPF_ST:
		case BPF_STX:
			memvalid |= (1 << filter[pc].k);
			break;
		case BPF_LD | BPF_MEM:
		case BPF_LDX | BPF_MEM:
			if (!(memvalid & (1 << filter[pc].k))) {
				ret = -EINVAL;
				goto error;
			}
			break;
		case BPF_JMP | BPF_JA:
			/* A jump must set masks on target */
			masks[pc + 1 + filter[pc].k] &= memvalid;
			memvalid = ~0;
			break;
		case BPF_JMP | BPF_JEQ | BPF_K:
		case BPF_JMP | BPF_JEQ | BPF_X:
		case BPF_JMP | BPF_JGE | BPF_K:
		case BPF_JMP | BPF_JGE | BPF_X:
		case BPF_JMP | BPF_JGT | BPF_K:
		case BPF_JMP | BPF_JGT | BPF_X:
		case BPF_JMP | BPF_JSET | BPF_K:
		case BPF_JMP | BPF_JSET | BPF_X:
			/* A jump must set masks on targets */
			masks[pc + 1 + filter[pc].jt] &= memvalid;
			masks[pc + 1 + filter[pc].jf] &= memvalid;
			memvalid = ~0;
			break;
		}
	}
error:
	kfree(masks);
	return ret;
}

static bool chk_code_allowed(u16 code_to_probe)
{
	static const bool codes[] = {
		/* 32 bit ALU operations */
		[BPF_ALU | BPF_ADD | BPF_K] = true,
		[BPF_ALU | BPF_ADD | BPF_X] = true,
		[BPF_ALU | BPF_SUB | BPF_K] = true,
		[BPF_ALU | BPF_SUB | BPF_X] = true,
		[BPF_ALU | BPF_MUL | BPF_K] = true,
		[BPF_ALU | BPF_MUL | BPF_X] = true,
		[BPF_ALU | BPF_DIV | BPF_K] = true,
		[BPF_ALU | BPF_DIV | BPF_X] = true,
		[BPF_ALU | BPF_MOD | BPF_K] = true,
		[BPF_ALU | BPF_MOD | BPF_X] = true,
		[BPF_ALU | BPF_AND | BPF_K] = true,
		[BPF_ALU | BPF_AND | BPF_X] = true,
		[BPF_ALU | BPF_OR | BPF_K] = true,
		[BPF_ALU | BPF_OR | BPF_X] = true,
		[BPF_ALU | BPF_XOR | BPF_K] = true,
		[BPF_ALU | BPF_XOR | BPF_X] = true,
		[BPF_ALU | BPF_LSH | BPF_K] = true,
		[BPF_ALU | BPF_LSH | BPF_X] = true,
		[BPF_ALU | BPF_RSH | BPF_K] = true,
		[BPF_ALU | BPF_RSH | BPF_X] = true,
		[BPF_ALU | BPF_NEG] = true,
		/* Load instructions */
		[BPF_LD | BPF_W | BPF_ABS] = true,
		[BPF_LD | BPF_H | BPF_ABS] = true,
		[BPF_LD | BPF_B | BPF_ABS] = true,
		[BPF_LD | BPF_W | BPF_LEN] = true,
		[BPF_LD | BPF_W | BPF_IND] = true,
		[BPF_LD | BPF_H | BPF_IND] = true,
		[BPF_LD | BPF_B | BPF_IND] = true,
		[BPF_LD | BPF_IMM] = true,
		[BPF_LD | BPF_MEM] = true,
		[BPF_LDX | BPF_W | BPF_LEN] = true,
		[BPF_LDX | BPF_B | BPF_MSH] = true,
		[BPF_LDX | BPF_IMM] = true,
		[BPF_LDX | BPF_MEM] = true,
		/* Store instructions */
		[BPF_ST] = true,
		[BPF_STX] = true,
		/* Misc instructions */
		[BPF_MISC | BPF_TAX] = true,
		[BPF_MISC | BPF_TXA] = true,
		/* Return instructions */
		[BPF_RET | BPF_K] = true,
		[BPF_RET | BPF_A] = true,
		/* Jump instructions */
		[BPF_JMP | BPF_JA] = true,
		[BPF_JMP | BPF_JEQ | BPF_K] = true,
		[BPF_JMP | BPF_JEQ | BPF_X] = true,
		[BPF_JMP | BPF_JGE | BPF_K] = true,
		[BPF_JMP | BPF_JGE | BPF_X] = true,
		[BPF_JMP | BPF_JGT | BPF_K] = true,
		[BPF_JMP | BPF_JGT | BPF_X] = true,
		[BPF_JMP | BPF_JSET | BPF_K] = true,
		[BPF_JMP | BPF_JSET | BPF_X] = true,
	};

	if (code_to_probe >= ARRAY_SIZE(codes))
		return false;

	return codes[code_to_probe];
}

static bool bpf_check_basics_ok(const struct sock_filter *filter,
				unsigned int flen)
{
	if (filter == NULL)
		return false;
	if (flen == 0 || flen > BPF_MAXINSNS)
		return false;

	return true;
}

/**
 *	bpf_check_classic - verify socket filter code
 *	@filter: filter to verify
 *	@flen: length of filter
 *
 * Check the user's filter code. If we let some ugly
 * filter code slip through kaboom! The filter must contain
 * no references or jumps that are out of range, no illegal
 * instructions, and must end with a RET instruction.
 *
 * All jumps are forward as they are not signed.
 *
 * Returns 0 if the rule set is legal or -EINVAL if not.
 */
static int bpf_check_classic(const struct sock_filter *filter,
			     unsigned int flen)
{
	bool anc_found;
	int pc;

	/* Check the filter code now */
	for (pc = 0; pc < flen; pc++) {
		const struct sock_filter *ftest = &filter[pc];

		/* May we actually operate on this code? */
		if (!chk_code_allowed(ftest->code))
			return -EINVAL;

		/* Some instructions need special checks */
		switch (ftest->code) {
		case BPF_ALU | BPF_DIV | BPF_K:
		case BPF_ALU | BPF_MOD | BPF_K:
			/* Check for division by zero */
			if (ftest->k == 0)
				return -EINVAL;
			break;
		case BPF_ALU | BPF_LSH | BPF_K:
		case BPF_ALU | BPF_RSH | BPF_K:
			if (ftest->k >= 32)
				return -EINVAL;
			break;
		case BPF_LD | BPF_MEM:
		case BPF_LDX | BPF_MEM:
		case BPF_ST:
		case BPF_STX:
			/* Check for invalid memory addresses */
			if (ftest->k >= BPF_MEMWORDS)
				return -EINVAL;
			break;
		case BPF_JMP | BPF_JA:
			/* Note, the large ftest->k might cause loops.
			 * Compare this with conditional jumps below,
			 * where offsets are limited. --ANK (981016)
			 */
			if (ftest->k >= (unsigned int)(flen - pc - 1))
				return -EINVAL;
			break;
		case BPF_JMP | BPF_JEQ | BPF_K:
		case BPF_JMP | BPF_JEQ | BPF_X:
		case BPF_JMP | BPF_JGE | BPF_K:
		case BPF_JMP | BPF_JGE | BPF_X:
		case BPF_JMP | BPF_JGT | BPF_K:
		case BPF_JMP | BPF_JGT | BPF_X:
		case BPF_JMP | BPF_JSET | BPF_K:
		case BPF_JMP | BPF_JSET | BPF_X:
			/* Both conditionals must be safe */
			if (pc + ftest->jt + 1 >= flen ||
			    pc + ftest->jf + 1 >= flen)
				return -EINVAL;
			break;
		case BPF_LD | BPF_W | BPF_ABS:
		case BPF_LD | BPF_H | BPF_ABS:
		case BPF_LD | BPF_B | BPF_ABS:
			anc_found = false;
			if (bpf_anc_helper(ftest) & BPF_ANC)
				anc_found = true;
			/* Ancillary operation unknown or unsupported */
			if (anc_found == false && ftest->k >= SKF_AD_OFF)
				return -EINVAL;
		}
	}

	/* Last instruction must be a RET code */
	switch (filter[flen - 1].code) {
	case BPF_RET | BPF_K:
	case BPF_RET | BPF_A:
		return check_load_and_stores(filter, flen);
	}

	return -EINVAL;
}

static int bpf_prog_store_orig_filter(struct bpf_prog *fp,
				      const struct sock_fprog *fprog)
{
	unsigned int fsize = bpf_classic_proglen(fprog);
	struct sock_fprog_kern *fkprog;

	fp->orig_prog = kmalloc(sizeof(*fkprog), GFP_KERNEL);
	if (!fp->orig_prog)
		return -ENOMEM;

	fkprog = fp->orig_prog;
	fkprog->len = fprog->len;

	fkprog->filter = kmemdup(fp->insns, fsize,
				 GFP_KERNEL | __GFP_NOWARN);
	if (!fkprog->filter) {
		kfree(fp->orig_prog);
		return -ENOMEM;
	}

	return 0;
}

static void bpf_release_orig_filter(struct bpf_prog *fp)
{
	struct sock_fprog_kern *fprog = fp->orig_prog;

	if (fprog) {
		kfree(fprog->filter);
		kfree(fprog);
	}
}

static void __bpf_prog_release(struct bpf_prog *prog)
{
	if (prog->type == BPF_PROG_TYPE_SOCKET_FILTER) {
		bpf_prog_put(prog);
	} else {
		bpf_release_orig_filter(prog);
		bpf_prog_free(prog);
	}
}

static void __sk_filter_release(struct sk_filter *fp)
{
	__bpf_prog_release(fp->prog);
	kfree(fp);
}

/**
 * 	sk_filter_release_rcu - Release a socket filter by rcu_head
 *	@rcu: rcu_head that contains the sk_filter to free
 */
static void sk_filter_release_rcu(struct rcu_head *rcu)
{
	struct sk_filter *fp = container_of(rcu, struct sk_filter, rcu);

	__sk_filter_release(fp);
}

/**
 *	sk_filter_release - release a socket filter
 *	@fp: filter to remove
 *
 *	Remove a filter from a socket and release its resources.
 */
static void sk_filter_release(struct sk_filter *fp)
{
	if (refcount_dec_and_test(&fp->refcnt))
		call_rcu(&fp->rcu, sk_filter_release_rcu);
}

void sk_filter_uncharge(struct sock *sk, struct sk_filter *fp)
{
	u32 filter_size = bpf_prog_size(fp->prog->len);

	atomic_sub(filter_size, &sk->sk_omem_alloc);
	sk_filter_release(fp);
}

/* try to charge the socket memory if there is space available
 * return true on success
 */
static bool __sk_filter_charge(struct sock *sk, struct sk_filter *fp)
{
	u32 filter_size = bpf_prog_size(fp->prog->len);

	/* same check as in sock_kmalloc() */
	if (filter_size <= sysctl_optmem_max &&
	    atomic_read(&sk->sk_omem_alloc) + filter_size < sysctl_optmem_max) {
		atomic_add(filter_size, &sk->sk_omem_alloc);
		return true;
	}
	return false;
}

bool sk_filter_charge(struct sock *sk, struct sk_filter *fp)
{
	if (!refcount_inc_not_zero(&fp->refcnt))
		return false;

	if (!__sk_filter_charge(sk, fp)) {
		sk_filter_release(fp);
		return false;
	}
	return true;
}

static struct bpf_prog *bpf_migrate_filter(struct bpf_prog *fp)
{
	struct sock_filter *old_prog;
	struct bpf_prog *old_fp;
	int err, new_len, old_len = fp->len;
	bool seen_ld_abs = false;

	/* We are free to overwrite insns et al right here as it
	 * won't be used at this point in time anymore internally
	 * after the migration to the internal BPF instruction
	 * representation.
	 */
	BUILD_BUG_ON(sizeof(struct sock_filter) !=
		     sizeof(struct bpf_insn));

	/* Conversion cannot happen on overlapping memory areas,
	 * so we need to keep the user BPF around until the 2nd
	 * pass. At this time, the user BPF is stored in fp->insns.
	 */
	old_prog = kmemdup(fp->insns, old_len * sizeof(struct sock_filter),
			   GFP_KERNEL | __GFP_NOWARN);
	if (!old_prog) {
		err = -ENOMEM;
		goto out_err;
	}

	/* 1st pass: calculate the new program length. */
	err = bpf_convert_filter(old_prog, old_len, NULL, &new_len,
				 &seen_ld_abs);
	if (err)
		goto out_err_free;

	/* Expand fp for appending the new filter representation. */
	old_fp = fp;
	fp = bpf_prog_realloc(old_fp, bpf_prog_size(new_len), 0);
	if (!fp) {
		/* The old_fp is still around in case we couldn't
		 * allocate new memory, so uncharge on that one.
		 */
		fp = old_fp;
		err = -ENOMEM;
		goto out_err_free;
	}

	fp->len = new_len;

	/* 2nd pass: remap sock_filter insns into bpf_insn insns. */
	err = bpf_convert_filter(old_prog, old_len, fp, &new_len,
				 &seen_ld_abs);
	if (err)
		/* 2nd bpf_convert_filter() can fail only if it fails
		 * to allocate memory, remapping must succeed. Note,
		 * that at this time old_fp has already been released
		 * by krealloc().
		 */
		goto out_err_free;

	fp = bpf_prog_select_runtime(fp, &err);
	if (err)
		goto out_err_free;

	kfree(old_prog);
	return fp;

out_err_free:
	kfree(old_prog);
out_err:
	__bpf_prog_release(fp);
	return ERR_PTR(err);
}

static struct bpf_prog *bpf_prepare_filter(struct bpf_prog *fp,
					   bpf_aux_classic_check_t trans)
{
	int err;

	fp->bpf_func = NULL;
	fp->jited = 0;

	err = bpf_check_classic(fp->insns, fp->len);
	if (err) {
		__bpf_prog_release(fp);
		return ERR_PTR(err);
	}

	/* There might be additional checks and transformations
	 * needed on classic filters, f.e. in case of seccomp.
	 */
	if (trans) {
		err = trans(fp->insns, fp->len);
		if (err) {
			__bpf_prog_release(fp);
			return ERR_PTR(err);
		}
	}

	/* Probe if we can JIT compile the filter and if so, do
	 * the compilation of the filter.
	 */
	bpf_jit_compile(fp);

	/* JIT compiler couldn't process this filter, so do the
	 * internal BPF translation for the optimized interpreter.
	 */
	if (!fp->jited)
		fp = bpf_migrate_filter(fp);

	return fp;
}

/**
 *	bpf_prog_create - create an unattached filter
 *	@pfp: the unattached filter that is created
 *	@fprog: the filter program
 *
 * Create a filter independent of any socket. We first run some
 * sanity checks on it to make sure it does not explode on us later.
 * If an error occurs or there is insufficient memory for the filter
 * a negative errno code is returned. On success the return is zero.
 */
int bpf_prog_create(struct bpf_prog **pfp, struct sock_fprog_kern *fprog)
{
	unsigned int fsize = bpf_classic_proglen(fprog);
	struct bpf_prog *fp;

	/* Make sure new filter is there and in the right amounts. */
	if (!bpf_check_basics_ok(fprog->filter, fprog->len))
		return -EINVAL;

	fp = bpf_prog_alloc(bpf_prog_size(fprog->len), 0);
	if (!fp)
		return -ENOMEM;

	memcpy(fp->insns, fprog->filter, fsize);

	fp->len = fprog->len;
	/* Since unattached filters are not copied back to user
	 * space through sk_get_filter(), we do not need to hold
	 * a copy here, and can spare us the work.
	 */
	fp->orig_prog = NULL;

	/* bpf_prepare_filter() already takes care of freeing
	 * memory in case something goes wrong.
	 */
	fp = bpf_prepare_filter(fp, NULL);
	if (IS_ERR(fp))
		return PTR_ERR(fp);

	*pfp = fp;
	return 0;
}
EXPORT_SYMBOL_GPL(bpf_prog_create);

/**
 *	bpf_prog_create_from_user - create an unattached filter from user buffer
 *	@pfp: the unattached filter that is created
 *	@fprog: the filter program
 *	@trans: post-classic verifier transformation handler
 *	@save_orig: save classic BPF program
 *
 * This function effectively does the same as bpf_prog_create(), only
 * that it builds up its insns buffer from user space provided buffer.
 * It also allows for passing a bpf_aux_classic_check_t handler.
 */
int bpf_prog_create_from_user(struct bpf_prog **pfp, struct sock_fprog *fprog,
			      bpf_aux_classic_check_t trans, bool save_orig)
{
	unsigned int fsize = bpf_classic_proglen(fprog);
	struct bpf_prog *fp;
	int err;

	/* Make sure new filter is there and in the right amounts. */
	if (!bpf_check_basics_ok(fprog->filter, fprog->len))
		return -EINVAL;

	fp = bpf_prog_alloc(bpf_prog_size(fprog->len), 0);
	if (!fp)
		return -ENOMEM;

	if (copy_from_user(fp->insns, fprog->filter, fsize)) {
		__bpf_prog_free(fp);
		return -EFAULT;
	}

	fp->len = fprog->len;
	fp->orig_prog = NULL;

	if (save_orig) {
		err = bpf_prog_store_orig_filter(fp, fprog);
		if (err) {
			__bpf_prog_free(fp);
			return -ENOMEM;
		}
	}

	/* bpf_prepare_filter() already takes care of freeing
	 * memory in case something goes wrong.
	 */
	fp = bpf_prepare_filter(fp, trans);
	if (IS_ERR(fp))
		return PTR_ERR(fp);

	*pfp = fp;
	return 0;
}
EXPORT_SYMBOL_GPL(bpf_prog_create_from_user);

void bpf_prog_destroy(struct bpf_prog *fp)
{
	__bpf_prog_release(fp);
}
EXPORT_SYMBOL_GPL(bpf_prog_destroy);

static int __sk_attach_prog(struct bpf_prog *prog, struct sock *sk)
{
	struct sk_filter *fp, *old_fp;

	fp = kmalloc(sizeof(*fp), GFP_KERNEL);
	if (!fp)
		return -ENOMEM;

	fp->prog = prog;

	if (!__sk_filter_charge(sk, fp)) {
		kfree(fp);
		return -ENOMEM;
	}
	refcount_set(&fp->refcnt, 1);

	old_fp = rcu_dereference_protected(sk->sk_filter,
					   lockdep_sock_is_held(sk));
	rcu_assign_pointer(sk->sk_filter, fp);

	if (old_fp)
		sk_filter_uncharge(sk, old_fp);

	return 0;
}

static
struct bpf_prog *__get_filter(struct sock_fprog *fprog, struct sock *sk)
{
	unsigned int fsize = bpf_classic_proglen(fprog);
	struct bpf_prog *prog;
	int err;

	if (sock_flag(sk, SOCK_FILTER_LOCKED))
		return ERR_PTR(-EPERM);

	/* Make sure new filter is there and in the right amounts. */
	if (!bpf_check_basics_ok(fprog->filter, fprog->len))
		return ERR_PTR(-EINVAL);

	prog = bpf_prog_alloc(bpf_prog_size(fprog->len), 0);
	if (!prog)
		return ERR_PTR(-ENOMEM);

	if (copy_from_user(prog->insns, fprog->filter, fsize)) {
		__bpf_prog_free(prog);
		return ERR_PTR(-EFAULT);
	}

	prog->len = fprog->len;

	err = bpf_prog_store_orig_filter(prog, fprog);
	if (err) {
		__bpf_prog_free(prog);
		return ERR_PTR(-ENOMEM);
	}

	/* bpf_prepare_filter() already takes care of freeing
	 * memory in case something goes wrong.
	 */
	return bpf_prepare_filter(prog, NULL);
}

/**
 *	sk_attach_filter - attach a socket filter
 *	@fprog: the filter program
 *	@sk: the socket to use
 *
 * Attach the user's filter code. We first run some sanity checks on
 * it to make sure it does not explode on us later. If an error
 * occurs or there is insufficient memory for the filter a negative
 * errno code is returned. On success the return is zero.
 */
int sk_attach_filter(struct sock_fprog *fprog, struct sock *sk)
{
	struct bpf_prog *prog = __get_filter(fprog, sk);
	int err;

	if (IS_ERR(prog))
		return PTR_ERR(prog);

	err = __sk_attach_prog(prog, sk);
	if (err < 0) {
		__bpf_prog_release(prog);
		return err;
	}

	return 0;
}
EXPORT_SYMBOL_GPL(sk_attach_filter);

int sk_reuseport_attach_filter(struct sock_fprog *fprog, struct sock *sk)
{
	struct bpf_prog *prog = __get_filter(fprog, sk);
	int err;

	if (IS_ERR(prog))
		return PTR_ERR(prog);

	if (bpf_prog_size(prog->len) > sysctl_optmem_max)
		err = -ENOMEM;
	else
		err = reuseport_attach_prog(sk, prog);

	if (err)
		__bpf_prog_release(prog);

	return err;
}

static struct bpf_prog *__get_bpf(u32 ufd, struct sock *sk)
{
	if (sock_flag(sk, SOCK_FILTER_LOCKED))
		return ERR_PTR(-EPERM);

	return bpf_prog_get_type(ufd, BPF_PROG_TYPE_SOCKET_FILTER);
}

int sk_attach_bpf(u32 ufd, struct sock *sk)
{
	struct bpf_prog *prog = __get_bpf(ufd, sk);
	int err;

	if (IS_ERR(prog))
		return PTR_ERR(prog);

	err = __sk_attach_prog(prog, sk);
	if (err < 0) {
		bpf_prog_put(prog);
		return err;
	}

	return 0;
}

int sk_reuseport_attach_bpf(u32 ufd, struct sock *sk)
{
	struct bpf_prog *prog;
	int err;

	if (sock_flag(sk, SOCK_FILTER_LOCKED))
		return -EPERM;

	prog = bpf_prog_get_type(ufd, BPF_PROG_TYPE_SOCKET_FILTER);
	if (IS_ERR(prog) && PTR_ERR(prog) == -EINVAL)
		prog = bpf_prog_get_type(ufd, BPF_PROG_TYPE_SK_REUSEPORT);
	if (IS_ERR(prog))
		return PTR_ERR(prog);

	if (prog->type == BPF_PROG_TYPE_SK_REUSEPORT) {
		/* Like other non BPF_PROG_TYPE_SOCKET_FILTER
		 * bpf prog (e.g. sockmap).  It depends on the
		 * limitation imposed by bpf_prog_load().
		 * Hence, sysctl_optmem_max is not checked.
		 */
		if ((sk->sk_type != SOCK_STREAM &&
		     sk->sk_type != SOCK_DGRAM) ||
		    (sk->sk_protocol != IPPROTO_UDP &&
		     sk->sk_protocol != IPPROTO_TCP) ||
		    (sk->sk_family != AF_INET &&
		     sk->sk_family != AF_INET6)) {
			err = -ENOTSUPP;
			goto err_prog_put;
		}
	} else {
		/* BPF_PROG_TYPE_SOCKET_FILTER */
		if (bpf_prog_size(prog->len) > sysctl_optmem_max) {
			err = -ENOMEM;
			goto err_prog_put;
		}
	}

	err = reuseport_attach_prog(sk, prog);
err_prog_put:
	if (err)
		bpf_prog_put(prog);

	return err;
}

void sk_reuseport_prog_free(struct bpf_prog *prog)
{
	if (!prog)
		return;

	if (prog->type == BPF_PROG_TYPE_SK_REUSEPORT)
		bpf_prog_put(prog);
	else
		bpf_prog_destroy(prog);
}

struct bpf_scratchpad {
	union {
		__be32 diff[MAX_BPF_STACK / sizeof(__be32)];
		u8     buff[MAX_BPF_STACK];
	};
};

static DEFINE_PER_CPU(struct bpf_scratchpad, bpf_sp);

static inline int __bpf_try_make_writable(struct sk_buff *skb,
					  unsigned int write_len)
{
	return skb_ensure_writable(skb, write_len);
}

static inline int bpf_try_make_writable(struct sk_buff *skb,
					unsigned int write_len)
{
	int err = __bpf_try_make_writable(skb, write_len);

	bpf_compute_data_pointers(skb);
	return err;
}

static int bpf_try_make_head_writable(struct sk_buff *skb)
{
	return bpf_try_make_writable(skb, skb_headlen(skb));
}

static inline void bpf_push_mac_rcsum(struct sk_buff *skb)
{
	if (skb_at_tc_ingress(skb))
		skb_postpush_rcsum(skb, skb_mac_header(skb), skb->mac_len);
}

static inline void bpf_pull_mac_rcsum(struct sk_buff *skb)
{
	if (skb_at_tc_ingress(skb))
		skb_postpull_rcsum(skb, skb_mac_header(skb), skb->mac_len);
}

BPF_CALL_5(bpf_skb_store_bytes, struct sk_buff *, skb, u32, offset,
	   const void *, from, u32, len, u64, flags)
{
	void *ptr;

	if (unlikely(flags & ~(BPF_F_RECOMPUTE_CSUM | BPF_F_INVALIDATE_HASH)))
		return -EINVAL;
	if (unlikely(offset > 0xffff))
		return -EFAULT;
	if (unlikely(bpf_try_make_writable(skb, offset + len)))
		return -EFAULT;

	ptr = skb->data + offset;
	if (flags & BPF_F_RECOMPUTE_CSUM)
		__skb_postpull_rcsum(skb, ptr, len, offset);

	memcpy(ptr, from, len);

	if (flags & BPF_F_RECOMPUTE_CSUM)
		__skb_postpush_rcsum(skb, ptr, len, offset);
	if (flags & BPF_F_INVALIDATE_HASH)
		skb_clear_hash(skb);

	return 0;
}

static const struct bpf_func_proto bpf_skb_store_bytes_proto = {
	.func		= bpf_skb_store_bytes,
	.gpl_only	= false,
	.ret_type	= RET_INTEGER,
	.arg1_type	= ARG_PTR_TO_CTX,
	.arg2_type	= ARG_ANYTHING,
	.arg3_type	= ARG_PTR_TO_MEM,
	.arg4_type	= ARG_CONST_SIZE,
	.arg5_type	= ARG_ANYTHING,
};

BPF_CALL_4(bpf_skb_load_bytes, const struct sk_buff *, skb, u32, offset,
	   void *, to, u32, len)
{
	void *ptr;

	if (unlikely(offset > 0xffff))
		goto err_clear;

	ptr = skb_header_pointer(skb, offset, len, to);
	if (unlikely(!ptr))
		goto err_clear;
	if (ptr != to)
		memcpy(to, ptr, len);

	return 0;
err_clear:
	memset(to, 0, len);
	return -EFAULT;
}

static const struct bpf_func_proto bpf_skb_load_bytes_proto = {
	.func		= bpf_skb_load_bytes,
	.gpl_only	= false,
	.ret_type	= RET_INTEGER,
	.arg1_type	= ARG_PTR_TO_CTX,
	.arg2_type	= ARG_ANYTHING,
	.arg3_type	= ARG_PTR_TO_UNINIT_MEM,
	.arg4_type	= ARG_CONST_SIZE,
};

BPF_CALL_4(bpf_flow_dissector_load_bytes,
	   const struct bpf_flow_dissector *, ctx, u32, offset,
	   void *, to, u32, len)
{
	void *ptr;

	if (unlikely(offset > 0xffff))
		goto err_clear;

	if (unlikely(!ctx->skb))
		goto err_clear;

	ptr = skb_header_pointer(ctx->skb, offset, len, to);
	if (unlikely(!ptr))
		goto err_clear;
	if (ptr != to)
		memcpy(to, ptr, len);

	return 0;
err_clear:
	memset(to, 0, len);
	return -EFAULT;
}

static const struct bpf_func_proto bpf_flow_dissector_load_bytes_proto = {
	.func		= bpf_flow_dissector_load_bytes,
	.gpl_only	= false,
	.ret_type	= RET_INTEGER,
	.arg1_type	= ARG_PTR_TO_CTX,
	.arg2_type	= ARG_ANYTHING,
	.arg3_type	= ARG_PTR_TO_UNINIT_MEM,
	.arg4_type	= ARG_CONST_SIZE,
};

BPF_CALL_5(bpf_skb_load_bytes_relative, const struct sk_buff *, skb,
	   u32, offset, void *, to, u32, len, u32, start_header)
{
	u8 *end = skb_tail_pointer(skb);
	u8 *net = skb_network_header(skb);
	u8 *mac = skb_mac_header(skb);
	u8 *ptr;

	if (unlikely(offset > 0xffff || len > (end - mac)))
		goto err_clear;

	switch (start_header) {
	case BPF_HDR_START_MAC:
		ptr = mac + offset;
		break;
	case BPF_HDR_START_NET:
		ptr = net + offset;
		break;
	default:
		goto err_clear;
	}

	if (likely(ptr >= mac && ptr + len <= end)) {
		memcpy(to, ptr, len);
		return 0;
	}

err_clear:
	memset(to, 0, len);
	return -EFAULT;
}

static const struct bpf_func_proto bpf_skb_load_bytes_relative_proto = {
	.func		= bpf_skb_load_bytes_relative,
	.gpl_only	= false,
	.ret_type	= RET_INTEGER,
	.arg1_type	= ARG_PTR_TO_CTX,
	.arg2_type	= ARG_ANYTHING,
	.arg3_type	= ARG_PTR_TO_UNINIT_MEM,
	.arg4_type	= ARG_CONST_SIZE,
	.arg5_type	= ARG_ANYTHING,
};

BPF_CALL_2(bpf_skb_pull_data, struct sk_buff *, skb, u32, len)
{
	/* Idea is the following: should the needed direct read/write
	 * test fail during runtime, we can pull in more data and redo
	 * again, since implicitly, we invalidate previous checks here.
	 *
	 * Or, since we know how much we need to make read/writeable,
	 * this can be done once at the program beginning for direct
	 * access case. By this we overcome limitations of only current
	 * headroom being accessible.
	 */
	return bpf_try_make_writable(skb, len ? : skb_headlen(skb));
}

static const struct bpf_func_proto bpf_skb_pull_data_proto = {
	.func		= bpf_skb_pull_data,
	.gpl_only	= false,
	.ret_type	= RET_INTEGER,
	.arg1_type	= ARG_PTR_TO_CTX,
	.arg2_type	= ARG_ANYTHING,
};

BPF_CALL_1(bpf_sk_fullsock, struct sock *, sk)
{
	return sk_fullsock(sk) ? (unsigned long)sk : (unsigned long)NULL;
}

static const struct bpf_func_proto bpf_sk_fullsock_proto = {
	.func		= bpf_sk_fullsock,
	.gpl_only	= false,
	.ret_type	= RET_PTR_TO_SOCKET_OR_NULL,
	.arg1_type	= ARG_PTR_TO_SOCK_COMMON,
};

static inline int sk_skb_try_make_writable(struct sk_buff *skb,
					   unsigned int write_len)
{
	int err = __bpf_try_make_writable(skb, write_len);

	bpf_compute_data_end_sk_skb(skb);
	return err;
}

BPF_CALL_2(sk_skb_pull_data, struct sk_buff *, skb, u32, len)
{
	/* Idea is the following: should the needed direct read/write
	 * test fail during runtime, we can pull in more data and redo
	 * again, since implicitly, we invalidate previous checks here.
	 *
	 * Or, since we know how much we need to make read/writeable,
	 * this can be done once at the program beginning for direct
	 * access case. By this we overcome limitations of only current
	 * headroom being accessible.
	 */
	return sk_skb_try_make_writable(skb, len ? : skb_headlen(skb));
}

static const struct bpf_func_proto sk_skb_pull_data_proto = {
	.func		= sk_skb_pull_data,
	.gpl_only	= false,
	.ret_type	= RET_INTEGER,
	.arg1_type	= ARG_PTR_TO_CTX,
	.arg2_type	= ARG_ANYTHING,
};

BPF_CALL_5(bpf_l3_csum_replace, struct sk_buff *, skb, u32, offset,
	   u64, from, u64, to, u64, flags)
{
	__sum16 *ptr;

	if (unlikely(flags & ~(BPF_F_HDR_FIELD_MASK)))
		return -EINVAL;
	if (unlikely(offset > 0xffff || offset & 1))
		return -EFAULT;
	if (unlikely(bpf_try_make_writable(skb, offset + sizeof(*ptr))))
		return -EFAULT;

	ptr = (__sum16 *)(skb->data + offset);
	switch (flags & BPF_F_HDR_FIELD_MASK) {
	case 0:
		if (unlikely(from != 0))
			return -EINVAL;

		csum_replace_by_diff(ptr, to);
		break;
	case 2:
		csum_replace2(ptr, from, to);
		break;
	case 4:
		csum_replace4(ptr, from, to);
		break;
	default:
		return -EINVAL;
	}

	return 0;
}

static const struct bpf_func_proto bpf_l3_csum_replace_proto = {
	.func		= bpf_l3_csum_replace,
	.gpl_only	= false,
	.ret_type	= RET_INTEGER,
	.arg1_type	= ARG_PTR_TO_CTX,
	.arg2_type	= ARG_ANYTHING,
	.arg3_type	= ARG_ANYTHING,
	.arg4_type	= ARG_ANYTHING,
	.arg5_type	= ARG_ANYTHING,
};

BPF_CALL_5(bpf_l4_csum_replace, struct sk_buff *, skb, u32, offset,
	   u64, from, u64, to, u64, flags)
{
	bool is_pseudo = flags & BPF_F_PSEUDO_HDR;
	bool is_mmzero = flags & BPF_F_MARK_MANGLED_0;
	bool do_mforce = flags & BPF_F_MARK_ENFORCE;
	__sum16 *ptr;

	if (unlikely(flags & ~(BPF_F_MARK_MANGLED_0 | BPF_F_MARK_ENFORCE |
			       BPF_F_PSEUDO_HDR | BPF_F_HDR_FIELD_MASK)))
		return -EINVAL;
	if (unlikely(offset > 0xffff || offset & 1))
		return -EFAULT;
	if (unlikely(bpf_try_make_writable(skb, offset + sizeof(*ptr))))
		return -EFAULT;

	ptr = (__sum16 *)(skb->data + offset);
	if (is_mmzero && !do_mforce && !*ptr)
		return 0;

	switch (flags & BPF_F_HDR_FIELD_MASK) {
	case 0:
		if (unlikely(from != 0))
			return -EINVAL;

		inet_proto_csum_replace_by_diff(ptr, skb, to, is_pseudo);
		break;
	case 2:
		inet_proto_csum_replace2(ptr, skb, from, to, is_pseudo);
		break;
	case 4:
		inet_proto_csum_replace4(ptr, skb, from, to, is_pseudo);
		break;
	default:
		return -EINVAL;
	}

	if (is_mmzero && !*ptr)
		*ptr = CSUM_MANGLED_0;
	return 0;
}

static const struct bpf_func_proto bpf_l4_csum_replace_proto = {
	.func		= bpf_l4_csum_replace,
	.gpl_only	= false,
	.ret_type	= RET_INTEGER,
	.arg1_type	= ARG_PTR_TO_CTX,
	.arg2_type	= ARG_ANYTHING,
	.arg3_type	= ARG_ANYTHING,
	.arg4_type	= ARG_ANYTHING,
	.arg5_type	= ARG_ANYTHING,
};

BPF_CALL_5(bpf_csum_diff, __be32 *, from, u32, from_size,
	   __be32 *, to, u32, to_size, __wsum, seed)
{
	struct bpf_scratchpad *sp = this_cpu_ptr(&bpf_sp);
	u32 diff_size = from_size + to_size;
	int i, j = 0;

	/* This is quite flexible, some examples:
	 *
	 * from_size == 0, to_size > 0,  seed := csum --> pushing data
	 * from_size > 0,  to_size == 0, seed := csum --> pulling data
	 * from_size > 0,  to_size > 0,  seed := 0    --> diffing data
	 *
	 * Even for diffing, from_size and to_size don't need to be equal.
	 */
	if (unlikely(((from_size | to_size) & (sizeof(__be32) - 1)) ||
		     diff_size > sizeof(sp->diff)))
		return -EINVAL;

	for (i = 0; i < from_size / sizeof(__be32); i++, j++)
		sp->diff[j] = ~from[i];
	for (i = 0; i <   to_size / sizeof(__be32); i++, j++)
		sp->diff[j] = to[i];

	return csum_partial(sp->diff, diff_size, seed);
}

static const struct bpf_func_proto bpf_csum_diff_proto = {
	.func		= bpf_csum_diff,
	.gpl_only	= false,
	.pkt_access	= true,
	.ret_type	= RET_INTEGER,
	.arg1_type	= ARG_PTR_TO_MEM_OR_NULL,
	.arg2_type	= ARG_CONST_SIZE_OR_ZERO,
	.arg3_type	= ARG_PTR_TO_MEM_OR_NULL,
	.arg4_type	= ARG_CONST_SIZE_OR_ZERO,
	.arg5_type	= ARG_ANYTHING,
};

BPF_CALL_2(bpf_csum_update, struct sk_buff *, skb, __wsum, csum)
{
	/* The interface is to be used in combination with bpf_csum_diff()
	 * for direct packet writes. csum rotation for alignment as well
	 * as emulating csum_sub() can be done from the eBPF program.
	 */
	if (skb->ip_summed == CHECKSUM_COMPLETE)
		return (skb->csum = csum_add(skb->csum, csum));

	return -ENOTSUPP;
}

static const struct bpf_func_proto bpf_csum_update_proto = {
	.func		= bpf_csum_update,
	.gpl_only	= false,
	.ret_type	= RET_INTEGER,
	.arg1_type	= ARG_PTR_TO_CTX,
	.arg2_type	= ARG_ANYTHING,
};

static inline int __bpf_rx_skb(struct net_device *dev, struct sk_buff *skb)
{
	return dev_forward_skb(dev, skb);
}

static inline int __bpf_rx_skb_no_mac(struct net_device *dev,
				      struct sk_buff *skb)
{
	int ret = ____dev_forward_skb(dev, skb);

	if (likely(!ret)) {
		skb->dev = dev;
		ret = netif_rx(skb);
	}

	return ret;
}

static inline int __bpf_tx_skb(struct net_device *dev, struct sk_buff *skb)
{
	int ret;

	if (dev_xmit_recursion()) {
		net_crit_ratelimited("bpf: recursion limit reached on datapath, buggy bpf program?\n");
		kfree_skb(skb);
		return -ENETDOWN;
	}

	skb->dev = dev;

	dev_xmit_recursion_inc();
	ret = dev_queue_xmit(skb);
	dev_xmit_recursion_dec();

	return ret;
}

static int __bpf_redirect_no_mac(struct sk_buff *skb, struct net_device *dev,
				 u32 flags)
{
	unsigned int mlen = skb_network_offset(skb);

	if (mlen) {
		__skb_pull(skb, mlen);

		/* At ingress, the mac header has already been pulled once.
		 * At egress, skb_pospull_rcsum has to be done in case that
		 * the skb is originated from ingress (i.e. a forwarded skb)
		 * to ensure that rcsum starts at net header.
		 */
		if (!skb_at_tc_ingress(skb))
			skb_postpull_rcsum(skb, skb_mac_header(skb), mlen);
	}
	skb_pop_mac_header(skb);
	skb_reset_mac_len(skb);
	return flags & BPF_F_INGRESS ?
	       __bpf_rx_skb_no_mac(dev, skb) : __bpf_tx_skb(dev, skb);
}

static int __bpf_redirect_common(struct sk_buff *skb, struct net_device *dev,
				 u32 flags)
{
	/* Verify that a link layer header is carried */
	if (unlikely(skb->mac_header >= skb->network_header)) {
		kfree_skb(skb);
		return -ERANGE;
	}

	bpf_push_mac_rcsum(skb);
	return flags & BPF_F_INGRESS ?
	       __bpf_rx_skb(dev, skb) : __bpf_tx_skb(dev, skb);
}

static int __bpf_redirect(struct sk_buff *skb, struct net_device *dev,
			  u32 flags)
{
	if (dev_is_mac_header_xmit(dev))
		return __bpf_redirect_common(skb, dev, flags);
	else
		return __bpf_redirect_no_mac(skb, dev, flags);
}

BPF_CALL_3(bpf_clone_redirect, struct sk_buff *, skb, u32, ifindex, u64, flags)
{
	struct net_device *dev;
	struct sk_buff *clone;
	int ret;

	if (unlikely(flags & ~(BPF_F_INGRESS)))
		return -EINVAL;

	dev = dev_get_by_index_rcu(dev_net(skb->dev), ifindex);
	if (unlikely(!dev))
		return -EINVAL;

	clone = skb_clone(skb, GFP_ATOMIC);
	if (unlikely(!clone))
		return -ENOMEM;

	/* For direct write, we need to keep the invariant that the skbs
	 * we're dealing with need to be uncloned. Should uncloning fail
	 * here, we need to free the just generated clone to unclone once
	 * again.
	 */
	ret = bpf_try_make_head_writable(skb);
	if (unlikely(ret)) {
		kfree_skb(clone);
		return -ENOMEM;
	}

	return __bpf_redirect(clone, dev, flags);
}

static const struct bpf_func_proto bpf_clone_redirect_proto = {
	.func           = bpf_clone_redirect,
	.gpl_only       = false,
	.ret_type       = RET_INTEGER,
	.arg1_type      = ARG_PTR_TO_CTX,
	.arg2_type      = ARG_ANYTHING,
	.arg3_type      = ARG_ANYTHING,
};

DEFINE_PER_CPU(struct bpf_redirect_info, bpf_redirect_info);
EXPORT_PER_CPU_SYMBOL_GPL(bpf_redirect_info);

BPF_CALL_2(bpf_redirect, u32, ifindex, u64, flags)
{
	struct bpf_redirect_info *ri = this_cpu_ptr(&bpf_redirect_info);

	if (unlikely(flags & ~(BPF_F_INGRESS)))
		return TC_ACT_SHOT;

	ri->ifindex = ifindex;
	ri->flags = flags;

	return TC_ACT_REDIRECT;
}

int skb_do_redirect(struct sk_buff *skb)
{
	struct bpf_redirect_info *ri = this_cpu_ptr(&bpf_redirect_info);
	struct net_device *dev;

	dev = dev_get_by_index_rcu(dev_net(skb->dev), ri->ifindex);
	ri->ifindex = 0;
	if (unlikely(!dev)) {
		kfree_skb(skb);
		return -EINVAL;
	}

	return __bpf_redirect(skb, dev, ri->flags);
}

static const struct bpf_func_proto bpf_redirect_proto = {
	.func           = bpf_redirect,
	.gpl_only       = false,
	.ret_type       = RET_INTEGER,
	.arg1_type      = ARG_ANYTHING,
	.arg2_type      = ARG_ANYTHING,
};

BPF_CALL_2(bpf_msg_apply_bytes, struct sk_msg *, msg, u32, bytes)
{
	msg->apply_bytes = bytes;
	return 0;
}

static const struct bpf_func_proto bpf_msg_apply_bytes_proto = {
	.func           = bpf_msg_apply_bytes,
	.gpl_only       = false,
	.ret_type       = RET_INTEGER,
	.arg1_type	= ARG_PTR_TO_CTX,
	.arg2_type      = ARG_ANYTHING,
};

BPF_CALL_2(bpf_msg_cork_bytes, struct sk_msg *, msg, u32, bytes)
{
	msg->cork_bytes = bytes;
	return 0;
}

static const struct bpf_func_proto bpf_msg_cork_bytes_proto = {
	.func           = bpf_msg_cork_bytes,
	.gpl_only       = false,
	.ret_type       = RET_INTEGER,
	.arg1_type	= ARG_PTR_TO_CTX,
	.arg2_type      = ARG_ANYTHING,
};

BPF_CALL_4(bpf_msg_pull_data, struct sk_msg *, msg, u32, start,
	   u32, end, u64, flags)
{
	u32 len = 0, offset = 0, copy = 0, poffset = 0, bytes = end - start;
	u32 first_sge, last_sge, i, shift, bytes_sg_total;
	struct scatterlist *sge;
	u8 *raw, *to, *from;
	struct page *page;

	if (unlikely(flags || end <= start))
		return -EINVAL;

	/* First find the starting scatterlist element */
	i = msg->sg.start;
	do {
		len = sk_msg_elem(msg, i)->length;
		if (start < offset + len)
			break;
		offset += len;
		sk_msg_iter_var_next(i);
	} while (i != msg->sg.end);

	if (unlikely(start >= offset + len))
		return -EINVAL;

	first_sge = i;
	/* The start may point into the sg element so we need to also
	 * account for the headroom.
	 */
	bytes_sg_total = start - offset + bytes;
	if (!msg->sg.copy[i] && bytes_sg_total <= len)
		goto out;

	/* At this point we need to linearize multiple scatterlist
	 * elements or a single shared page. Either way we need to
	 * copy into a linear buffer exclusively owned by BPF. Then
	 * place the buffer in the scatterlist and fixup the original
	 * entries by removing the entries now in the linear buffer
	 * and shifting the remaining entries. For now we do not try
	 * to copy partial entries to avoid complexity of running out
	 * of sg_entry slots. The downside is reading a single byte
	 * will copy the entire sg entry.
	 */
	do {
		copy += sk_msg_elem(msg, i)->length;
		sk_msg_iter_var_next(i);
		if (bytes_sg_total <= copy)
			break;
	} while (i != msg->sg.end);
	last_sge = i;

	if (unlikely(bytes_sg_total > copy))
		return -EINVAL;

	page = alloc_pages(__GFP_NOWARN | GFP_ATOMIC | __GFP_COMP,
			   get_order(copy));
	if (unlikely(!page))
		return -ENOMEM;

	raw = page_address(page);
	i = first_sge;
	do {
		sge = sk_msg_elem(msg, i);
		from = sg_virt(sge);
		len = sge->length;
		to = raw + poffset;

		memcpy(to, from, len);
		poffset += len;
		sge->length = 0;
		put_page(sg_page(sge));

		sk_msg_iter_var_next(i);
	} while (i != last_sge);

	sg_set_page(&msg->sg.data[first_sge], page, copy, 0);

	/* To repair sg ring we need to shift entries. If we only
	 * had a single entry though we can just replace it and
	 * be done. Otherwise walk the ring and shift the entries.
	 */
	WARN_ON_ONCE(last_sge == first_sge);
	shift = last_sge > first_sge ?
		last_sge - first_sge - 1 :
		MAX_SKB_FRAGS - first_sge + last_sge - 1;
	if (!shift)
		goto out;

	i = first_sge;
	sk_msg_iter_var_next(i);
	do {
		u32 move_from;

		if (i + shift >= MAX_MSG_FRAGS)
			move_from = i + shift - MAX_MSG_FRAGS;
		else
			move_from = i + shift;
		if (move_from == msg->sg.end)
			break;

		msg->sg.data[i] = msg->sg.data[move_from];
		msg->sg.data[move_from].length = 0;
		msg->sg.data[move_from].page_link = 0;
		msg->sg.data[move_from].offset = 0;
		sk_msg_iter_var_next(i);
	} while (1);

	msg->sg.end = msg->sg.end - shift > msg->sg.end ?
		      msg->sg.end - shift + MAX_MSG_FRAGS :
		      msg->sg.end - shift;
out:
	msg->data = sg_virt(&msg->sg.data[first_sge]) + start - offset;
	msg->data_end = msg->data + bytes;
	return 0;
}

static const struct bpf_func_proto bpf_msg_pull_data_proto = {
	.func		= bpf_msg_pull_data,
	.gpl_only	= false,
	.ret_type	= RET_INTEGER,
	.arg1_type	= ARG_PTR_TO_CTX,
	.arg2_type	= ARG_ANYTHING,
	.arg3_type	= ARG_ANYTHING,
	.arg4_type	= ARG_ANYTHING,
};

BPF_CALL_4(bpf_msg_push_data, struct sk_msg *, msg, u32, start,
	   u32, len, u64, flags)
{
	struct scatterlist sge, nsge, nnsge, rsge = {0}, *psge;
	u32 new, i = 0, l, space, copy = 0, offset = 0;
	u8 *raw, *to, *from;
	struct page *page;

	if (unlikely(flags))
		return -EINVAL;

	/* First find the starting scatterlist element */
	i = msg->sg.start;
	do {
		l = sk_msg_elem(msg, i)->length;

		if (start < offset + l)
			break;
		offset += l;
		sk_msg_iter_var_next(i);
	} while (i != msg->sg.end);

	if (start >= offset + l)
		return -EINVAL;

	space = MAX_MSG_FRAGS - sk_msg_elem_used(msg);

	/* If no space available will fallback to copy, we need at
	 * least one scatterlist elem available to push data into
	 * when start aligns to the beginning of an element or two
	 * when it falls inside an element. We handle the start equals
	 * offset case because its the common case for inserting a
	 * header.
	 */
	if (!space || (space == 1 && start != offset))
		copy = msg->sg.data[i].length;

	page = alloc_pages(__GFP_NOWARN | GFP_ATOMIC | __GFP_COMP,
			   get_order(copy + len));
	if (unlikely(!page))
		return -ENOMEM;

	if (copy) {
		int front, back;

		raw = page_address(page);

		psge = sk_msg_elem(msg, i);
		front = start - offset;
		back = psge->length - front;
		from = sg_virt(psge);

		if (front)
			memcpy(raw, from, front);

		if (back) {
			from += front;
			to = raw + front + len;

			memcpy(to, from, back);
		}

		put_page(sg_page(psge));
	} else if (start - offset) {
		psge = sk_msg_elem(msg, i);
		rsge = sk_msg_elem_cpy(msg, i);

		psge->length = start - offset;
		rsge.length -= psge->length;
		rsge.offset += start;

		sk_msg_iter_var_next(i);
		sg_unmark_end(psge);
		sk_msg_iter_next(msg, end);
	}

	/* Slot(s) to place newly allocated data */
	new = i;

	/* Shift one or two slots as needed */
	if (!copy) {
		sge = sk_msg_elem_cpy(msg, i);

		sk_msg_iter_var_next(i);
		sg_unmark_end(&sge);
		sk_msg_iter_next(msg, end);

		nsge = sk_msg_elem_cpy(msg, i);
		if (rsge.length) {
			sk_msg_iter_var_next(i);
			nnsge = sk_msg_elem_cpy(msg, i);
		}

		while (i != msg->sg.end) {
			msg->sg.data[i] = sge;
			sge = nsge;
			sk_msg_iter_var_next(i);
			if (rsge.length) {
				nsge = nnsge;
				nnsge = sk_msg_elem_cpy(msg, i);
			} else {
				nsge = sk_msg_elem_cpy(msg, i);
			}
		}
	}

	/* Place newly allocated data buffer */
	sk_mem_charge(msg->sk, len);
	msg->sg.size += len;
	msg->sg.copy[new] = false;
	sg_set_page(&msg->sg.data[new], page, len + copy, 0);
	if (rsge.length) {
		get_page(sg_page(&rsge));
		sk_msg_iter_var_next(new);
		msg->sg.data[new] = rsge;
	}

	sk_msg_compute_data_pointers(msg);
	return 0;
}

static const struct bpf_func_proto bpf_msg_push_data_proto = {
	.func		= bpf_msg_push_data,
	.gpl_only	= false,
	.ret_type	= RET_INTEGER,
	.arg1_type	= ARG_PTR_TO_CTX,
	.arg2_type	= ARG_ANYTHING,
	.arg3_type	= ARG_ANYTHING,
	.arg4_type	= ARG_ANYTHING,
};

static void sk_msg_shift_left(struct sk_msg *msg, int i)
{
	int prev;

	do {
		prev = i;
		sk_msg_iter_var_next(i);
		msg->sg.data[prev] = msg->sg.data[i];
	} while (i != msg->sg.end);

	sk_msg_iter_prev(msg, end);
}

static void sk_msg_shift_right(struct sk_msg *msg, int i)
{
	struct scatterlist tmp, sge;

	sk_msg_iter_next(msg, end);
	sge = sk_msg_elem_cpy(msg, i);
	sk_msg_iter_var_next(i);
	tmp = sk_msg_elem_cpy(msg, i);

	while (i != msg->sg.end) {
		msg->sg.data[i] = sge;
		sk_msg_iter_var_next(i);
		sge = tmp;
		tmp = sk_msg_elem_cpy(msg, i);
	}
}

BPF_CALL_4(bpf_msg_pop_data, struct sk_msg *, msg, u32, start,
	   u32, len, u64, flags)
{
	u32 i = 0, l, space, offset = 0;
	u64 last = start + len;
	int pop;

	if (unlikely(flags))
		return -EINVAL;

	/* First find the starting scatterlist element */
	i = msg->sg.start;
	do {
		l = sk_msg_elem(msg, i)->length;

		if (start < offset + l)
			break;
		offset += l;
		sk_msg_iter_var_next(i);
	} while (i != msg->sg.end);

	/* Bounds checks: start and pop must be inside message */
	if (start >= offset + l || last >= msg->sg.size)
		return -EINVAL;

	space = MAX_MSG_FRAGS - sk_msg_elem_used(msg);

	pop = len;
	/* --------------| offset
	 * -| start      |-------- len -------|
	 *
	 *  |----- a ----|-------- pop -------|----- b ----|
	 *  |______________________________________________| length
	 *
	 *
	 * a:   region at front of scatter element to save
	 * b:   region at back of scatter element to save when length > A + pop
	 * pop: region to pop from element, same as input 'pop' here will be
	 *      decremented below per iteration.
	 *
	 * Two top-level cases to handle when start != offset, first B is non
	 * zero and second B is zero corresponding to when a pop includes more
	 * than one element.
	 *
	 * Then if B is non-zero AND there is no space allocate space and
	 * compact A, B regions into page. If there is space shift ring to
	 * the rigth free'ing the next element in ring to place B, leaving
	 * A untouched except to reduce length.
	 */
	if (start != offset) {
		struct scatterlist *nsge, *sge = sk_msg_elem(msg, i);
		int a = start;
		int b = sge->length - pop - a;

		sk_msg_iter_var_next(i);

		if (pop < sge->length - a) {
			if (space) {
				sge->length = a;
				sk_msg_shift_right(msg, i);
				nsge = sk_msg_elem(msg, i);
				get_page(sg_page(sge));
				sg_set_page(nsge,
					    sg_page(sge),
					    b, sge->offset + pop + a);
			} else {
				struct page *page, *orig;
				u8 *to, *from;

				page = alloc_pages(__GFP_NOWARN |
						   __GFP_COMP   | GFP_ATOMIC,
						   get_order(a + b));
				if (unlikely(!page))
					return -ENOMEM;

				sge->length = a;
				orig = sg_page(sge);
				from = sg_virt(sge);
				to = page_address(page);
				memcpy(to, from, a);
				memcpy(to + a, from + a + pop, b);
				sg_set_page(sge, page, a + b, 0);
				put_page(orig);
			}
			pop = 0;
		} else if (pop >= sge->length - a) {
			sge->length = a;
			pop -= (sge->length - a);
		}
	}

	/* From above the current layout _must_ be as follows,
	 *
	 * -| offset
	 * -| start
	 *
	 *  |---- pop ---|---------------- b ------------|
	 *  |____________________________________________| length
	 *
	 * Offset and start of the current msg elem are equal because in the
	 * previous case we handled offset != start and either consumed the
	 * entire element and advanced to the next element OR pop == 0.
	 *
	 * Two cases to handle here are first pop is less than the length
	 * leaving some remainder b above. Simply adjust the element's layout
	 * in this case. Or pop >= length of the element so that b = 0. In this
	 * case advance to next element decrementing pop.
	 */
	while (pop) {
		struct scatterlist *sge = sk_msg_elem(msg, i);

		if (pop < sge->length) {
			sge->length -= pop;
			sge->offset += pop;
			pop = 0;
		} else {
			pop -= sge->length;
			sk_msg_shift_left(msg, i);
		}
		sk_msg_iter_var_next(i);
	}

	sk_mem_uncharge(msg->sk, len - pop);
	msg->sg.size -= (len - pop);
	sk_msg_compute_data_pointers(msg);
	return 0;
}

static const struct bpf_func_proto bpf_msg_pop_data_proto = {
	.func		= bpf_msg_pop_data,
	.gpl_only	= false,
	.ret_type	= RET_INTEGER,
	.arg1_type	= ARG_PTR_TO_CTX,
	.arg2_type	= ARG_ANYTHING,
	.arg3_type	= ARG_ANYTHING,
	.arg4_type	= ARG_ANYTHING,
};

BPF_CALL_1(bpf_get_cgroup_classid, const struct sk_buff *, skb)
{
	return task_get_classid(skb);
}

static const struct bpf_func_proto bpf_get_cgroup_classid_proto = {
	.func           = bpf_get_cgroup_classid,
	.gpl_only       = false,
	.ret_type       = RET_INTEGER,
	.arg1_type      = ARG_PTR_TO_CTX,
};

BPF_CALL_1(bpf_get_route_realm, const struct sk_buff *, skb)
{
	return dst_tclassid(skb);
}

static const struct bpf_func_proto bpf_get_route_realm_proto = {
	.func           = bpf_get_route_realm,
	.gpl_only       = false,
	.ret_type       = RET_INTEGER,
	.arg1_type      = ARG_PTR_TO_CTX,
};

BPF_CALL_1(bpf_get_hash_recalc, struct sk_buff *, skb)
{
	/* If skb_clear_hash() was called due to mangling, we can
	 * trigger SW recalculation here. Later access to hash
	 * can then use the inline skb->hash via context directly
	 * instead of calling this helper again.
	 */
	return skb_get_hash(skb);
}

static const struct bpf_func_proto bpf_get_hash_recalc_proto = {
	.func		= bpf_get_hash_recalc,
	.gpl_only	= false,
	.ret_type	= RET_INTEGER,
	.arg1_type	= ARG_PTR_TO_CTX,
};

BPF_CALL_1(bpf_set_hash_invalid, struct sk_buff *, skb)
{
	/* After all direct packet write, this can be used once for
	 * triggering a lazy recalc on next skb_get_hash() invocation.
	 */
	skb_clear_hash(skb);
	return 0;
}

static const struct bpf_func_proto bpf_set_hash_invalid_proto = {
	.func		= bpf_set_hash_invalid,
	.gpl_only	= false,
	.ret_type	= RET_INTEGER,
	.arg1_type	= ARG_PTR_TO_CTX,
};

BPF_CALL_2(bpf_set_hash, struct sk_buff *, skb, u32, hash)
{
	/* Set user specified hash as L4(+), so that it gets returned
	 * on skb_get_hash() call unless BPF prog later on triggers a
	 * skb_clear_hash().
	 */
	__skb_set_sw_hash(skb, hash, true);
	return 0;
}

static const struct bpf_func_proto bpf_set_hash_proto = {
	.func		= bpf_set_hash,
	.gpl_only	= false,
	.ret_type	= RET_INTEGER,
	.arg1_type	= ARG_PTR_TO_CTX,
	.arg2_type	= ARG_ANYTHING,
};

BPF_CALL_3(bpf_skb_vlan_push, struct sk_buff *, skb, __be16, vlan_proto,
	   u16, vlan_tci)
{
	int ret;

	if (unlikely(vlan_proto != htons(ETH_P_8021Q) &&
		     vlan_proto != htons(ETH_P_8021AD)))
		vlan_proto = htons(ETH_P_8021Q);

	bpf_push_mac_rcsum(skb);
	ret = skb_vlan_push(skb, vlan_proto, vlan_tci);
	bpf_pull_mac_rcsum(skb);

	bpf_compute_data_pointers(skb);
	return ret;
}

static const struct bpf_func_proto bpf_skb_vlan_push_proto = {
	.func           = bpf_skb_vlan_push,
	.gpl_only       = false,
	.ret_type       = RET_INTEGER,
	.arg1_type      = ARG_PTR_TO_CTX,
	.arg2_type      = ARG_ANYTHING,
	.arg3_type      = ARG_ANYTHING,
};

BPF_CALL_1(bpf_skb_vlan_pop, struct sk_buff *, skb)
{
	int ret;

	bpf_push_mac_rcsum(skb);
	ret = skb_vlan_pop(skb);
	bpf_pull_mac_rcsum(skb);

	bpf_compute_data_pointers(skb);
	return ret;
}

static const struct bpf_func_proto bpf_skb_vlan_pop_proto = {
	.func           = bpf_skb_vlan_pop,
	.gpl_only       = false,
	.ret_type       = RET_INTEGER,
	.arg1_type      = ARG_PTR_TO_CTX,
};

static int bpf_skb_generic_push(struct sk_buff *skb, u32 off, u32 len)
{
	/* Caller already did skb_cow() with len as headroom,
	 * so no need to do it here.
	 */
	skb_push(skb, len);
	memmove(skb->data, skb->data + len, off);
	memset(skb->data + off, 0, len);

	/* No skb_postpush_rcsum(skb, skb->data + off, len)
	 * needed here as it does not change the skb->csum
	 * result for checksum complete when summing over
	 * zeroed blocks.
	 */
	return 0;
}

static int bpf_skb_generic_pop(struct sk_buff *skb, u32 off, u32 len)
{
	/* skb_ensure_writable() is not needed here, as we're
	 * already working on an uncloned skb.
	 */
	if (unlikely(!pskb_may_pull(skb, off + len)))
		return -ENOMEM;

	skb_postpull_rcsum(skb, skb->data + off, len);
	memmove(skb->data + len, skb->data, off);
	__skb_pull(skb, len);

	return 0;
}

static int bpf_skb_net_hdr_push(struct sk_buff *skb, u32 off, u32 len)
{
	bool trans_same = skb->transport_header == skb->network_header;
	int ret;

	/* There's no need for __skb_push()/__skb_pull() pair to
	 * get to the start of the mac header as we're guaranteed
	 * to always start from here under eBPF.
	 */
	ret = bpf_skb_generic_push(skb, off, len);
	if (likely(!ret)) {
		skb->mac_header -= len;
		skb->network_header -= len;
		if (trans_same)
			skb->transport_header = skb->network_header;
	}

	return ret;
}

static int bpf_skb_net_hdr_pop(struct sk_buff *skb, u32 off, u32 len)
{
	bool trans_same = skb->transport_header == skb->network_header;
	int ret;

	/* Same here, __skb_push()/__skb_pull() pair not needed. */
	ret = bpf_skb_generic_pop(skb, off, len);
	if (likely(!ret)) {
		skb->mac_header += len;
		skb->network_header += len;
		if (trans_same)
			skb->transport_header = skb->network_header;
	}

	return ret;
}

static int bpf_skb_proto_4_to_6(struct sk_buff *skb)
{
	const u32 len_diff = sizeof(struct ipv6hdr) - sizeof(struct iphdr);
	u32 off = skb_mac_header_len(skb);
	int ret;

	if (skb_is_gso(skb) && !skb_is_gso_tcp(skb))
		return -ENOTSUPP;

	ret = skb_cow(skb, len_diff);
	if (unlikely(ret < 0))
		return ret;

	ret = bpf_skb_net_hdr_push(skb, off, len_diff);
	if (unlikely(ret < 0))
		return ret;

	if (skb_is_gso(skb)) {
		struct skb_shared_info *shinfo = skb_shinfo(skb);

		/* SKB_GSO_TCPV4 needs to be changed into
		 * SKB_GSO_TCPV6.
		 */
		if (shinfo->gso_type & SKB_GSO_TCPV4) {
			shinfo->gso_type &= ~SKB_GSO_TCPV4;
			shinfo->gso_type |=  SKB_GSO_TCPV6;
		}

		/* Due to IPv6 header, MSS needs to be downgraded. */
		skb_decrease_gso_size(shinfo, len_diff);
		/* Header must be checked, and gso_segs recomputed. */
		shinfo->gso_type |= SKB_GSO_DODGY;
		shinfo->gso_segs = 0;
	}

	skb->protocol = htons(ETH_P_IPV6);
	skb_clear_hash(skb);

	return 0;
}

static int bpf_skb_proto_6_to_4(struct sk_buff *skb)
{
	const u32 len_diff = sizeof(struct ipv6hdr) - sizeof(struct iphdr);
	u32 off = skb_mac_header_len(skb);
	int ret;

	if (skb_is_gso(skb) && !skb_is_gso_tcp(skb))
		return -ENOTSUPP;

	ret = skb_unclone(skb, GFP_ATOMIC);
	if (unlikely(ret < 0))
		return ret;

	ret = bpf_skb_net_hdr_pop(skb, off, len_diff);
	if (unlikely(ret < 0))
		return ret;

	if (skb_is_gso(skb)) {
		struct skb_shared_info *shinfo = skb_shinfo(skb);

		/* SKB_GSO_TCPV6 needs to be changed into
		 * SKB_GSO_TCPV4.
		 */
		if (shinfo->gso_type & SKB_GSO_TCPV6) {
			shinfo->gso_type &= ~SKB_GSO_TCPV6;
			shinfo->gso_type |=  SKB_GSO_TCPV4;
		}

		/* Due to IPv4 header, MSS can be upgraded. */
		skb_increase_gso_size(shinfo, len_diff);
		/* Header must be checked, and gso_segs recomputed. */
		shinfo->gso_type |= SKB_GSO_DODGY;
		shinfo->gso_segs = 0;
	}

	skb->protocol = htons(ETH_P_IP);
	skb_clear_hash(skb);

	return 0;
}

static int bpf_skb_proto_xlat(struct sk_buff *skb, __be16 to_proto)
{
	__be16 from_proto = skb->protocol;

	if (from_proto == htons(ETH_P_IP) &&
	      to_proto == htons(ETH_P_IPV6))
		return bpf_skb_proto_4_to_6(skb);

	if (from_proto == htons(ETH_P_IPV6) &&
	      to_proto == htons(ETH_P_IP))
		return bpf_skb_proto_6_to_4(skb);

	return -ENOTSUPP;
}

BPF_CALL_3(bpf_skb_change_proto, struct sk_buff *, skb, __be16, proto,
	   u64, flags)
{
	int ret;

	if (unlikely(flags))
		return -EINVAL;

	/* General idea is that this helper does the basic groundwork
	 * needed for changing the protocol, and eBPF program fills the
	 * rest through bpf_skb_store_bytes(), bpf_lX_csum_replace()
	 * and other helpers, rather than passing a raw buffer here.
	 *
	 * The rationale is to keep this minimal and without a need to
	 * deal with raw packet data. F.e. even if we would pass buffers
	 * here, the program still needs to call the bpf_lX_csum_replace()
	 * helpers anyway. Plus, this way we keep also separation of
	 * concerns, since f.e. bpf_skb_store_bytes() should only take
	 * care of stores.
	 *
	 * Currently, additional options and extension header space are
	 * not supported, but flags register is reserved so we can adapt
	 * that. For offloads, we mark packet as dodgy, so that headers
	 * need to be verified first.
	 */
	ret = bpf_skb_proto_xlat(skb, proto);
	bpf_compute_data_pointers(skb);
	return ret;
}

static const struct bpf_func_proto bpf_skb_change_proto_proto = {
	.func		= bpf_skb_change_proto,
	.gpl_only	= false,
	.ret_type	= RET_INTEGER,
	.arg1_type	= ARG_PTR_TO_CTX,
	.arg2_type	= ARG_ANYTHING,
	.arg3_type	= ARG_ANYTHING,
};

BPF_CALL_2(bpf_skb_change_type, struct sk_buff *, skb, u32, pkt_type)
{
	/* We only allow a restricted subset to be changed for now. */
	if (unlikely(!skb_pkt_type_ok(skb->pkt_type) ||
		     !skb_pkt_type_ok(pkt_type)))
		return -EINVAL;

	skb->pkt_type = pkt_type;
	return 0;
}

static const struct bpf_func_proto bpf_skb_change_type_proto = {
	.func		= bpf_skb_change_type,
	.gpl_only	= false,
	.ret_type	= RET_INTEGER,
	.arg1_type	= ARG_PTR_TO_CTX,
	.arg2_type	= ARG_ANYTHING,
};

static u32 bpf_skb_net_base_len(const struct sk_buff *skb)
{
	switch (skb->protocol) {
	case htons(ETH_P_IP):
		return sizeof(struct iphdr);
	case htons(ETH_P_IPV6):
		return sizeof(struct ipv6hdr);
	default:
		return ~0U;
	}
}

#define BPF_F_ADJ_ROOM_ENCAP_L3_MASK	(BPF_F_ADJ_ROOM_ENCAP_L3_IPV4 | \
					 BPF_F_ADJ_ROOM_ENCAP_L3_IPV6)

#define BPF_F_ADJ_ROOM_MASK		(BPF_F_ADJ_ROOM_FIXED_GSO | \
					 BPF_F_ADJ_ROOM_ENCAP_L3_MASK | \
					 BPF_F_ADJ_ROOM_ENCAP_L4_GRE | \
					 BPF_F_ADJ_ROOM_ENCAP_L4_UDP | \
					 BPF_F_ADJ_ROOM_ENCAP_L2( \
					  BPF_ADJ_ROOM_ENCAP_L2_MASK))

static int bpf_skb_net_grow(struct sk_buff *skb, u32 off, u32 len_diff,
			    u64 flags)
{
	u8 inner_mac_len = flags >> BPF_ADJ_ROOM_ENCAP_L2_SHIFT;
	bool encap = flags & BPF_F_ADJ_ROOM_ENCAP_L3_MASK;
	u16 mac_len = 0, inner_net = 0, inner_trans = 0;
	unsigned int gso_type = SKB_GSO_DODGY;
	int ret;

	if (skb_is_gso(skb) && !skb_is_gso_tcp(skb)) {
		/* udp gso_size delineates datagrams, only allow if fixed */
		if (!(skb_shinfo(skb)->gso_type & SKB_GSO_UDP_L4) ||
		    !(flags & BPF_F_ADJ_ROOM_FIXED_GSO))
			return -ENOTSUPP;
	}

	ret = skb_cow_head(skb, len_diff);
	if (unlikely(ret < 0))
		return ret;

	if (encap) {
		if (skb->protocol != htons(ETH_P_IP) &&
		    skb->protocol != htons(ETH_P_IPV6))
			return -ENOTSUPP;

		if (flags & BPF_F_ADJ_ROOM_ENCAP_L3_IPV4 &&
		    flags & BPF_F_ADJ_ROOM_ENCAP_L3_IPV6)
			return -EINVAL;

		if (flags & BPF_F_ADJ_ROOM_ENCAP_L4_GRE &&
		    flags & BPF_F_ADJ_ROOM_ENCAP_L4_UDP)
			return -EINVAL;

		if (skb->encapsulation)
			return -EALREADY;

		mac_len = skb->network_header - skb->mac_header;
		inner_net = skb->network_header;
		if (inner_mac_len > len_diff)
			return -EINVAL;
		inner_trans = skb->transport_header;
	}

	ret = bpf_skb_net_hdr_push(skb, off, len_diff);
	if (unlikely(ret < 0))
		return ret;

	if (encap) {
		skb->inner_mac_header = inner_net - inner_mac_len;
		skb->inner_network_header = inner_net;
		skb->inner_transport_header = inner_trans;
		skb_set_inner_protocol(skb, skb->protocol);

		skb->encapsulation = 1;
		skb_set_network_header(skb, mac_len);

		if (flags & BPF_F_ADJ_ROOM_ENCAP_L4_UDP)
			gso_type |= SKB_GSO_UDP_TUNNEL;
		else if (flags & BPF_F_ADJ_ROOM_ENCAP_L4_GRE)
			gso_type |= SKB_GSO_GRE;
		else if (flags & BPF_F_ADJ_ROOM_ENCAP_L3_IPV6)
			gso_type |= SKB_GSO_IPXIP6;
		else if (flags & BPF_F_ADJ_ROOM_ENCAP_L3_IPV4)
			gso_type |= SKB_GSO_IPXIP4;

		if (flags & BPF_F_ADJ_ROOM_ENCAP_L4_GRE ||
		    flags & BPF_F_ADJ_ROOM_ENCAP_L4_UDP) {
			int nh_len = flags & BPF_F_ADJ_ROOM_ENCAP_L3_IPV6 ?
					sizeof(struct ipv6hdr) :
					sizeof(struct iphdr);

			skb_set_transport_header(skb, mac_len + nh_len);
		}

		/* Match skb->protocol to new outer l3 protocol */
		if (skb->protocol == htons(ETH_P_IP) &&
		    flags & BPF_F_ADJ_ROOM_ENCAP_L3_IPV6)
			skb->protocol = htons(ETH_P_IPV6);
		else if (skb->protocol == htons(ETH_P_IPV6) &&
			 flags & BPF_F_ADJ_ROOM_ENCAP_L3_IPV4)
			skb->protocol = htons(ETH_P_IP);
	}

	if (skb_is_gso(skb)) {
		struct skb_shared_info *shinfo = skb_shinfo(skb);

		/* Due to header grow, MSS needs to be downgraded. */
		if (!(flags & BPF_F_ADJ_ROOM_FIXED_GSO))
			skb_decrease_gso_size(shinfo, len_diff);

		/* Header must be checked, and gso_segs recomputed. */
		shinfo->gso_type |= gso_type;
		shinfo->gso_segs = 0;
	}

	return 0;
}

static int bpf_skb_net_shrink(struct sk_buff *skb, u32 off, u32 len_diff,
			      u64 flags)
{
	int ret;

	if (flags & ~BPF_F_ADJ_ROOM_FIXED_GSO)
		return -EINVAL;

	if (skb_is_gso(skb) && !skb_is_gso_tcp(skb)) {
		/* udp gso_size delineates datagrams, only allow if fixed */
		if (!(skb_shinfo(skb)->gso_type & SKB_GSO_UDP_L4) ||
		    !(flags & BPF_F_ADJ_ROOM_FIXED_GSO))
			return -ENOTSUPP;
	}

	ret = skb_unclone(skb, GFP_ATOMIC);
	if (unlikely(ret < 0))
		return ret;

	ret = bpf_skb_net_hdr_pop(skb, off, len_diff);
	if (unlikely(ret < 0))
		return ret;

	if (skb_is_gso(skb)) {
		struct skb_shared_info *shinfo = skb_shinfo(skb);

		/* Due to header shrink, MSS can be upgraded. */
		if (!(flags & BPF_F_ADJ_ROOM_FIXED_GSO))
			skb_increase_gso_size(shinfo, len_diff);

		/* Header must be checked, and gso_segs recomputed. */
		shinfo->gso_type |= SKB_GSO_DODGY;
		shinfo->gso_segs = 0;
	}

	return 0;
}

static u32 __bpf_skb_max_len(const struct sk_buff *skb)
{
	return skb->dev ? skb->dev->mtu + skb->dev->hard_header_len :
			  SKB_MAX_ALLOC;
}

BPF_CALL_4(bpf_skb_adjust_room, struct sk_buff *, skb, s32, len_diff,
	   u32, mode, u64, flags)
{
	u32 len_cur, len_diff_abs = abs(len_diff);
	u32 len_min = bpf_skb_net_base_len(skb);
	u32 len_max = __bpf_skb_max_len(skb);
	__be16 proto = skb->protocol;
	bool shrink = len_diff < 0;
	u32 off;
	int ret;

	if (unlikely(flags & ~BPF_F_ADJ_ROOM_MASK))
		return -EINVAL;
	if (unlikely(len_diff_abs > 0xfffU))
		return -EFAULT;
	if (unlikely(proto != htons(ETH_P_IP) &&
		     proto != htons(ETH_P_IPV6)))
		return -ENOTSUPP;

	off = skb_mac_header_len(skb);
	switch (mode) {
	case BPF_ADJ_ROOM_NET:
		off += bpf_skb_net_base_len(skb);
		break;
	case BPF_ADJ_ROOM_MAC:
		break;
	default:
		return -ENOTSUPP;
	}

	len_cur = skb->len - skb_network_offset(skb);
	if ((shrink && (len_diff_abs >= len_cur ||
			len_cur - len_diff_abs < len_min)) ||
	    (!shrink && (skb->len + len_diff_abs > len_max &&
			 !skb_is_gso(skb))))
		return -ENOTSUPP;

	ret = shrink ? bpf_skb_net_shrink(skb, off, len_diff_abs, flags) :
		       bpf_skb_net_grow(skb, off, len_diff_abs, flags);

	bpf_compute_data_pointers(skb);
	return ret;
}

static const struct bpf_func_proto bpf_skb_adjust_room_proto = {
	.func		= bpf_skb_adjust_room,
	.gpl_only	= false,
	.ret_type	= RET_INTEGER,
	.arg1_type	= ARG_PTR_TO_CTX,
	.arg2_type	= ARG_ANYTHING,
	.arg3_type	= ARG_ANYTHING,
	.arg4_type	= ARG_ANYTHING,
};

static u32 __bpf_skb_min_len(const struct sk_buff *skb)
{
	u32 min_len = skb_network_offset(skb);

	if (skb_transport_header_was_set(skb))
		min_len = skb_transport_offset(skb);
	if (skb->ip_summed == CHECKSUM_PARTIAL)
		min_len = skb_checksum_start_offset(skb) +
			  skb->csum_offset + sizeof(__sum16);
	return min_len;
}

static int bpf_skb_grow_rcsum(struct sk_buff *skb, unsigned int new_len)
{
	unsigned int old_len = skb->len;
	int ret;

	ret = __skb_grow_rcsum(skb, new_len);
	if (!ret)
		memset(skb->data + old_len, 0, new_len - old_len);
	return ret;
}

static int bpf_skb_trim_rcsum(struct sk_buff *skb, unsigned int new_len)
{
	return __skb_trim_rcsum(skb, new_len);
}

static inline int __bpf_skb_change_tail(struct sk_buff *skb, u32 new_len,
					u64 flags)
{
	u32 max_len = __bpf_skb_max_len(skb);
	u32 min_len = __bpf_skb_min_len(skb);
	int ret;

	if (unlikely(flags || new_len > max_len || new_len < min_len))
		return -EINVAL;
	if (skb->encapsulation)
		return -ENOTSUPP;

	/* The basic idea of this helper is that it's performing the
	 * needed work to either grow or trim an skb, and eBPF program
	 * rewrites the rest via helpers like bpf_skb_store_bytes(),
	 * bpf_lX_csum_replace() and others rather than passing a raw
	 * buffer here. This one is a slow path helper and intended
	 * for replies with control messages.
	 *
	 * Like in bpf_skb_change_proto(), we want to keep this rather
	 * minimal and without protocol specifics so that we are able
	 * to separate concerns as in bpf_skb_store_bytes() should only
	 * be the one responsible for writing buffers.
	 *
	 * It's really expected to be a slow path operation here for
	 * control message replies, so we're implicitly linearizing,
	 * uncloning and drop offloads from the skb by this.
	 */
	ret = __bpf_try_make_writable(skb, skb->len);
	if (!ret) {
		if (new_len > skb->len)
			ret = bpf_skb_grow_rcsum(skb, new_len);
		else if (new_len < skb->len)
			ret = bpf_skb_trim_rcsum(skb, new_len);
		if (!ret && skb_is_gso(skb))
			skb_gso_reset(skb);
	}
	return ret;
}

BPF_CALL_3(bpf_skb_change_tail, struct sk_buff *, skb, u32, new_len,
	   u64, flags)
{
	int ret = __bpf_skb_change_tail(skb, new_len, flags);

	bpf_compute_data_pointers(skb);
	return ret;
}

static const struct bpf_func_proto bpf_skb_change_tail_proto = {
	.func		= bpf_skb_change_tail,
	.gpl_only	= false,
	.ret_type	= RET_INTEGER,
	.arg1_type	= ARG_PTR_TO_CTX,
	.arg2_type	= ARG_ANYTHING,
	.arg3_type	= ARG_ANYTHING,
};

BPF_CALL_3(sk_skb_change_tail, struct sk_buff *, skb, u32, new_len,
	   u64, flags)
{
	int ret = __bpf_skb_change_tail(skb, new_len, flags);

	bpf_compute_data_end_sk_skb(skb);
	return ret;
}

static const struct bpf_func_proto sk_skb_change_tail_proto = {
	.func		= sk_skb_change_tail,
	.gpl_only	= false,
	.ret_type	= RET_INTEGER,
	.arg1_type	= ARG_PTR_TO_CTX,
	.arg2_type	= ARG_ANYTHING,
	.arg3_type	= ARG_ANYTHING,
};

static inline int __bpf_skb_change_head(struct sk_buff *skb, u32 head_room,
					u64 flags)
{
	u32 max_len = __bpf_skb_max_len(skb);
	u32 new_len = skb->len + head_room;
	int ret;

	if (unlikely(flags || (!skb_is_gso(skb) && new_len > max_len) ||
		     new_len < skb->len))
		return -EINVAL;

	ret = skb_cow(skb, head_room);
	if (likely(!ret)) {
		/* Idea for this helper is that we currently only
		 * allow to expand on mac header. This means that
		 * skb->protocol network header, etc, stay as is.
		 * Compared to bpf_skb_change_tail(), we're more
		 * flexible due to not needing to linearize or
		 * reset GSO. Intention for this helper is to be
		 * used by an L3 skb that needs to push mac header
		 * for redirection into L2 device.
		 */
		__skb_push(skb, head_room);
		memset(skb->data, 0, head_room);
		skb_reset_mac_header(skb);
	}

	return ret;
}

BPF_CALL_3(bpf_skb_change_head, struct sk_buff *, skb, u32, head_room,
	   u64, flags)
{
	int ret = __bpf_skb_change_head(skb, head_room, flags);

	bpf_compute_data_pointers(skb);
	return ret;
}

static const struct bpf_func_proto bpf_skb_change_head_proto = {
	.func		= bpf_skb_change_head,
	.gpl_only	= false,
	.ret_type	= RET_INTEGER,
	.arg1_type	= ARG_PTR_TO_CTX,
	.arg2_type	= ARG_ANYTHING,
	.arg3_type	= ARG_ANYTHING,
};

BPF_CALL_3(sk_skb_change_head, struct sk_buff *, skb, u32, head_room,
	   u64, flags)
{
	int ret = __bpf_skb_change_head(skb, head_room, flags);

	bpf_compute_data_end_sk_skb(skb);
	return ret;
}

static const struct bpf_func_proto sk_skb_change_head_proto = {
	.func		= sk_skb_change_head,
	.gpl_only	= false,
	.ret_type	= RET_INTEGER,
	.arg1_type	= ARG_PTR_TO_CTX,
	.arg2_type	= ARG_ANYTHING,
	.arg3_type	= ARG_ANYTHING,
};
static unsigned long xdp_get_metalen(const struct xdp_buff *xdp)
{
	return xdp_data_meta_unsupported(xdp) ? 0 :
	       xdp->data - xdp->data_meta;
}

BPF_CALL_2(bpf_xdp_adjust_head, struct xdp_buff *, xdp, int, offset)
{
	void *xdp_frame_end = xdp->data_hard_start + sizeof(struct xdp_frame);
	unsigned long metalen = xdp_get_metalen(xdp);
	void *data_start = xdp_frame_end + metalen;
	void *data = xdp->data + offset;

	if (unlikely(data < data_start ||
		     data > xdp->data_end - ETH_HLEN))
		return -EINVAL;

	if (metalen)
		memmove(xdp->data_meta + offset,
			xdp->data_meta, metalen);
	xdp->data_meta += offset;
	xdp->data = data;

	return 0;
}

static const struct bpf_func_proto bpf_xdp_adjust_head_proto = {
	.func		= bpf_xdp_adjust_head,
	.gpl_only	= false,
	.ret_type	= RET_INTEGER,
	.arg1_type	= ARG_PTR_TO_CTX,
	.arg2_type	= ARG_ANYTHING,
};

BPF_CALL_2(bpf_xdp_adjust_tail, struct xdp_buff *, xdp, int, offset)
{
	void *data_end = xdp->data_end + offset;

	/* only shrinking is allowed for now. */
	if (unlikely(offset >= 0))
		return -EINVAL;

	if (unlikely(data_end < xdp->data + ETH_HLEN))
		return -EINVAL;

	xdp->data_end = data_end;

	return 0;
}

static const struct bpf_func_proto bpf_xdp_adjust_tail_proto = {
	.func		= bpf_xdp_adjust_tail,
	.gpl_only	= false,
	.ret_type	= RET_INTEGER,
	.arg1_type	= ARG_PTR_TO_CTX,
	.arg2_type	= ARG_ANYTHING,
};

BPF_CALL_2(bpf_xdp_adjust_meta, struct xdp_buff *, xdp, int, offset)
{
	void *xdp_frame_end = xdp->data_hard_start + sizeof(struct xdp_frame);
	void *meta = xdp->data_meta + offset;
	unsigned long metalen = xdp->data - meta;

	if (xdp_data_meta_unsupported(xdp))
		return -ENOTSUPP;
	if (unlikely(meta < xdp_frame_end ||
		     meta > xdp->data))
		return -EINVAL;
	if (unlikely((metalen & (sizeof(__u32) - 1)) ||
		     (metalen > 32)))
		return -EACCES;

	xdp->data_meta = meta;

	return 0;
}

static const struct bpf_func_proto bpf_xdp_adjust_meta_proto = {
	.func		= bpf_xdp_adjust_meta,
	.gpl_only	= false,
	.ret_type	= RET_INTEGER,
	.arg1_type	= ARG_PTR_TO_CTX,
	.arg2_type	= ARG_ANYTHING,
};

static int __bpf_tx_xdp(struct net_device *dev,
			struct bpf_map *map,
			struct xdp_buff *xdp,
			u32 index)
{
	struct xdp_frame *xdpf;
	int err, sent;

	if (!dev->netdev_ops->ndo_xdp_xmit) {
		return -EOPNOTSUPP;
	}

	err = xdp_ok_fwd_dev(dev, xdp->data_end - xdp->data);
	if (unlikely(err))
		return err;

	xdpf = convert_to_xdp_frame(xdp);
	if (unlikely(!xdpf))
		return -EOVERFLOW;

	sent = dev->netdev_ops->ndo_xdp_xmit(dev, 1, &xdpf, XDP_XMIT_FLUSH);
	if (sent <= 0)
		return sent;
	return 0;
}

static noinline int
xdp_do_redirect_slow(struct net_device *dev, struct xdp_buff *xdp,
		     struct bpf_prog *xdp_prog, struct bpf_redirect_info *ri)
{
	struct net_device *fwd;
	u32 index = ri->ifindex;
	int err;

	fwd = dev_get_by_index_rcu(dev_net(dev), index);
	ri->ifindex = 0;
	if (unlikely(!fwd)) {
		err = -EINVAL;
		goto err;
	}

	err = __bpf_tx_xdp(fwd, NULL, xdp, 0);
	if (unlikely(err))
		goto err;

	_trace_xdp_redirect(dev, xdp_prog, index);
	return 0;
err:
	_trace_xdp_redirect_err(dev, xdp_prog, index, err);
	return err;
}

static int __bpf_tx_xdp_map(struct net_device *dev_rx, void *fwd,
			    struct bpf_map *map,
			    struct xdp_buff *xdp,
			    u32 index)
{
	int err;

	switch (map->map_type) {
	case BPF_MAP_TYPE_DEVMAP: {
		struct bpf_dtab_netdev *dst = fwd;

		err = dev_map_enqueue(dst, xdp, dev_rx);
		if (unlikely(err))
			return err;
		__dev_map_insert_ctx(map, index);
		break;
	}
	case BPF_MAP_TYPE_CPUMAP: {
		struct bpf_cpu_map_entry *rcpu = fwd;

		err = cpu_map_enqueue(rcpu, xdp, dev_rx);
		if (unlikely(err))
			return err;
		__cpu_map_insert_ctx(map, index);
		break;
	}
	case BPF_MAP_TYPE_XSKMAP: {
		struct xdp_sock *xs = fwd;

		err = __xsk_map_redirect(map, xdp, xs);
		return err;
	}
	default:
		break;
	}
	return 0;
}

void xdp_do_flush_map(void)
{
	struct bpf_redirect_info *ri = this_cpu_ptr(&bpf_redirect_info);
	struct bpf_map *map = ri->map_to_flush;

	ri->map_to_flush = NULL;
	if (map) {
		switch (map->map_type) {
		case BPF_MAP_TYPE_DEVMAP:
			__dev_map_flush(map);
			break;
		case BPF_MAP_TYPE_CPUMAP:
			__cpu_map_flush(map);
			break;
		case BPF_MAP_TYPE_XSKMAP:
			__xsk_map_flush(map);
			break;
		default:
			break;
		}
	}
}
EXPORT_SYMBOL_GPL(xdp_do_flush_map);

static inline void *__xdp_map_lookup_elem(struct bpf_map *map, u32 index)
{
	switch (map->map_type) {
	case BPF_MAP_TYPE_DEVMAP:
		return __dev_map_lookup_elem(map, index);
	case BPF_MAP_TYPE_CPUMAP:
		return __cpu_map_lookup_elem(map, index);
	case BPF_MAP_TYPE_XSKMAP:
		return __xsk_map_lookup_elem(map, index);
	default:
		return NULL;
	}
}

void bpf_clear_redirect_map(struct bpf_map *map)
{
	struct bpf_redirect_info *ri;
	int cpu;

	for_each_possible_cpu(cpu) {
		ri = per_cpu_ptr(&bpf_redirect_info, cpu);
		/* Avoid polluting remote cacheline due to writes if
		 * not needed. Once we pass this test, we need the
		 * cmpxchg() to make sure it hasn't been changed in
		 * the meantime by remote CPU.
		 */
		if (unlikely(READ_ONCE(ri->map) == map))
			cmpxchg(&ri->map, map, NULL);
	}
}

static int xdp_do_redirect_map(struct net_device *dev, struct xdp_buff *xdp,
			       struct bpf_prog *xdp_prog, struct bpf_map *map,
			       struct bpf_redirect_info *ri)
{
	u32 index = ri->ifindex;
	void *fwd = NULL;
	int err;

	ri->ifindex = 0;
	WRITE_ONCE(ri->map, NULL);

	fwd = __xdp_map_lookup_elem(map, index);
	if (unlikely(!fwd)) {
		err = -EINVAL;
		goto err;
	}
	if (ri->map_to_flush && unlikely(ri->map_to_flush != map))
		xdp_do_flush_map();

	err = __bpf_tx_xdp_map(dev, fwd, map, xdp, index);
	if (unlikely(err))
		goto err;

	ri->map_to_flush = map;
	_trace_xdp_redirect_map(dev, xdp_prog, fwd, map, index);
	return 0;
err:
	_trace_xdp_redirect_map_err(dev, xdp_prog, fwd, map, index, err);
	return err;
}

int xdp_do_redirect(struct net_device *dev, struct xdp_buff *xdp,
		    struct bpf_prog *xdp_prog)
{
	struct bpf_redirect_info *ri = this_cpu_ptr(&bpf_redirect_info);
	struct bpf_map *map = READ_ONCE(ri->map);

	if (likely(map))
		return xdp_do_redirect_map(dev, xdp, xdp_prog, map, ri);

	return xdp_do_redirect_slow(dev, xdp, xdp_prog, ri);
}
EXPORT_SYMBOL_GPL(xdp_do_redirect);

static int xdp_do_generic_redirect_map(struct net_device *dev,
				       struct sk_buff *skb,
				       struct xdp_buff *xdp,
				       struct bpf_prog *xdp_prog,
				       struct bpf_map *map)
{
	struct bpf_redirect_info *ri = this_cpu_ptr(&bpf_redirect_info);
	u32 index = ri->ifindex;
	void *fwd = NULL;
	int err = 0;

	ri->ifindex = 0;
	WRITE_ONCE(ri->map, NULL);

	fwd = __xdp_map_lookup_elem(map, index);
	if (unlikely(!fwd)) {
		err = -EINVAL;
		goto err;
	}

	if (map->map_type == BPF_MAP_TYPE_DEVMAP) {
		struct bpf_dtab_netdev *dst = fwd;

		err = dev_map_generic_redirect(dst, skb, xdp_prog);
		if (unlikely(err))
			goto err;
	} else if (map->map_type == BPF_MAP_TYPE_XSKMAP) {
		struct xdp_sock *xs = fwd;

		err = xsk_generic_rcv(xs, xdp);
		if (err)
			goto err;
		consume_skb(skb);
	} else {
		/* TODO: Handle BPF_MAP_TYPE_CPUMAP */
		err = -EBADRQC;
		goto err;
	}

	_trace_xdp_redirect_map(dev, xdp_prog, fwd, map, index);
	return 0;
err:
	_trace_xdp_redirect_map_err(dev, xdp_prog, fwd, map, index, err);
	return err;
}

int xdp_do_generic_redirect(struct net_device *dev, struct sk_buff *skb,
			    struct xdp_buff *xdp, struct bpf_prog *xdp_prog)
{
	struct bpf_redirect_info *ri = this_cpu_ptr(&bpf_redirect_info);
	struct bpf_map *map = READ_ONCE(ri->map);
	u32 index = ri->ifindex;
	struct net_device *fwd;
	int err = 0;

	if (map)
		return xdp_do_generic_redirect_map(dev, skb, xdp, xdp_prog,
						   map);
	ri->ifindex = 0;
	fwd = dev_get_by_index_rcu(dev_net(dev), index);
	if (unlikely(!fwd)) {
		err = -EINVAL;
		goto err;
	}

	err = xdp_ok_fwd_dev(fwd, skb->len);
	if (unlikely(err))
		goto err;

	skb->dev = fwd;
	_trace_xdp_redirect(dev, xdp_prog, index);
	generic_xdp_tx(skb, xdp_prog);
	return 0;
err:
	_trace_xdp_redirect_err(dev, xdp_prog, index, err);
	return err;
}
EXPORT_SYMBOL_GPL(xdp_do_generic_redirect);

BPF_CALL_2(bpf_xdp_redirect, u32, ifindex, u64, flags)
{
	struct bpf_redirect_info *ri = this_cpu_ptr(&bpf_redirect_info);

	if (unlikely(flags))
		return XDP_ABORTED;

	ri->ifindex = ifindex;
	ri->flags = flags;
	WRITE_ONCE(ri->map, NULL);

	return XDP_REDIRECT;
}

static const struct bpf_func_proto bpf_xdp_redirect_proto = {
	.func           = bpf_xdp_redirect,
	.gpl_only       = false,
	.ret_type       = RET_INTEGER,
	.arg1_type      = ARG_ANYTHING,
	.arg2_type      = ARG_ANYTHING,
};

BPF_CALL_3(bpf_xdp_redirect_map, struct bpf_map *, map, u32, ifindex,
	   u64, flags)
{
	struct bpf_redirect_info *ri = this_cpu_ptr(&bpf_redirect_info);

	if (unlikely(flags))
		return XDP_ABORTED;

	ri->ifindex = ifindex;
	ri->flags = flags;
	WRITE_ONCE(ri->map, map);

	return XDP_REDIRECT;
}

static const struct bpf_func_proto bpf_xdp_redirect_map_proto = {
	.func           = bpf_xdp_redirect_map,
	.gpl_only       = false,
	.ret_type       = RET_INTEGER,
	.arg1_type      = ARG_CONST_MAP_PTR,
	.arg2_type      = ARG_ANYTHING,
	.arg3_type      = ARG_ANYTHING,
};

static unsigned long bpf_skb_copy(void *dst_buff, const void *skb,
				  unsigned long off, unsigned long len)
{
	void *ptr = skb_header_pointer(skb, off, len, dst_buff);

	if (unlikely(!ptr))
		return len;
	if (ptr != dst_buff)
		memcpy(dst_buff, ptr, len);

	return 0;
}

BPF_CALL_5(bpf_skb_event_output, struct sk_buff *, skb, struct bpf_map *, map,
	   u64, flags, void *, meta, u64, meta_size)
{
	u64 skb_size = (flags & BPF_F_CTXLEN_MASK) >> 32;

	if (unlikely(flags & ~(BPF_F_CTXLEN_MASK | BPF_F_INDEX_MASK)))
		return -EINVAL;
	if (unlikely(skb_size > skb->len))
		return -EFAULT;

	return bpf_event_output(map, flags, meta, meta_size, skb, skb_size,
				bpf_skb_copy);
}

static const struct bpf_func_proto bpf_skb_event_output_proto = {
	.func		= bpf_skb_event_output,
	.gpl_only	= true,
	.ret_type	= RET_INTEGER,
	.arg1_type	= ARG_PTR_TO_CTX,
	.arg2_type	= ARG_CONST_MAP_PTR,
	.arg3_type	= ARG_ANYTHING,
	.arg4_type	= ARG_PTR_TO_MEM,
	.arg5_type	= ARG_CONST_SIZE_OR_ZERO,
};

static unsigned short bpf_tunnel_key_af(u64 flags)
{
	return flags & BPF_F_TUNINFO_IPV6 ? AF_INET6 : AF_INET;
}

BPF_CALL_4(bpf_skb_get_tunnel_key, struct sk_buff *, skb, struct bpf_tunnel_key *, to,
	   u32, size, u64, flags)
{
	const struct ip_tunnel_info *info = skb_tunnel_info(skb);
	u8 compat[sizeof(struct bpf_tunnel_key)];
	void *to_orig = to;
	int err;

	if (unlikely(!info || (flags & ~(BPF_F_TUNINFO_IPV6)))) {
		err = -EINVAL;
		goto err_clear;
	}
	if (ip_tunnel_info_af(info) != bpf_tunnel_key_af(flags)) {
		err = -EPROTO;
		goto err_clear;
	}
	if (unlikely(size != sizeof(struct bpf_tunnel_key))) {
		err = -EINVAL;
		switch (size) {
		case offsetof(struct bpf_tunnel_key, tunnel_label):
		case offsetof(struct bpf_tunnel_key, tunnel_ext):
			goto set_compat;
		case offsetof(struct bpf_tunnel_key, remote_ipv6[1]):
			/* Fixup deprecated structure layouts here, so we have
			 * a common path later on.
			 */
			if (ip_tunnel_info_af(info) != AF_INET)
				goto err_clear;
set_compat:
			to = (struct bpf_tunnel_key *)compat;
			break;
		default:
			goto err_clear;
		}
	}

	to->tunnel_id = be64_to_cpu(info->key.tun_id);
	to->tunnel_tos = info->key.tos;
	to->tunnel_ttl = info->key.ttl;
	to->tunnel_ext = 0;

	if (flags & BPF_F_TUNINFO_IPV6) {
		memcpy(to->remote_ipv6, &info->key.u.ipv6.src,
		       sizeof(to->remote_ipv6));
		to->tunnel_label = be32_to_cpu(info->key.label);
	} else {
		to->remote_ipv4 = be32_to_cpu(info->key.u.ipv4.src);
		memset(&to->remote_ipv6[1], 0, sizeof(__u32) * 3);
		to->tunnel_label = 0;
	}

	if (unlikely(size != sizeof(struct bpf_tunnel_key)))
		memcpy(to_orig, to, size);

	return 0;
err_clear:
	memset(to_orig, 0, size);
	return err;
}

static const struct bpf_func_proto bpf_skb_get_tunnel_key_proto = {
	.func		= bpf_skb_get_tunnel_key,
	.gpl_only	= false,
	.ret_type	= RET_INTEGER,
	.arg1_type	= ARG_PTR_TO_CTX,
	.arg2_type	= ARG_PTR_TO_UNINIT_MEM,
	.arg3_type	= ARG_CONST_SIZE,
	.arg4_type	= ARG_ANYTHING,
};

BPF_CALL_3(bpf_skb_get_tunnel_opt, struct sk_buff *, skb, u8 *, to, u32, size)
{
	const struct ip_tunnel_info *info = skb_tunnel_info(skb);
	int err;

	if (unlikely(!info ||
		     !(info->key.tun_flags & TUNNEL_OPTIONS_PRESENT))) {
		err = -ENOENT;
		goto err_clear;
	}
	if (unlikely(size < info->options_len)) {
		err = -ENOMEM;
		goto err_clear;
	}

	ip_tunnel_info_opts_get(to, info);
	if (size > info->options_len)
		memset(to + info->options_len, 0, size - info->options_len);

	return info->options_len;
err_clear:
	memset(to, 0, size);
	return err;
}

static const struct bpf_func_proto bpf_skb_get_tunnel_opt_proto = {
	.func		= bpf_skb_get_tunnel_opt,
	.gpl_only	= false,
	.ret_type	= RET_INTEGER,
	.arg1_type	= ARG_PTR_TO_CTX,
	.arg2_type	= ARG_PTR_TO_UNINIT_MEM,
	.arg3_type	= ARG_CONST_SIZE,
};

static struct metadata_dst __percpu *md_dst;

BPF_CALL_4(bpf_skb_set_tunnel_key, struct sk_buff *, skb,
	   const struct bpf_tunnel_key *, from, u32, size, u64, flags)
{
	struct metadata_dst *md = this_cpu_ptr(md_dst);
	u8 compat[sizeof(struct bpf_tunnel_key)];
	struct ip_tunnel_info *info;

	if (unlikely(flags & ~(BPF_F_TUNINFO_IPV6 | BPF_F_ZERO_CSUM_TX |
			       BPF_F_DONT_FRAGMENT | BPF_F_SEQ_NUMBER)))
		return -EINVAL;
	if (unlikely(size != sizeof(struct bpf_tunnel_key))) {
		switch (size) {
		case offsetof(struct bpf_tunnel_key, tunnel_label):
		case offsetof(struct bpf_tunnel_key, tunnel_ext):
		case offsetof(struct bpf_tunnel_key, remote_ipv6[1]):
			/* Fixup deprecated structure layouts here, so we have
			 * a common path later on.
			 */
			memcpy(compat, from, size);
			memset(compat + size, 0, sizeof(compat) - size);
			from = (const struct bpf_tunnel_key *) compat;
			break;
		default:
			return -EINVAL;
		}
	}
	if (unlikely((!(flags & BPF_F_TUNINFO_IPV6) && from->tunnel_label) ||
		     from->tunnel_ext))
		return -EINVAL;

	skb_dst_drop(skb);
	dst_hold((struct dst_entry *) md);
	skb_dst_set(skb, (struct dst_entry *) md);

	info = &md->u.tun_info;
	memset(info, 0, sizeof(*info));
	info->mode = IP_TUNNEL_INFO_TX;

	info->key.tun_flags = TUNNEL_KEY | TUNNEL_CSUM | TUNNEL_NOCACHE;
	if (flags & BPF_F_DONT_FRAGMENT)
		info->key.tun_flags |= TUNNEL_DONT_FRAGMENT;
	if (flags & BPF_F_ZERO_CSUM_TX)
		info->key.tun_flags &= ~TUNNEL_CSUM;
	if (flags & BPF_F_SEQ_NUMBER)
		info->key.tun_flags |= TUNNEL_SEQ;

	info->key.tun_id = cpu_to_be64(from->tunnel_id);
	info->key.tos = from->tunnel_tos;
	info->key.ttl = from->tunnel_ttl;

	if (flags & BPF_F_TUNINFO_IPV6) {
		info->mode |= IP_TUNNEL_INFO_IPV6;
		memcpy(&info->key.u.ipv6.dst, from->remote_ipv6,
		       sizeof(from->remote_ipv6));
		info->key.label = cpu_to_be32(from->tunnel_label) &
				  IPV6_FLOWLABEL_MASK;
	} else {
		info->key.u.ipv4.dst = cpu_to_be32(from->remote_ipv4);
	}

	return 0;
}

static const struct bpf_func_proto bpf_skb_set_tunnel_key_proto = {
	.func		= bpf_skb_set_tunnel_key,
	.gpl_only	= false,
	.ret_type	= RET_INTEGER,
	.arg1_type	= ARG_PTR_TO_CTX,
	.arg2_type	= ARG_PTR_TO_MEM,
	.arg3_type	= ARG_CONST_SIZE,
	.arg4_type	= ARG_ANYTHING,
};

BPF_CALL_3(bpf_skb_set_tunnel_opt, struct sk_buff *, skb,
	   const u8 *, from, u32, size)
{
	struct ip_tunnel_info *info = skb_tunnel_info(skb);
	const struct metadata_dst *md = this_cpu_ptr(md_dst);

	if (unlikely(info != &md->u.tun_info || (size & (sizeof(u32) - 1))))
		return -EINVAL;
	if (unlikely(size > IP_TUNNEL_OPTS_MAX))
		return -ENOMEM;

	ip_tunnel_info_opts_set(info, from, size, TUNNEL_OPTIONS_PRESENT);

	return 0;
}

static const struct bpf_func_proto bpf_skb_set_tunnel_opt_proto = {
	.func		= bpf_skb_set_tunnel_opt,
	.gpl_only	= false,
	.ret_type	= RET_INTEGER,
	.arg1_type	= ARG_PTR_TO_CTX,
	.arg2_type	= ARG_PTR_TO_MEM,
	.arg3_type	= ARG_CONST_SIZE,
};

static const struct bpf_func_proto *
bpf_get_skb_set_tunnel_proto(enum bpf_func_id which)
{
	if (!md_dst) {
		struct metadata_dst __percpu *tmp;

		tmp = metadata_dst_alloc_percpu(IP_TUNNEL_OPTS_MAX,
						METADATA_IP_TUNNEL,
						GFP_KERNEL);
		if (!tmp)
			return NULL;
		if (cmpxchg(&md_dst, NULL, tmp))
			metadata_dst_free_percpu(tmp);
	}

	switch (which) {
	case BPF_FUNC_skb_set_tunnel_key:
		return &bpf_skb_set_tunnel_key_proto;
	case BPF_FUNC_skb_set_tunnel_opt:
		return &bpf_skb_set_tunnel_opt_proto;
	default:
		return NULL;
	}
}

BPF_CALL_3(bpf_skb_under_cgroup, struct sk_buff *, skb, struct bpf_map *, map,
	   u32, idx)
{
	struct bpf_array *array = container_of(map, struct bpf_array, map);
	struct cgroup *cgrp;
	struct sock *sk;

	sk = skb_to_full_sk(skb);
	if (!sk || !sk_fullsock(sk))
		return -ENOENT;
	if (unlikely(idx >= array->map.max_entries))
		return -E2BIG;

	cgrp = READ_ONCE(array->ptrs[idx]);
	if (unlikely(!cgrp))
		return -EAGAIN;

	return sk_under_cgroup_hierarchy(sk, cgrp);
}

static const struct bpf_func_proto bpf_skb_under_cgroup_proto = {
	.func		= bpf_skb_under_cgroup,
	.gpl_only	= false,
	.ret_type	= RET_INTEGER,
	.arg1_type	= ARG_PTR_TO_CTX,
	.arg2_type	= ARG_CONST_MAP_PTR,
	.arg3_type	= ARG_ANYTHING,
};

#ifdef CONFIG_SOCK_CGROUP_DATA
BPF_CALL_1(bpf_skb_cgroup_id, const struct sk_buff *, skb)
{
	struct sock *sk = skb_to_full_sk(skb);
	struct cgroup *cgrp;

	if (!sk || !sk_fullsock(sk))
		return 0;

	cgrp = sock_cgroup_ptr(&sk->sk_cgrp_data);
	return cgrp->kn->id.id;
}

static const struct bpf_func_proto bpf_skb_cgroup_id_proto = {
	.func           = bpf_skb_cgroup_id,
	.gpl_only       = false,
	.ret_type       = RET_INTEGER,
	.arg1_type      = ARG_PTR_TO_CTX,
};

BPF_CALL_2(bpf_skb_ancestor_cgroup_id, const struct sk_buff *, skb, int,
	   ancestor_level)
{
	struct sock *sk = skb_to_full_sk(skb);
	struct cgroup *ancestor;
	struct cgroup *cgrp;

	if (!sk || !sk_fullsock(sk))
		return 0;

	cgrp = sock_cgroup_ptr(&sk->sk_cgrp_data);
	ancestor = cgroup_ancestor(cgrp, ancestor_level);
	if (!ancestor)
		return 0;

	return ancestor->kn->id.id;
}

static const struct bpf_func_proto bpf_skb_ancestor_cgroup_id_proto = {
	.func           = bpf_skb_ancestor_cgroup_id,
	.gpl_only       = false,
	.ret_type       = RET_INTEGER,
	.arg1_type      = ARG_PTR_TO_CTX,
	.arg2_type      = ARG_ANYTHING,
};
#endif

static unsigned long bpf_xdp_copy(void *dst_buff, const void *src_buff,
				  unsigned long off, unsigned long len)
{
	memcpy(dst_buff, src_buff + off, len);
	return 0;
}

BPF_CALL_5(bpf_xdp_event_output, struct xdp_buff *, xdp, struct bpf_map *, map,
	   u64, flags, void *, meta, u64, meta_size)
{
	u64 xdp_size = (flags & BPF_F_CTXLEN_MASK) >> 32;

	if (unlikely(flags & ~(BPF_F_CTXLEN_MASK | BPF_F_INDEX_MASK)))
		return -EINVAL;
	if (unlikely(xdp_size > (unsigned long)(xdp->data_end - xdp->data)))
		return -EFAULT;

	return bpf_event_output(map, flags, meta, meta_size, xdp->data,
				xdp_size, bpf_xdp_copy);
}

static const struct bpf_func_proto bpf_xdp_event_output_proto = {
	.func		= bpf_xdp_event_output,
	.gpl_only	= true,
	.ret_type	= RET_INTEGER,
	.arg1_type	= ARG_PTR_TO_CTX,
	.arg2_type	= ARG_CONST_MAP_PTR,
	.arg3_type	= ARG_ANYTHING,
	.arg4_type	= ARG_PTR_TO_MEM,
	.arg5_type	= ARG_CONST_SIZE_OR_ZERO,
};

BPF_CALL_1(bpf_get_socket_cookie, struct sk_buff *, skb)
{
	return skb->sk ? sock_gen_cookie(skb->sk) : 0;
}

static const struct bpf_func_proto bpf_get_socket_cookie_proto = {
	.func           = bpf_get_socket_cookie,
	.gpl_only       = false,
	.ret_type       = RET_INTEGER,
	.arg1_type      = ARG_PTR_TO_CTX,
};

BPF_CALL_1(bpf_get_socket_cookie_sock_addr, struct bpf_sock_addr_kern *, ctx)
{
	return sock_gen_cookie(ctx->sk);
}

static const struct bpf_func_proto bpf_get_socket_cookie_sock_addr_proto = {
	.func		= bpf_get_socket_cookie_sock_addr,
	.gpl_only	= false,
	.ret_type	= RET_INTEGER,
	.arg1_type	= ARG_PTR_TO_CTX,
};

BPF_CALL_1(bpf_get_socket_cookie_sock_ops, struct bpf_sock_ops_kern *, ctx)
{
	return sock_gen_cookie(ctx->sk);
}

static const struct bpf_func_proto bpf_get_socket_cookie_sock_ops_proto = {
	.func		= bpf_get_socket_cookie_sock_ops,
	.gpl_only	= false,
	.ret_type	= RET_INTEGER,
	.arg1_type	= ARG_PTR_TO_CTX,
};

BPF_CALL_1(bpf_get_socket_uid, struct sk_buff *, skb)
{
	struct sock *sk = sk_to_full_sk(skb->sk);
	kuid_t kuid;

	if (!sk || !sk_fullsock(sk))
		return overflowuid;
	kuid = sock_net_uid(sock_net(sk), sk);
	return from_kuid_munged(sock_net(sk)->user_ns, kuid);
}

static const struct bpf_func_proto bpf_get_socket_uid_proto = {
	.func           = bpf_get_socket_uid,
	.gpl_only       = false,
	.ret_type       = RET_INTEGER,
	.arg1_type      = ARG_PTR_TO_CTX,
};

BPF_CALL_5(bpf_sockopt_event_output, struct bpf_sock_ops_kern *, bpf_sock,
	   struct bpf_map *, map, u64, flags, void *, data, u64, size)
{
	if (unlikely(flags & ~(BPF_F_INDEX_MASK)))
		return -EINVAL;

	return bpf_event_output(map, flags, data, size, NULL, 0, NULL);
}

static const struct bpf_func_proto bpf_sockopt_event_output_proto =  {
	.func		= bpf_sockopt_event_output,
	.gpl_only       = true,
	.ret_type       = RET_INTEGER,
	.arg1_type      = ARG_PTR_TO_CTX,
	.arg2_type      = ARG_CONST_MAP_PTR,
	.arg3_type      = ARG_ANYTHING,
	.arg4_type      = ARG_PTR_TO_MEM,
	.arg5_type      = ARG_CONST_SIZE_OR_ZERO,
};

BPF_CALL_5(bpf_setsockopt, struct bpf_sock_ops_kern *, bpf_sock,
	   int, level, int, optname, char *, optval, int, optlen)
{
	struct sock *sk = bpf_sock->sk;
	int ret = 0;
	int val;

	if (!sk_fullsock(sk))
		return -EINVAL;

	if (level == SOL_SOCKET) {
		if (optlen != sizeof(int))
			return -EINVAL;
		val = *((int *)optval);

		/* Only some socketops are supported */
		switch (optname) {
		case SO_RCVBUF:
			val = min_t(u32, val, sysctl_rmem_max);
			sk->sk_userlocks |= SOCK_RCVBUF_LOCK;
			sk->sk_rcvbuf = max_t(int, val * 2, SOCK_MIN_RCVBUF);
			break;
		case SO_SNDBUF:
			val = min_t(u32, val, sysctl_wmem_max);
			sk->sk_userlocks |= SOCK_SNDBUF_LOCK;
			sk->sk_sndbuf = max_t(int, val * 2, SOCK_MIN_SNDBUF);
			break;
		case SO_MAX_PACING_RATE: /* 32bit version */
			if (val != ~0U)
				cmpxchg(&sk->sk_pacing_status,
					SK_PACING_NONE,
					SK_PACING_NEEDED);
			sk->sk_max_pacing_rate = (val == ~0U) ? ~0UL : val;
			sk->sk_pacing_rate = min(sk->sk_pacing_rate,
						 sk->sk_max_pacing_rate);
			break;
		case SO_PRIORITY:
			sk->sk_priority = val;
			break;
		case SO_RCVLOWAT:
			if (val < 0)
				val = INT_MAX;
			sk->sk_rcvlowat = val ? : 1;
			break;
		case SO_MARK:
			if (sk->sk_mark != val) {
				sk->sk_mark = val;
				sk_dst_reset(sk);
			}
			break;
		default:
			ret = -EINVAL;
		}
#ifdef CONFIG_INET
	} else if (level == SOL_IP) {
		if (optlen != sizeof(int) || sk->sk_family != AF_INET)
			return -EINVAL;

		val = *((int *)optval);
		/* Only some options are supported */
		switch (optname) {
		case IP_TOS:
			if (val < -1 || val > 0xff) {
				ret = -EINVAL;
			} else {
				struct inet_sock *inet = inet_sk(sk);

				if (val == -1)
					val = 0;
				inet->tos = val;
			}
			break;
		default:
			ret = -EINVAL;
		}
#if IS_ENABLED(CONFIG_IPV6)
	} else if (level == SOL_IPV6) {
		if (optlen != sizeof(int) || sk->sk_family != AF_INET6)
			return -EINVAL;

		val = *((int *)optval);
		/* Only some options are supported */
		switch (optname) {
		case IPV6_TCLASS:
			if (val < -1 || val > 0xff) {
				ret = -EINVAL;
			} else {
				struct ipv6_pinfo *np = inet6_sk(sk);

				if (val == -1)
					val = 0;
				np->tclass = val;
			}
			break;
		default:
			ret = -EINVAL;
		}
#endif
	} else if (level == SOL_TCP &&
		   sk->sk_prot->setsockopt == tcp_setsockopt) {
		if (optname == TCP_CONGESTION) {
			char name[TCP_CA_NAME_MAX];
			bool reinit = bpf_sock->op > BPF_SOCK_OPS_NEEDS_ECN;

			strncpy(name, optval, min_t(long, optlen,
						    TCP_CA_NAME_MAX-1));
			name[TCP_CA_NAME_MAX-1] = 0;
			ret = tcp_set_congestion_control(sk, name, false,
							 reinit);
		} else {
			struct tcp_sock *tp = tcp_sk(sk);

			if (optlen != sizeof(int))
				return -EINVAL;

			val = *((int *)optval);
			/* Only some options are supported */
			switch (optname) {
			case TCP_BPF_IW:
				if (val <= 0 || tp->data_segs_out > tp->syn_data)
					ret = -EINVAL;
				else
					tp->snd_cwnd = val;
				break;
			case TCP_BPF_SNDCWND_CLAMP:
				if (val <= 0) {
					ret = -EINVAL;
				} else {
					tp->snd_cwnd_clamp = val;
					tp->snd_ssthresh = val;
				}
				break;
			case TCP_SAVE_SYN:
				if (val < 0 || val > 1)
					ret = -EINVAL;
				else
					tp->save_syn = val;
				break;
			default:
				ret = -EINVAL;
			}
		}
#endif
	} else {
		ret = -EINVAL;
	}
	return ret;
}

static const struct bpf_func_proto bpf_setsockopt_proto = {
	.func		= bpf_setsockopt,
	.gpl_only	= false,
	.ret_type	= RET_INTEGER,
	.arg1_type	= ARG_PTR_TO_CTX,
	.arg2_type	= ARG_ANYTHING,
	.arg3_type	= ARG_ANYTHING,
	.arg4_type	= ARG_PTR_TO_MEM,
	.arg5_type	= ARG_CONST_SIZE,
};

BPF_CALL_5(bpf_getsockopt, struct bpf_sock_ops_kern *, bpf_sock,
	   int, level, int, optname, char *, optval, int, optlen)
{
	struct sock *sk = bpf_sock->sk;

	if (!sk_fullsock(sk))
		goto err_clear;
#ifdef CONFIG_INET
	if (level == SOL_TCP && sk->sk_prot->getsockopt == tcp_getsockopt) {
		struct inet_connection_sock *icsk;
		struct tcp_sock *tp;

		switch (optname) {
		case TCP_CONGESTION:
			icsk = inet_csk(sk);

			if (!icsk->icsk_ca_ops || optlen <= 1)
				goto err_clear;
			strncpy(optval, icsk->icsk_ca_ops->name, optlen);
			optval[optlen - 1] = 0;
			break;
		case TCP_SAVED_SYN:
			tp = tcp_sk(sk);

			if (optlen <= 0 || !tp->saved_syn ||
			    optlen > tp->saved_syn[0])
				goto err_clear;
			memcpy(optval, tp->saved_syn + 1, optlen);
			break;
		default:
			goto err_clear;
		}
	} else if (level == SOL_IP) {
		struct inet_sock *inet = inet_sk(sk);

		if (optlen != sizeof(int) || sk->sk_family != AF_INET)
			goto err_clear;

		/* Only some options are supported */
		switch (optname) {
		case IP_TOS:
			*((int *)optval) = (int)inet->tos;
			break;
		default:
			goto err_clear;
		}
#if IS_ENABLED(CONFIG_IPV6)
	} else if (level == SOL_IPV6) {
		struct ipv6_pinfo *np = inet6_sk(sk);

		if (optlen != sizeof(int) || sk->sk_family != AF_INET6)
			goto err_clear;

		/* Only some options are supported */
		switch (optname) {
		case IPV6_TCLASS:
			*((int *)optval) = (int)np->tclass;
			break;
		default:
			goto err_clear;
		}
#endif
	} else {
		goto err_clear;
	}
	return 0;
#endif
err_clear:
	memset(optval, 0, optlen);
	return -EINVAL;
}

static const struct bpf_func_proto bpf_getsockopt_proto = {
	.func		= bpf_getsockopt,
	.gpl_only	= false,
	.ret_type	= RET_INTEGER,
	.arg1_type	= ARG_PTR_TO_CTX,
	.arg2_type	= ARG_ANYTHING,
	.arg3_type	= ARG_ANYTHING,
	.arg4_type	= ARG_PTR_TO_UNINIT_MEM,
	.arg5_type	= ARG_CONST_SIZE,
};

BPF_CALL_2(bpf_sock_ops_cb_flags_set, struct bpf_sock_ops_kern *, bpf_sock,
	   int, argval)
{
	struct sock *sk = bpf_sock->sk;
	int val = argval & BPF_SOCK_OPS_ALL_CB_FLAGS;

	if (!IS_ENABLED(CONFIG_INET) || !sk_fullsock(sk))
		return -EINVAL;

	tcp_sk(sk)->bpf_sock_ops_cb_flags = val;

	return argval & (~BPF_SOCK_OPS_ALL_CB_FLAGS);
}

static const struct bpf_func_proto bpf_sock_ops_cb_flags_set_proto = {
	.func		= bpf_sock_ops_cb_flags_set,
	.gpl_only	= false,
	.ret_type	= RET_INTEGER,
	.arg1_type	= ARG_PTR_TO_CTX,
	.arg2_type	= ARG_ANYTHING,
};

const struct ipv6_bpf_stub *ipv6_bpf_stub __read_mostly;
EXPORT_SYMBOL_GPL(ipv6_bpf_stub);

BPF_CALL_3(bpf_bind, struct bpf_sock_addr_kern *, ctx, struct sockaddr *, addr,
	   int, addr_len)
{
#ifdef CONFIG_INET
	struct sock *sk = ctx->sk;
	int err;

	/* Binding to port can be expensive so it's prohibited in the helper.
	 * Only binding to IP is supported.
	 */
	err = -EINVAL;
	if (addr_len < offsetofend(struct sockaddr, sa_family))
		return err;
	if (addr->sa_family == AF_INET) {
		if (addr_len < sizeof(struct sockaddr_in))
			return err;
		if (((struct sockaddr_in *)addr)->sin_port != htons(0))
			return err;
		return __inet_bind(sk, addr, addr_len, true, false);
#if IS_ENABLED(CONFIG_IPV6)
	} else if (addr->sa_family == AF_INET6) {
		if (addr_len < SIN6_LEN_RFC2133)
			return err;
		if (((struct sockaddr_in6 *)addr)->sin6_port != htons(0))
			return err;
		/* ipv6_bpf_stub cannot be NULL, since it's called from
		 * bpf_cgroup_inet6_connect hook and ipv6 is already loaded
		 */
		return ipv6_bpf_stub->inet6_bind(sk, addr, addr_len, true, false);
#endif /* CONFIG_IPV6 */
	}
#endif /* CONFIG_INET */

	return -EAFNOSUPPORT;
}

static const struct bpf_func_proto bpf_bind_proto = {
	.func		= bpf_bind,
	.gpl_only	= false,
	.ret_type	= RET_INTEGER,
	.arg1_type	= ARG_PTR_TO_CTX,
	.arg2_type	= ARG_PTR_TO_MEM,
	.arg3_type	= ARG_CONST_SIZE,
};

#ifdef CONFIG_XFRM
BPF_CALL_5(bpf_skb_get_xfrm_state, struct sk_buff *, skb, u32, index,
	   struct bpf_xfrm_state *, to, u32, size, u64, flags)
{
	const struct sec_path *sp = skb_sec_path(skb);
	const struct xfrm_state *x;

	if (!sp || unlikely(index >= sp->len || flags))
		goto err_clear;

	x = sp->xvec[index];

	if (unlikely(size != sizeof(struct bpf_xfrm_state)))
		goto err_clear;

	to->reqid = x->props.reqid;
	to->spi = x->id.spi;
	to->family = x->props.family;
	to->ext = 0;

	if (to->family == AF_INET6) {
		memcpy(to->remote_ipv6, x->props.saddr.a6,
		       sizeof(to->remote_ipv6));
	} else {
		to->remote_ipv4 = x->props.saddr.a4;
		memset(&to->remote_ipv6[1], 0, sizeof(__u32) * 3);
	}

	return 0;
err_clear:
	memset(to, 0, size);
	return -EINVAL;
}

static const struct bpf_func_proto bpf_skb_get_xfrm_state_proto = {
	.func		= bpf_skb_get_xfrm_state,
	.gpl_only	= false,
	.ret_type	= RET_INTEGER,
	.arg1_type	= ARG_PTR_TO_CTX,
	.arg2_type	= ARG_ANYTHING,
	.arg3_type	= ARG_PTR_TO_UNINIT_MEM,
	.arg4_type	= ARG_CONST_SIZE,
	.arg5_type	= ARG_ANYTHING,
};
#endif

#if IS_ENABLED(CONFIG_INET) || IS_ENABLED(CONFIG_IPV6)
static int bpf_fib_set_fwd_params(struct bpf_fib_lookup *params,
				  const struct neighbour *neigh,
				  const struct net_device *dev)
{
	memcpy(params->dmac, neigh->ha, ETH_ALEN);
	memcpy(params->smac, dev->dev_addr, ETH_ALEN);
	params->h_vlan_TCI = 0;
	params->h_vlan_proto = 0;
	params->ifindex = dev->ifindex;

	return 0;
}
#endif

#if IS_ENABLED(CONFIG_INET)
static int bpf_ipv4_fib_lookup(struct net *net, struct bpf_fib_lookup *params,
			       u32 flags, bool check_mtu)
{
	struct fib_nh_common *nhc;
	struct in_device *in_dev;
	struct neighbour *neigh;
	struct net_device *dev;
	struct fib_result res;
	struct flowi4 fl4;
	int err;
	u32 mtu;

	dev = dev_get_by_index_rcu(net, params->ifindex);
	if (unlikely(!dev))
		return -ENODEV;

	/* verify forwarding is enabled on this interface */
	in_dev = __in_dev_get_rcu(dev);
	if (unlikely(!in_dev || !IN_DEV_FORWARD(in_dev)))
		return BPF_FIB_LKUP_RET_FWD_DISABLED;

	if (flags & BPF_FIB_LOOKUP_OUTPUT) {
		fl4.flowi4_iif = 1;
		fl4.flowi4_oif = params->ifindex;
	} else {
		fl4.flowi4_iif = params->ifindex;
		fl4.flowi4_oif = 0;
	}
	fl4.flowi4_tos = params->tos & IPTOS_RT_MASK;
	fl4.flowi4_scope = RT_SCOPE_UNIVERSE;
	fl4.flowi4_flags = 0;

	fl4.flowi4_proto = params->l4_protocol;
	fl4.daddr = params->ipv4_dst;
	fl4.saddr = params->ipv4_src;
	fl4.fl4_sport = params->sport;
	fl4.fl4_dport = params->dport;

	if (flags & BPF_FIB_LOOKUP_DIRECT) {
		u32 tbid = l3mdev_fib_table_rcu(dev) ? : RT_TABLE_MAIN;
		struct fib_table *tb;

		tb = fib_get_table(net, tbid);
		if (unlikely(!tb))
			return BPF_FIB_LKUP_RET_NOT_FWDED;

		err = fib_table_lookup(tb, &fl4, &res, FIB_LOOKUP_NOREF);
	} else {
		fl4.flowi4_mark = 0;
		fl4.flowi4_secid = 0;
		fl4.flowi4_tun_key.tun_id = 0;
		fl4.flowi4_uid = sock_net_uid(net, NULL);

		err = fib_lookup(net, &fl4, &res, FIB_LOOKUP_NOREF);
	}

	if (err) {
		/* map fib lookup errors to RTN_ type */
		if (err == -EINVAL)
			return BPF_FIB_LKUP_RET_BLACKHOLE;
		if (err == -EHOSTUNREACH)
			return BPF_FIB_LKUP_RET_UNREACHABLE;
		if (err == -EACCES)
			return BPF_FIB_LKUP_RET_PROHIBIT;

		return BPF_FIB_LKUP_RET_NOT_FWDED;
	}

	if (res.type != RTN_UNICAST)
		return BPF_FIB_LKUP_RET_NOT_FWDED;

	if (res.fi->fib_nhs > 1)
		fib_select_path(net, &res, &fl4, NULL);

	if (check_mtu) {
		mtu = ip_mtu_from_fib_result(&res, params->ipv4_dst);
		if (params->tot_len > mtu)
			return BPF_FIB_LKUP_RET_FRAG_NEEDED;
	}

	nhc = res.nhc;

	/* do not handle lwt encaps right now */
	if (nhc->nhc_lwtstate)
		return BPF_FIB_LKUP_RET_UNSUPP_LWT;

	dev = nhc->nhc_dev;

	params->rt_metric = res.fi->fib_priority;

	/* xdp and cls_bpf programs are run in RCU-bh so
	 * rcu_read_lock_bh is not needed here
	 */
	if (likely(nhc->nhc_gw_family != AF_INET6)) {
		if (nhc->nhc_gw_family)
			params->ipv4_dst = nhc->nhc_gw.ipv4;

		neigh = __ipv4_neigh_lookup_noref(dev,
						 (__force u32)params->ipv4_dst);
	} else {
		struct in6_addr *dst = (struct in6_addr *)params->ipv6_dst;

		params->family = AF_INET6;
		*dst = nhc->nhc_gw.ipv6;
		neigh = __ipv6_neigh_lookup_noref_stub(dev, dst);
	}

	if (!neigh)
		return BPF_FIB_LKUP_RET_NO_NEIGH;

	return bpf_fib_set_fwd_params(params, neigh, dev);
}
#endif

#if IS_ENABLED(CONFIG_IPV6)
static int bpf_ipv6_fib_lookup(struct net *net, struct bpf_fib_lookup *params,
			       u32 flags, bool check_mtu)
{
	struct in6_addr *src = (struct in6_addr *) params->ipv6_src;
	struct in6_addr *dst = (struct in6_addr *) params->ipv6_dst;
	struct fib6_result res = {};
	struct neighbour *neigh;
	struct net_device *dev;
	struct inet6_dev *idev;
	struct flowi6 fl6;
	int strict = 0;
	int oif, err;
	u32 mtu;

	/* link local addresses are never forwarded */
	if (rt6_need_strict(dst) || rt6_need_strict(src))
		return BPF_FIB_LKUP_RET_NOT_FWDED;

	dev = dev_get_by_index_rcu(net, params->ifindex);
	if (unlikely(!dev))
		return -ENODEV;

	idev = __in6_dev_get_safely(dev);
	if (unlikely(!idev || !net->ipv6.devconf_all->forwarding))
		return BPF_FIB_LKUP_RET_FWD_DISABLED;

	if (flags & BPF_FIB_LOOKUP_OUTPUT) {
		fl6.flowi6_iif = 1;
		oif = fl6.flowi6_oif = params->ifindex;
	} else {
		oif = fl6.flowi6_iif = params->ifindex;
		fl6.flowi6_oif = 0;
		strict = RT6_LOOKUP_F_HAS_SADDR;
	}
	fl6.flowlabel = params->flowinfo;
	fl6.flowi6_scope = 0;
	fl6.flowi6_flags = 0;
	fl6.mp_hash = 0;

	fl6.flowi6_proto = params->l4_protocol;
	fl6.daddr = *dst;
	fl6.saddr = *src;
	fl6.fl6_sport = params->sport;
	fl6.fl6_dport = params->dport;

	if (flags & BPF_FIB_LOOKUP_DIRECT) {
		u32 tbid = l3mdev_fib_table_rcu(dev) ? : RT_TABLE_MAIN;
		struct fib6_table *tb;

		tb = ipv6_stub->fib6_get_table(net, tbid);
		if (unlikely(!tb))
			return BPF_FIB_LKUP_RET_NOT_FWDED;

		err = ipv6_stub->fib6_table_lookup(net, tb, oif, &fl6, &res,
						   strict);
	} else {
		fl6.flowi6_mark = 0;
		fl6.flowi6_secid = 0;
		fl6.flowi6_tun_key.tun_id = 0;
		fl6.flowi6_uid = sock_net_uid(net, NULL);

		err = ipv6_stub->fib6_lookup(net, oif, &fl6, &res, strict);
	}

	if (unlikely(err || IS_ERR_OR_NULL(res.f6i) ||
		     res.f6i == net->ipv6.fib6_null_entry))
		return BPF_FIB_LKUP_RET_NOT_FWDED;

	switch (res.fib6_type) {
	/* only unicast is forwarded */
	case RTN_UNICAST:
		break;
	case RTN_BLACKHOLE:
		return BPF_FIB_LKUP_RET_BLACKHOLE;
	case RTN_UNREACHABLE:
		return BPF_FIB_LKUP_RET_UNREACHABLE;
	case RTN_PROHIBIT:
		return BPF_FIB_LKUP_RET_PROHIBIT;
	default:
		return BPF_FIB_LKUP_RET_NOT_FWDED;
	}

	ipv6_stub->fib6_select_path(net, &res, &fl6, fl6.flowi6_oif,
				    fl6.flowi6_oif != 0, NULL, strict);

	if (check_mtu) {
		mtu = ipv6_stub->ip6_mtu_from_fib6(&res, dst, src);
		if (params->tot_len > mtu)
			return BPF_FIB_LKUP_RET_FRAG_NEEDED;
	}

	if (res.nh->fib_nh_lws)
		return BPF_FIB_LKUP_RET_UNSUPP_LWT;

	if (res.nh->fib_nh_gw_family)
		*dst = res.nh->fib_nh_gw6;

	dev = res.nh->fib_nh_dev;
	params->rt_metric = res.f6i->fib6_metric;

	/* xdp and cls_bpf programs are run in RCU-bh so rcu_read_lock_bh is
	 * not needed here.
	 */
	neigh = __ipv6_neigh_lookup_noref_stub(dev, dst);
	if (!neigh)
		return BPF_FIB_LKUP_RET_NO_NEIGH;

	return bpf_fib_set_fwd_params(params, neigh, dev);
}
#endif

BPF_CALL_4(bpf_xdp_fib_lookup, struct xdp_buff *, ctx,
	   struct bpf_fib_lookup *, params, int, plen, u32, flags)
{
	if (plen < sizeof(*params))
		return -EINVAL;

	if (flags & ~(BPF_FIB_LOOKUP_DIRECT | BPF_FIB_LOOKUP_OUTPUT))
		return -EINVAL;

	switch (params->family) {
#if IS_ENABLED(CONFIG_INET)
	case AF_INET:
		return bpf_ipv4_fib_lookup(dev_net(ctx->rxq->dev), params,
					   flags, true);
#endif
#if IS_ENABLED(CONFIG_IPV6)
	case AF_INET6:
		return bpf_ipv6_fib_lookup(dev_net(ctx->rxq->dev), params,
					   flags, true);
#endif
	}
	return -EAFNOSUPPORT;
}

static const struct bpf_func_proto bpf_xdp_fib_lookup_proto = {
	.func		= bpf_xdp_fib_lookup,
	.gpl_only	= true,
	.ret_type	= RET_INTEGER,
	.arg1_type      = ARG_PTR_TO_CTX,
	.arg2_type      = ARG_PTR_TO_MEM,
	.arg3_type      = ARG_CONST_SIZE,
	.arg4_type	= ARG_ANYTHING,
};

BPF_CALL_4(bpf_skb_fib_lookup, struct sk_buff *, skb,
	   struct bpf_fib_lookup *, params, int, plen, u32, flags)
{
	struct net *net = dev_net(skb->dev);
	int rc = -EAFNOSUPPORT;

	if (plen < sizeof(*params))
		return -EINVAL;

	if (flags & ~(BPF_FIB_LOOKUP_DIRECT | BPF_FIB_LOOKUP_OUTPUT))
		return -EINVAL;

	switch (params->family) {
#if IS_ENABLED(CONFIG_INET)
	case AF_INET:
		rc = bpf_ipv4_fib_lookup(net, params, flags, false);
		break;
#endif
#if IS_ENABLED(CONFIG_IPV6)
	case AF_INET6:
		rc = bpf_ipv6_fib_lookup(net, params, flags, false);
		break;
#endif
	}

	if (!rc) {
		struct net_device *dev;

		dev = dev_get_by_index_rcu(net, params->ifindex);
		if (!is_skb_forwardable(dev, skb))
			rc = BPF_FIB_LKUP_RET_FRAG_NEEDED;
	}

	return rc;
}

static const struct bpf_func_proto bpf_skb_fib_lookup_proto = {
	.func		= bpf_skb_fib_lookup,
	.gpl_only	= true,
	.ret_type	= RET_INTEGER,
	.arg1_type      = ARG_PTR_TO_CTX,
	.arg2_type      = ARG_PTR_TO_MEM,
	.arg3_type      = ARG_CONST_SIZE,
	.arg4_type	= ARG_ANYTHING,
};

#if IS_ENABLED(CONFIG_IPV6_SEG6_BPF)
static int bpf_push_seg6_encap(struct sk_buff *skb, u32 type, void *hdr, u32 len)
{
	int err;
	struct ipv6_sr_hdr *srh = (struct ipv6_sr_hdr *)hdr;

	if (!seg6_validate_srh(srh, len))
		return -EINVAL;

	switch (type) {
	case BPF_LWT_ENCAP_SEG6_INLINE:
		if (skb->protocol != htons(ETH_P_IPV6))
			return -EBADMSG;

		err = seg6_do_srh_inline(skb, srh);
		break;
	case BPF_LWT_ENCAP_SEG6:
		skb_reset_inner_headers(skb);
		skb->encapsulation = 1;
		err = seg6_do_srh_encap(skb, srh, IPPROTO_IPV6);
		break;
	default:
		return -EINVAL;
	}

	bpf_compute_data_pointers(skb);
	if (err)
		return err;

	ipv6_hdr(skb)->payload_len = htons(skb->len - sizeof(struct ipv6hdr));
	skb_set_transport_header(skb, sizeof(struct ipv6hdr));

	return seg6_lookup_nexthop(skb, NULL, 0);
}
#endif /* CONFIG_IPV6_SEG6_BPF */

#if IS_ENABLED(CONFIG_LWTUNNEL_BPF)
static int bpf_push_ip_encap(struct sk_buff *skb, void *hdr, u32 len,
			     bool ingress)
{
	return bpf_lwt_push_ip_encap(skb, hdr, len, ingress);
}
#endif

BPF_CALL_4(bpf_lwt_in_push_encap, struct sk_buff *, skb, u32, type, void *, hdr,
	   u32, len)
{
	switch (type) {
#if IS_ENABLED(CONFIG_IPV6_SEG6_BPF)
	case BPF_LWT_ENCAP_SEG6:
	case BPF_LWT_ENCAP_SEG6_INLINE:
		return bpf_push_seg6_encap(skb, type, hdr, len);
#endif
#if IS_ENABLED(CONFIG_LWTUNNEL_BPF)
	case BPF_LWT_ENCAP_IP:
		return bpf_push_ip_encap(skb, hdr, len, true /* ingress */);
#endif
	default:
		return -EINVAL;
	}
}

BPF_CALL_4(bpf_lwt_xmit_push_encap, struct sk_buff *, skb, u32, type,
	   void *, hdr, u32, len)
{
	switch (type) {
#if IS_ENABLED(CONFIG_LWTUNNEL_BPF)
	case BPF_LWT_ENCAP_IP:
		return bpf_push_ip_encap(skb, hdr, len, false /* egress */);
#endif
	default:
		return -EINVAL;
	}
}

static const struct bpf_func_proto bpf_lwt_in_push_encap_proto = {
	.func		= bpf_lwt_in_push_encap,
	.gpl_only	= false,
	.ret_type	= RET_INTEGER,
	.arg1_type	= ARG_PTR_TO_CTX,
	.arg2_type	= ARG_ANYTHING,
	.arg3_type	= ARG_PTR_TO_MEM,
	.arg4_type	= ARG_CONST_SIZE
};

static const struct bpf_func_proto bpf_lwt_xmit_push_encap_proto = {
	.func		= bpf_lwt_xmit_push_encap,
	.gpl_only	= false,
	.ret_type	= RET_INTEGER,
	.arg1_type	= ARG_PTR_TO_CTX,
	.arg2_type	= ARG_ANYTHING,
	.arg3_type	= ARG_PTR_TO_MEM,
	.arg4_type	= ARG_CONST_SIZE
};

#if IS_ENABLED(CONFIG_IPV6_SEG6_BPF)
BPF_CALL_4(bpf_lwt_seg6_store_bytes, struct sk_buff *, skb, u32, offset,
	   const void *, from, u32, len)
{
	struct seg6_bpf_srh_state *srh_state =
		this_cpu_ptr(&seg6_bpf_srh_states);
	struct ipv6_sr_hdr *srh = srh_state->srh;
	void *srh_tlvs, *srh_end, *ptr;
	int srhoff = 0;

	if (srh == NULL)
		return -EINVAL;

	srh_tlvs = (void *)((char *)srh + ((srh->first_segment + 1) << 4));
	srh_end = (void *)((char *)srh + sizeof(*srh) + srh_state->hdrlen);

	ptr = skb->data + offset;
	if (ptr >= srh_tlvs && ptr + len <= srh_end)
		srh_state->valid = false;
	else if (ptr < (void *)&srh->flags ||
		 ptr + len > (void *)&srh->segments)
		return -EFAULT;

	if (unlikely(bpf_try_make_writable(skb, offset + len)))
		return -EFAULT;
	if (ipv6_find_hdr(skb, &srhoff, IPPROTO_ROUTING, NULL, NULL) < 0)
		return -EINVAL;
	srh_state->srh = (struct ipv6_sr_hdr *)(skb->data + srhoff);

	memcpy(skb->data + offset, from, len);
	return 0;
}

static const struct bpf_func_proto bpf_lwt_seg6_store_bytes_proto = {
	.func		= bpf_lwt_seg6_store_bytes,
	.gpl_only	= false,
	.ret_type	= RET_INTEGER,
	.arg1_type	= ARG_PTR_TO_CTX,
	.arg2_type	= ARG_ANYTHING,
	.arg3_type	= ARG_PTR_TO_MEM,
	.arg4_type	= ARG_CONST_SIZE
};

static void bpf_update_srh_state(struct sk_buff *skb)
{
	struct seg6_bpf_srh_state *srh_state =
		this_cpu_ptr(&seg6_bpf_srh_states);
	int srhoff = 0;

	if (ipv6_find_hdr(skb, &srhoff, IPPROTO_ROUTING, NULL, NULL) < 0) {
		srh_state->srh = NULL;
	} else {
		srh_state->srh = (struct ipv6_sr_hdr *)(skb->data + srhoff);
		srh_state->hdrlen = srh_state->srh->hdrlen << 3;
		srh_state->valid = true;
	}
}

BPF_CALL_4(bpf_lwt_seg6_action, struct sk_buff *, skb,
	   u32, action, void *, param, u32, param_len)
{
	struct seg6_bpf_srh_state *srh_state =
		this_cpu_ptr(&seg6_bpf_srh_states);
	int hdroff = 0;
	int err;

	switch (action) {
	case SEG6_LOCAL_ACTION_END_X:
		if (!seg6_bpf_has_valid_srh(skb))
			return -EBADMSG;
		if (param_len != sizeof(struct in6_addr))
			return -EINVAL;
		return seg6_lookup_nexthop(skb, (struct in6_addr *)param, 0);
	case SEG6_LOCAL_ACTION_END_T:
		if (!seg6_bpf_has_valid_srh(skb))
			return -EBADMSG;
		if (param_len != sizeof(int))
			return -EINVAL;
		return seg6_lookup_nexthop(skb, NULL, *(int *)param);
	case SEG6_LOCAL_ACTION_END_DT6:
		if (!seg6_bpf_has_valid_srh(skb))
			return -EBADMSG;
		if (param_len != sizeof(int))
			return -EINVAL;

		if (ipv6_find_hdr(skb, &hdroff, IPPROTO_IPV6, NULL, NULL) < 0)
			return -EBADMSG;
		if (!pskb_pull(skb, hdroff))
			return -EBADMSG;

		skb_postpull_rcsum(skb, skb_network_header(skb), hdroff);
		skb_reset_network_header(skb);
		skb_reset_transport_header(skb);
		skb->encapsulation = 0;

		bpf_compute_data_pointers(skb);
		bpf_update_srh_state(skb);
		return seg6_lookup_nexthop(skb, NULL, *(int *)param);
	case SEG6_LOCAL_ACTION_END_B6:
		if (srh_state->srh && !seg6_bpf_has_valid_srh(skb))
			return -EBADMSG;
		err = bpf_push_seg6_encap(skb, BPF_LWT_ENCAP_SEG6_INLINE,
					  param, param_len);
		if (!err)
			bpf_update_srh_state(skb);

		return err;
	case SEG6_LOCAL_ACTION_END_B6_ENCAP:
		if (srh_state->srh && !seg6_bpf_has_valid_srh(skb))
			return -EBADMSG;
		err = bpf_push_seg6_encap(skb, BPF_LWT_ENCAP_SEG6,
					  param, param_len);
		if (!err)
			bpf_update_srh_state(skb);

		return err;
	default:
		return -EINVAL;
	}
}

static const struct bpf_func_proto bpf_lwt_seg6_action_proto = {
	.func		= bpf_lwt_seg6_action,
	.gpl_only	= false,
	.ret_type	= RET_INTEGER,
	.arg1_type	= ARG_PTR_TO_CTX,
	.arg2_type	= ARG_ANYTHING,
	.arg3_type	= ARG_PTR_TO_MEM,
	.arg4_type	= ARG_CONST_SIZE
};

BPF_CALL_3(bpf_lwt_seg6_adjust_srh, struct sk_buff *, skb, u32, offset,
	   s32, len)
{
	struct seg6_bpf_srh_state *srh_state =
		this_cpu_ptr(&seg6_bpf_srh_states);
	struct ipv6_sr_hdr *srh = srh_state->srh;
	void *srh_end, *srh_tlvs, *ptr;
	struct ipv6hdr *hdr;
	int srhoff = 0;
	int ret;

	if (unlikely(srh == NULL))
		return -EINVAL;

	srh_tlvs = (void *)((unsigned char *)srh + sizeof(*srh) +
			((srh->first_segment + 1) << 4));
	srh_end = (void *)((unsigned char *)srh + sizeof(*srh) +
			srh_state->hdrlen);
	ptr = skb->data + offset;

	if (unlikely(ptr < srh_tlvs || ptr > srh_end))
		return -EFAULT;
	if (unlikely(len < 0 && (void *)((char *)ptr - len) > srh_end))
		return -EFAULT;

	if (len > 0) {
		ret = skb_cow_head(skb, len);
		if (unlikely(ret < 0))
			return ret;

		ret = bpf_skb_net_hdr_push(skb, offset, len);
	} else {
		ret = bpf_skb_net_hdr_pop(skb, offset, -1 * len);
	}

	bpf_compute_data_pointers(skb);
	if (unlikely(ret < 0))
		return ret;

	hdr = (struct ipv6hdr *)skb->data;
	hdr->payload_len = htons(skb->len - sizeof(struct ipv6hdr));

	if (ipv6_find_hdr(skb, &srhoff, IPPROTO_ROUTING, NULL, NULL) < 0)
		return -EINVAL;
	srh_state->srh = (struct ipv6_sr_hdr *)(skb->data + srhoff);
	srh_state->hdrlen += len;
	srh_state->valid = false;
	return 0;
}

static const struct bpf_func_proto bpf_lwt_seg6_adjust_srh_proto = {
	.func		= bpf_lwt_seg6_adjust_srh,
	.gpl_only	= false,
	.ret_type	= RET_INTEGER,
	.arg1_type	= ARG_PTR_TO_CTX,
	.arg2_type	= ARG_ANYTHING,
	.arg3_type	= ARG_ANYTHING,
};
#endif /* CONFIG_IPV6_SEG6_BPF */

#define CONVERT_COMMON_TCP_SOCK_FIELDS(md_type, CONVERT)		\
do {									\
	switch (si->off) {						\
	case offsetof(md_type, snd_cwnd):				\
		CONVERT(snd_cwnd); break;				\
	case offsetof(md_type, srtt_us):				\
		CONVERT(srtt_us); break;				\
	case offsetof(md_type, snd_ssthresh):				\
		CONVERT(snd_ssthresh); break;				\
	case offsetof(md_type, rcv_nxt):				\
		CONVERT(rcv_nxt); break;				\
	case offsetof(md_type, snd_nxt):				\
		CONVERT(snd_nxt); break;				\
	case offsetof(md_type, snd_una):				\
		CONVERT(snd_una); break;				\
	case offsetof(md_type, mss_cache):				\
		CONVERT(mss_cache); break;				\
	case offsetof(md_type, ecn_flags):				\
		CONVERT(ecn_flags); break;				\
	case offsetof(md_type, rate_delivered):				\
		CONVERT(rate_delivered); break;				\
	case offsetof(md_type, rate_interval_us):			\
		CONVERT(rate_interval_us); break;			\
	case offsetof(md_type, packets_out):				\
		CONVERT(packets_out); break;				\
	case offsetof(md_type, retrans_out):				\
		CONVERT(retrans_out); break;				\
	case offsetof(md_type, total_retrans):				\
		CONVERT(total_retrans); break;				\
	case offsetof(md_type, segs_in):				\
		CONVERT(segs_in); break;				\
	case offsetof(md_type, data_segs_in):				\
		CONVERT(data_segs_in); break;				\
	case offsetof(md_type, segs_out):				\
		CONVERT(segs_out); break;				\
	case offsetof(md_type, data_segs_out):				\
		CONVERT(data_segs_out); break;				\
	case offsetof(md_type, lost_out):				\
		CONVERT(lost_out); break;				\
	case offsetof(md_type, sacked_out):				\
		CONVERT(sacked_out); break;				\
	case offsetof(md_type, bytes_received):				\
		CONVERT(bytes_received); break;				\
	case offsetof(md_type, bytes_acked):				\
		CONVERT(bytes_acked); break;				\
	}								\
} while (0)

#ifdef CONFIG_INET
static struct sock *sk_lookup(struct net *net, struct bpf_sock_tuple *tuple,
			      int dif, int sdif, u8 family, u8 proto)
{
	bool refcounted = false;
	struct sock *sk = NULL;

	if (family == AF_INET) {
		__be32 src4 = tuple->ipv4.saddr;
		__be32 dst4 = tuple->ipv4.daddr;

		if (proto == IPPROTO_TCP)
			sk = __inet_lookup(net, &tcp_hashinfo, NULL, 0,
					   src4, tuple->ipv4.sport,
					   dst4, tuple->ipv4.dport,
					   dif, sdif, &refcounted);
		else
			sk = __udp4_lib_lookup(net, src4, tuple->ipv4.sport,
					       dst4, tuple->ipv4.dport,
					       dif, sdif, &udp_table, NULL);
#if IS_ENABLED(CONFIG_IPV6)
	} else {
		struct in6_addr *src6 = (struct in6_addr *)&tuple->ipv6.saddr;
		struct in6_addr *dst6 = (struct in6_addr *)&tuple->ipv6.daddr;

		if (proto == IPPROTO_TCP)
			sk = __inet6_lookup(net, &tcp_hashinfo, NULL, 0,
					    src6, tuple->ipv6.sport,
					    dst6, ntohs(tuple->ipv6.dport),
					    dif, sdif, &refcounted);
		else if (likely(ipv6_bpf_stub))
			sk = ipv6_bpf_stub->udp6_lib_lookup(net,
							    src6, tuple->ipv6.sport,
							    dst6, tuple->ipv6.dport,
							    dif, sdif,
							    &udp_table, NULL);
#endif
	}

	if (unlikely(sk && !refcounted && !sock_flag(sk, SOCK_RCU_FREE))) {
		WARN_ONCE(1, "Found non-RCU, unreferenced socket!");
		sk = NULL;
	}
	return sk;
}

/* bpf_skc_lookup performs the core lookup for different types of sockets,
 * taking a reference on the socket if it doesn't have the flag SOCK_RCU_FREE.
 * Returns the socket as an 'unsigned long' to simplify the casting in the
 * callers to satisfy BPF_CALL declarations.
 */
static struct sock *
__bpf_skc_lookup(struct sk_buff *skb, struct bpf_sock_tuple *tuple, u32 len,
		 struct net *caller_net, u32 ifindex, u8 proto, u64 netns_id,
		 u64 flags)
{
	struct sock *sk = NULL;
	u8 family = AF_UNSPEC;
	struct net *net;
	int sdif;

	if (len == sizeof(tuple->ipv4))
		family = AF_INET;
	else if (len == sizeof(tuple->ipv6))
		family = AF_INET6;
	else
		return NULL;

	if (unlikely(family == AF_UNSPEC || flags ||
		     !((s32)netns_id < 0 || netns_id <= S32_MAX)))
		goto out;

	if (family == AF_INET)
		sdif = inet_sdif(skb);
	else
		sdif = inet6_sdif(skb);

	if ((s32)netns_id < 0) {
		net = caller_net;
		sk = sk_lookup(net, tuple, ifindex, sdif, family, proto);
	} else {
		net = get_net_ns_by_id(caller_net, netns_id);
		if (unlikely(!net))
			goto out;
		sk = sk_lookup(net, tuple, ifindex, sdif, family, proto);
		put_net(net);
	}

out:
	return sk;
<<<<<<< HEAD
}

static struct sock *
__bpf_sk_lookup(struct sk_buff *skb, struct bpf_sock_tuple *tuple, u32 len,
		struct net *caller_net, u32 ifindex, u8 proto, u64 netns_id,
		u64 flags)
{
	struct sock *sk = __bpf_skc_lookup(skb, tuple, len, caller_net,
					   ifindex, proto, netns_id, flags);

	if (sk)
		sk = sk_to_full_sk(sk);

	return sk;
}

static struct sock *
=======
}

static struct sock *
__bpf_sk_lookup(struct sk_buff *skb, struct bpf_sock_tuple *tuple, u32 len,
		struct net *caller_net, u32 ifindex, u8 proto, u64 netns_id,
		u64 flags)
{
	struct sock *sk = __bpf_skc_lookup(skb, tuple, len, caller_net,
					   ifindex, proto, netns_id, flags);

	if (sk) {
		sk = sk_to_full_sk(sk);
		if (!sk_fullsock(sk)) {
			if (!sock_flag(sk, SOCK_RCU_FREE))
				sock_gen_put(sk);
			return NULL;
		}
	}

	return sk;
}

static struct sock *
>>>>>>> 4b972a01
bpf_skc_lookup(struct sk_buff *skb, struct bpf_sock_tuple *tuple, u32 len,
	       u8 proto, u64 netns_id, u64 flags)
{
	struct net *caller_net;
	int ifindex;

	if (skb->dev) {
		caller_net = dev_net(skb->dev);
		ifindex = skb->dev->ifindex;
	} else {
		caller_net = sock_net(skb->sk);
		ifindex = 0;
	}

	return __bpf_skc_lookup(skb, tuple, len, caller_net, ifindex, proto,
				netns_id, flags);
}

static struct sock *
bpf_sk_lookup(struct sk_buff *skb, struct bpf_sock_tuple *tuple, u32 len,
	      u8 proto, u64 netns_id, u64 flags)
{
	struct sock *sk = bpf_skc_lookup(skb, tuple, len, proto, netns_id,
					 flags);

<<<<<<< HEAD
	if (sk)
		sk = sk_to_full_sk(sk);
=======
	if (sk) {
		sk = sk_to_full_sk(sk);
		if (!sk_fullsock(sk)) {
			if (!sock_flag(sk, SOCK_RCU_FREE))
				sock_gen_put(sk);
			return NULL;
		}
	}
>>>>>>> 4b972a01

	return sk;
}

BPF_CALL_5(bpf_skc_lookup_tcp, struct sk_buff *, skb,
	   struct bpf_sock_tuple *, tuple, u32, len, u64, netns_id, u64, flags)
{
	return (unsigned long)bpf_skc_lookup(skb, tuple, len, IPPROTO_TCP,
					     netns_id, flags);
}

static const struct bpf_func_proto bpf_skc_lookup_tcp_proto = {
	.func		= bpf_skc_lookup_tcp,
	.gpl_only	= false,
	.pkt_access	= true,
	.ret_type	= RET_PTR_TO_SOCK_COMMON_OR_NULL,
	.arg1_type	= ARG_PTR_TO_CTX,
	.arg2_type	= ARG_PTR_TO_MEM,
	.arg3_type	= ARG_CONST_SIZE,
	.arg4_type	= ARG_ANYTHING,
	.arg5_type	= ARG_ANYTHING,
};

BPF_CALL_5(bpf_sk_lookup_tcp, struct sk_buff *, skb,
	   struct bpf_sock_tuple *, tuple, u32, len, u64, netns_id, u64, flags)
{
	return (unsigned long)bpf_sk_lookup(skb, tuple, len, IPPROTO_TCP,
					    netns_id, flags);
}

static const struct bpf_func_proto bpf_sk_lookup_tcp_proto = {
	.func		= bpf_sk_lookup_tcp,
	.gpl_only	= false,
	.pkt_access	= true,
	.ret_type	= RET_PTR_TO_SOCKET_OR_NULL,
	.arg1_type	= ARG_PTR_TO_CTX,
	.arg2_type	= ARG_PTR_TO_MEM,
	.arg3_type	= ARG_CONST_SIZE,
	.arg4_type	= ARG_ANYTHING,
	.arg5_type	= ARG_ANYTHING,
};

BPF_CALL_5(bpf_sk_lookup_udp, struct sk_buff *, skb,
	   struct bpf_sock_tuple *, tuple, u32, len, u64, netns_id, u64, flags)
{
	return (unsigned long)bpf_sk_lookup(skb, tuple, len, IPPROTO_UDP,
					    netns_id, flags);
}

static const struct bpf_func_proto bpf_sk_lookup_udp_proto = {
	.func		= bpf_sk_lookup_udp,
	.gpl_only	= false,
	.pkt_access	= true,
	.ret_type	= RET_PTR_TO_SOCKET_OR_NULL,
	.arg1_type	= ARG_PTR_TO_CTX,
	.arg2_type	= ARG_PTR_TO_MEM,
	.arg3_type	= ARG_CONST_SIZE,
	.arg4_type	= ARG_ANYTHING,
	.arg5_type	= ARG_ANYTHING,
};

BPF_CALL_1(bpf_sk_release, struct sock *, sk)
{
	if (!sock_flag(sk, SOCK_RCU_FREE))
		sock_gen_put(sk);
	return 0;
}

static const struct bpf_func_proto bpf_sk_release_proto = {
	.func		= bpf_sk_release,
	.gpl_only	= false,
	.ret_type	= RET_INTEGER,
	.arg1_type	= ARG_PTR_TO_SOCK_COMMON,
};

BPF_CALL_5(bpf_xdp_sk_lookup_udp, struct xdp_buff *, ctx,
	   struct bpf_sock_tuple *, tuple, u32, len, u32, netns_id, u64, flags)
{
	struct net *caller_net = dev_net(ctx->rxq->dev);
	int ifindex = ctx->rxq->dev->ifindex;

	return (unsigned long)__bpf_sk_lookup(NULL, tuple, len, caller_net,
					      ifindex, IPPROTO_UDP, netns_id,
					      flags);
}

static const struct bpf_func_proto bpf_xdp_sk_lookup_udp_proto = {
	.func           = bpf_xdp_sk_lookup_udp,
	.gpl_only       = false,
	.pkt_access     = true,
	.ret_type       = RET_PTR_TO_SOCKET_OR_NULL,
	.arg1_type      = ARG_PTR_TO_CTX,
	.arg2_type      = ARG_PTR_TO_MEM,
	.arg3_type      = ARG_CONST_SIZE,
	.arg4_type      = ARG_ANYTHING,
	.arg5_type      = ARG_ANYTHING,
};

BPF_CALL_5(bpf_xdp_skc_lookup_tcp, struct xdp_buff *, ctx,
	   struct bpf_sock_tuple *, tuple, u32, len, u32, netns_id, u64, flags)
{
	struct net *caller_net = dev_net(ctx->rxq->dev);
	int ifindex = ctx->rxq->dev->ifindex;

	return (unsigned long)__bpf_skc_lookup(NULL, tuple, len, caller_net,
					       ifindex, IPPROTO_TCP, netns_id,
					       flags);
}

static const struct bpf_func_proto bpf_xdp_skc_lookup_tcp_proto = {
	.func           = bpf_xdp_skc_lookup_tcp,
	.gpl_only       = false,
	.pkt_access     = true,
	.ret_type       = RET_PTR_TO_SOCK_COMMON_OR_NULL,
	.arg1_type      = ARG_PTR_TO_CTX,
	.arg2_type      = ARG_PTR_TO_MEM,
	.arg3_type      = ARG_CONST_SIZE,
	.arg4_type      = ARG_ANYTHING,
	.arg5_type      = ARG_ANYTHING,
};

BPF_CALL_5(bpf_xdp_sk_lookup_tcp, struct xdp_buff *, ctx,
	   struct bpf_sock_tuple *, tuple, u32, len, u32, netns_id, u64, flags)
{
	struct net *caller_net = dev_net(ctx->rxq->dev);
	int ifindex = ctx->rxq->dev->ifindex;

	return (unsigned long)__bpf_sk_lookup(NULL, tuple, len, caller_net,
					      ifindex, IPPROTO_TCP, netns_id,
					      flags);
}

static const struct bpf_func_proto bpf_xdp_sk_lookup_tcp_proto = {
	.func           = bpf_xdp_sk_lookup_tcp,
	.gpl_only       = false,
	.pkt_access     = true,
	.ret_type       = RET_PTR_TO_SOCKET_OR_NULL,
	.arg1_type      = ARG_PTR_TO_CTX,
	.arg2_type      = ARG_PTR_TO_MEM,
	.arg3_type      = ARG_CONST_SIZE,
	.arg4_type      = ARG_ANYTHING,
	.arg5_type      = ARG_ANYTHING,
};

BPF_CALL_5(bpf_sock_addr_skc_lookup_tcp, struct bpf_sock_addr_kern *, ctx,
	   struct bpf_sock_tuple *, tuple, u32, len, u64, netns_id, u64, flags)
{
	return (unsigned long)__bpf_skc_lookup(NULL, tuple, len,
					       sock_net(ctx->sk), 0,
					       IPPROTO_TCP, netns_id, flags);
}

static const struct bpf_func_proto bpf_sock_addr_skc_lookup_tcp_proto = {
	.func		= bpf_sock_addr_skc_lookup_tcp,
	.gpl_only	= false,
	.ret_type	= RET_PTR_TO_SOCK_COMMON_OR_NULL,
	.arg1_type	= ARG_PTR_TO_CTX,
	.arg2_type	= ARG_PTR_TO_MEM,
	.arg3_type	= ARG_CONST_SIZE,
	.arg4_type	= ARG_ANYTHING,
	.arg5_type	= ARG_ANYTHING,
};

BPF_CALL_5(bpf_sock_addr_sk_lookup_tcp, struct bpf_sock_addr_kern *, ctx,
	   struct bpf_sock_tuple *, tuple, u32, len, u64, netns_id, u64, flags)
{
	return (unsigned long)__bpf_sk_lookup(NULL, tuple, len,
					      sock_net(ctx->sk), 0, IPPROTO_TCP,
					      netns_id, flags);
}

static const struct bpf_func_proto bpf_sock_addr_sk_lookup_tcp_proto = {
	.func		= bpf_sock_addr_sk_lookup_tcp,
	.gpl_only	= false,
	.ret_type	= RET_PTR_TO_SOCKET_OR_NULL,
	.arg1_type	= ARG_PTR_TO_CTX,
	.arg2_type	= ARG_PTR_TO_MEM,
	.arg3_type	= ARG_CONST_SIZE,
	.arg4_type	= ARG_ANYTHING,
	.arg5_type	= ARG_ANYTHING,
};

BPF_CALL_5(bpf_sock_addr_sk_lookup_udp, struct bpf_sock_addr_kern *, ctx,
	   struct bpf_sock_tuple *, tuple, u32, len, u64, netns_id, u64, flags)
{
	return (unsigned long)__bpf_sk_lookup(NULL, tuple, len,
					      sock_net(ctx->sk), 0, IPPROTO_UDP,
					      netns_id, flags);
}

static const struct bpf_func_proto bpf_sock_addr_sk_lookup_udp_proto = {
	.func		= bpf_sock_addr_sk_lookup_udp,
	.gpl_only	= false,
	.ret_type	= RET_PTR_TO_SOCKET_OR_NULL,
	.arg1_type	= ARG_PTR_TO_CTX,
	.arg2_type	= ARG_PTR_TO_MEM,
	.arg3_type	= ARG_CONST_SIZE,
	.arg4_type	= ARG_ANYTHING,
	.arg5_type	= ARG_ANYTHING,
};

bool bpf_tcp_sock_is_valid_access(int off, int size, enum bpf_access_type type,
				  struct bpf_insn_access_aux *info)
{
	if (off < 0 || off >= offsetofend(struct bpf_tcp_sock, bytes_acked))
		return false;

	if (off % size != 0)
		return false;

	switch (off) {
	case offsetof(struct bpf_tcp_sock, bytes_received):
	case offsetof(struct bpf_tcp_sock, bytes_acked):
		return size == sizeof(__u64);
	default:
		return size == sizeof(__u32);
	}
}

u32 bpf_tcp_sock_convert_ctx_access(enum bpf_access_type type,
				    const struct bpf_insn *si,
				    struct bpf_insn *insn_buf,
				    struct bpf_prog *prog, u32 *target_size)
{
	struct bpf_insn *insn = insn_buf;

#define BPF_TCP_SOCK_GET_COMMON(FIELD)					\
	do {								\
		BUILD_BUG_ON(FIELD_SIZEOF(struct tcp_sock, FIELD) >	\
			     FIELD_SIZEOF(struct bpf_tcp_sock, FIELD));	\
		*insn++ = BPF_LDX_MEM(BPF_FIELD_SIZEOF(struct tcp_sock, FIELD),\
				      si->dst_reg, si->src_reg,		\
				      offsetof(struct tcp_sock, FIELD)); \
	} while (0)

	CONVERT_COMMON_TCP_SOCK_FIELDS(struct bpf_tcp_sock,
				       BPF_TCP_SOCK_GET_COMMON);

	if (insn > insn_buf)
		return insn - insn_buf;

	switch (si->off) {
	case offsetof(struct bpf_tcp_sock, rtt_min):
		BUILD_BUG_ON(FIELD_SIZEOF(struct tcp_sock, rtt_min) !=
			     sizeof(struct minmax));
		BUILD_BUG_ON(sizeof(struct minmax) <
			     sizeof(struct minmax_sample));

		*insn++ = BPF_LDX_MEM(BPF_W, si->dst_reg, si->src_reg,
				      offsetof(struct tcp_sock, rtt_min) +
				      offsetof(struct minmax_sample, v));
		break;
	}

	return insn - insn_buf;
}

BPF_CALL_1(bpf_tcp_sock, struct sock *, sk)
{
	if (sk_fullsock(sk) && sk->sk_protocol == IPPROTO_TCP)
		return (unsigned long)sk;

	return (unsigned long)NULL;
}

static const struct bpf_func_proto bpf_tcp_sock_proto = {
	.func		= bpf_tcp_sock,
	.gpl_only	= false,
	.ret_type	= RET_PTR_TO_TCP_SOCK_OR_NULL,
	.arg1_type	= ARG_PTR_TO_SOCK_COMMON,
};

BPF_CALL_1(bpf_get_listener_sock, struct sock *, sk)
{
	sk = sk_to_full_sk(sk);

	if (sk->sk_state == TCP_LISTEN && sock_flag(sk, SOCK_RCU_FREE))
		return (unsigned long)sk;

	return (unsigned long)NULL;
}

static const struct bpf_func_proto bpf_get_listener_sock_proto = {
	.func		= bpf_get_listener_sock,
	.gpl_only	= false,
	.ret_type	= RET_PTR_TO_SOCKET_OR_NULL,
	.arg1_type	= ARG_PTR_TO_SOCK_COMMON,
};

BPF_CALL_1(bpf_skb_ecn_set_ce, struct sk_buff *, skb)
{
	unsigned int iphdr_len;

	if (skb->protocol == cpu_to_be16(ETH_P_IP))
		iphdr_len = sizeof(struct iphdr);
	else if (skb->protocol == cpu_to_be16(ETH_P_IPV6))
		iphdr_len = sizeof(struct ipv6hdr);
	else
		return 0;

	if (skb_headlen(skb) < iphdr_len)
		return 0;

	if (skb_cloned(skb) && !skb_clone_writable(skb, iphdr_len))
		return 0;

	return INET_ECN_set_ce(skb);
}

static const struct bpf_func_proto bpf_skb_ecn_set_ce_proto = {
	.func           = bpf_skb_ecn_set_ce,
	.gpl_only       = false,
	.ret_type       = RET_INTEGER,
	.arg1_type      = ARG_PTR_TO_CTX,
};

BPF_CALL_5(bpf_tcp_check_syncookie, struct sock *, sk, void *, iph, u32, iph_len,
	   struct tcphdr *, th, u32, th_len)
{
#ifdef CONFIG_SYN_COOKIES
	u32 cookie;
	int ret;

	if (unlikely(th_len < sizeof(*th)))
		return -EINVAL;

	/* sk_listener() allows TCP_NEW_SYN_RECV, which makes no sense here. */
	if (sk->sk_protocol != IPPROTO_TCP || sk->sk_state != TCP_LISTEN)
		return -EINVAL;

	if (!sock_net(sk)->ipv4.sysctl_tcp_syncookies)
		return -EINVAL;

	if (!th->ack || th->rst || th->syn)
		return -ENOENT;

	if (tcp_synq_no_recent_overflow(sk))
		return -ENOENT;

	cookie = ntohl(th->ack_seq) - 1;

	switch (sk->sk_family) {
	case AF_INET:
		if (unlikely(iph_len < sizeof(struct iphdr)))
			return -EINVAL;

		ret = __cookie_v4_check((struct iphdr *)iph, th, cookie);
		break;

#if IS_BUILTIN(CONFIG_IPV6)
	case AF_INET6:
		if (unlikely(iph_len < sizeof(struct ipv6hdr)))
			return -EINVAL;

		ret = __cookie_v6_check((struct ipv6hdr *)iph, th, cookie);
		break;
#endif /* CONFIG_IPV6 */

	default:
		return -EPROTONOSUPPORT;
	}

	if (ret > 0)
		return 0;

	return -ENOENT;
#else
	return -ENOTSUPP;
#endif
}

static const struct bpf_func_proto bpf_tcp_check_syncookie_proto = {
	.func		= bpf_tcp_check_syncookie,
	.gpl_only	= true,
	.pkt_access	= true,
	.ret_type	= RET_INTEGER,
	.arg1_type	= ARG_PTR_TO_SOCK_COMMON,
	.arg2_type	= ARG_PTR_TO_MEM,
	.arg3_type	= ARG_CONST_SIZE,
	.arg4_type	= ARG_PTR_TO_MEM,
	.arg5_type	= ARG_CONST_SIZE,
};

#endif /* CONFIG_INET */

bool bpf_helper_changes_pkt_data(void *func)
{
	if (func == bpf_skb_vlan_push ||
	    func == bpf_skb_vlan_pop ||
	    func == bpf_skb_store_bytes ||
	    func == bpf_skb_change_proto ||
	    func == bpf_skb_change_head ||
	    func == sk_skb_change_head ||
	    func == bpf_skb_change_tail ||
	    func == sk_skb_change_tail ||
	    func == bpf_skb_adjust_room ||
	    func == bpf_skb_pull_data ||
	    func == sk_skb_pull_data ||
	    func == bpf_clone_redirect ||
	    func == bpf_l3_csum_replace ||
	    func == bpf_l4_csum_replace ||
	    func == bpf_xdp_adjust_head ||
	    func == bpf_xdp_adjust_meta ||
	    func == bpf_msg_pull_data ||
	    func == bpf_msg_push_data ||
	    func == bpf_msg_pop_data ||
	    func == bpf_xdp_adjust_tail ||
#if IS_ENABLED(CONFIG_IPV6_SEG6_BPF)
	    func == bpf_lwt_seg6_store_bytes ||
	    func == bpf_lwt_seg6_adjust_srh ||
	    func == bpf_lwt_seg6_action ||
#endif
	    func == bpf_lwt_in_push_encap ||
	    func == bpf_lwt_xmit_push_encap)
		return true;

	return false;
}

static const struct bpf_func_proto *
bpf_base_func_proto(enum bpf_func_id func_id)
{
	switch (func_id) {
	case BPF_FUNC_map_lookup_elem:
		return &bpf_map_lookup_elem_proto;
	case BPF_FUNC_map_update_elem:
		return &bpf_map_update_elem_proto;
	case BPF_FUNC_map_delete_elem:
		return &bpf_map_delete_elem_proto;
	case BPF_FUNC_map_push_elem:
		return &bpf_map_push_elem_proto;
	case BPF_FUNC_map_pop_elem:
		return &bpf_map_pop_elem_proto;
	case BPF_FUNC_map_peek_elem:
		return &bpf_map_peek_elem_proto;
	case BPF_FUNC_get_prandom_u32:
		return &bpf_get_prandom_u32_proto;
	case BPF_FUNC_get_smp_processor_id:
		return &bpf_get_raw_smp_processor_id_proto;
	case BPF_FUNC_get_numa_node_id:
		return &bpf_get_numa_node_id_proto;
	case BPF_FUNC_tail_call:
		return &bpf_tail_call_proto;
	case BPF_FUNC_ktime_get_ns:
		return &bpf_ktime_get_ns_proto;
	default:
		break;
	}

	if (!capable(CAP_SYS_ADMIN))
		return NULL;

	switch (func_id) {
	case BPF_FUNC_spin_lock:
		return &bpf_spin_lock_proto;
	case BPF_FUNC_spin_unlock:
		return &bpf_spin_unlock_proto;
	case BPF_FUNC_trace_printk:
		return bpf_get_trace_printk_proto();
	default:
		return NULL;
	}
}

static const struct bpf_func_proto *
sock_filter_func_proto(enum bpf_func_id func_id, const struct bpf_prog *prog)
{
	switch (func_id) {
	/* inet and inet6 sockets are created in a process
	 * context so there is always a valid uid/gid
	 */
	case BPF_FUNC_get_current_uid_gid:
		return &bpf_get_current_uid_gid_proto;
	case BPF_FUNC_get_local_storage:
		return &bpf_get_local_storage_proto;
	default:
		return bpf_base_func_proto(func_id);
	}
}

static const struct bpf_func_proto *
sock_addr_func_proto(enum bpf_func_id func_id, const struct bpf_prog *prog)
{
	switch (func_id) {
	/* inet and inet6 sockets are created in a process
	 * context so there is always a valid uid/gid
	 */
	case BPF_FUNC_get_current_uid_gid:
		return &bpf_get_current_uid_gid_proto;
	case BPF_FUNC_bind:
		switch (prog->expected_attach_type) {
		case BPF_CGROUP_INET4_CONNECT:
		case BPF_CGROUP_INET6_CONNECT:
			return &bpf_bind_proto;
		default:
			return NULL;
		}
	case BPF_FUNC_get_socket_cookie:
		return &bpf_get_socket_cookie_sock_addr_proto;
	case BPF_FUNC_get_local_storage:
		return &bpf_get_local_storage_proto;
#ifdef CONFIG_INET
	case BPF_FUNC_sk_lookup_tcp:
		return &bpf_sock_addr_sk_lookup_tcp_proto;
	case BPF_FUNC_sk_lookup_udp:
		return &bpf_sock_addr_sk_lookup_udp_proto;
	case BPF_FUNC_sk_release:
		return &bpf_sk_release_proto;
	case BPF_FUNC_skc_lookup_tcp:
		return &bpf_sock_addr_skc_lookup_tcp_proto;
#endif /* CONFIG_INET */
	default:
		return bpf_base_func_proto(func_id);
	}
}

static const struct bpf_func_proto *
sk_filter_func_proto(enum bpf_func_id func_id, const struct bpf_prog *prog)
{
	switch (func_id) {
	case BPF_FUNC_skb_load_bytes:
		return &bpf_skb_load_bytes_proto;
	case BPF_FUNC_skb_load_bytes_relative:
		return &bpf_skb_load_bytes_relative_proto;
	case BPF_FUNC_get_socket_cookie:
		return &bpf_get_socket_cookie_proto;
	case BPF_FUNC_get_socket_uid:
		return &bpf_get_socket_uid_proto;
	default:
		return bpf_base_func_proto(func_id);
	}
}

const struct bpf_func_proto bpf_sk_storage_get_proto __weak;
const struct bpf_func_proto bpf_sk_storage_delete_proto __weak;

static const struct bpf_func_proto *
cg_skb_func_proto(enum bpf_func_id func_id, const struct bpf_prog *prog)
{
	switch (func_id) {
	case BPF_FUNC_get_local_storage:
		return &bpf_get_local_storage_proto;
	case BPF_FUNC_sk_fullsock:
		return &bpf_sk_fullsock_proto;
	case BPF_FUNC_sk_storage_get:
		return &bpf_sk_storage_get_proto;
	case BPF_FUNC_sk_storage_delete:
		return &bpf_sk_storage_delete_proto;
#ifdef CONFIG_INET
	case BPF_FUNC_tcp_sock:
		return &bpf_tcp_sock_proto;
	case BPF_FUNC_get_listener_sock:
		return &bpf_get_listener_sock_proto;
	case BPF_FUNC_skb_ecn_set_ce:
		return &bpf_skb_ecn_set_ce_proto;
#endif
	default:
		return sk_filter_func_proto(func_id, prog);
	}
}

static const struct bpf_func_proto *
tc_cls_act_func_proto(enum bpf_func_id func_id, const struct bpf_prog *prog)
{
	switch (func_id) {
	case BPF_FUNC_skb_store_bytes:
		return &bpf_skb_store_bytes_proto;
	case BPF_FUNC_skb_load_bytes:
		return &bpf_skb_load_bytes_proto;
	case BPF_FUNC_skb_load_bytes_relative:
		return &bpf_skb_load_bytes_relative_proto;
	case BPF_FUNC_skb_pull_data:
		return &bpf_skb_pull_data_proto;
	case BPF_FUNC_csum_diff:
		return &bpf_csum_diff_proto;
	case BPF_FUNC_csum_update:
		return &bpf_csum_update_proto;
	case BPF_FUNC_l3_csum_replace:
		return &bpf_l3_csum_replace_proto;
	case BPF_FUNC_l4_csum_replace:
		return &bpf_l4_csum_replace_proto;
	case BPF_FUNC_clone_redirect:
		return &bpf_clone_redirect_proto;
	case BPF_FUNC_get_cgroup_classid:
		return &bpf_get_cgroup_classid_proto;
	case BPF_FUNC_skb_vlan_push:
		return &bpf_skb_vlan_push_proto;
	case BPF_FUNC_skb_vlan_pop:
		return &bpf_skb_vlan_pop_proto;
	case BPF_FUNC_skb_change_proto:
		return &bpf_skb_change_proto_proto;
	case BPF_FUNC_skb_change_type:
		return &bpf_skb_change_type_proto;
	case BPF_FUNC_skb_adjust_room:
		return &bpf_skb_adjust_room_proto;
	case BPF_FUNC_skb_change_tail:
		return &bpf_skb_change_tail_proto;
	case BPF_FUNC_skb_get_tunnel_key:
		return &bpf_skb_get_tunnel_key_proto;
	case BPF_FUNC_skb_set_tunnel_key:
		return bpf_get_skb_set_tunnel_proto(func_id);
	case BPF_FUNC_skb_get_tunnel_opt:
		return &bpf_skb_get_tunnel_opt_proto;
	case BPF_FUNC_skb_set_tunnel_opt:
		return bpf_get_skb_set_tunnel_proto(func_id);
	case BPF_FUNC_redirect:
		return &bpf_redirect_proto;
	case BPF_FUNC_get_route_realm:
		return &bpf_get_route_realm_proto;
	case BPF_FUNC_get_hash_recalc:
		return &bpf_get_hash_recalc_proto;
	case BPF_FUNC_set_hash_invalid:
		return &bpf_set_hash_invalid_proto;
	case BPF_FUNC_set_hash:
		return &bpf_set_hash_proto;
	case BPF_FUNC_perf_event_output:
		return &bpf_skb_event_output_proto;
	case BPF_FUNC_get_smp_processor_id:
		return &bpf_get_smp_processor_id_proto;
	case BPF_FUNC_skb_under_cgroup:
		return &bpf_skb_under_cgroup_proto;
	case BPF_FUNC_get_socket_cookie:
		return &bpf_get_socket_cookie_proto;
	case BPF_FUNC_get_socket_uid:
		return &bpf_get_socket_uid_proto;
	case BPF_FUNC_fib_lookup:
		return &bpf_skb_fib_lookup_proto;
	case BPF_FUNC_sk_fullsock:
		return &bpf_sk_fullsock_proto;
	case BPF_FUNC_sk_storage_get:
		return &bpf_sk_storage_get_proto;
	case BPF_FUNC_sk_storage_delete:
		return &bpf_sk_storage_delete_proto;
#ifdef CONFIG_XFRM
	case BPF_FUNC_skb_get_xfrm_state:
		return &bpf_skb_get_xfrm_state_proto;
#endif
#ifdef CONFIG_SOCK_CGROUP_DATA
	case BPF_FUNC_skb_cgroup_id:
		return &bpf_skb_cgroup_id_proto;
	case BPF_FUNC_skb_ancestor_cgroup_id:
		return &bpf_skb_ancestor_cgroup_id_proto;
#endif
#ifdef CONFIG_INET
	case BPF_FUNC_sk_lookup_tcp:
		return &bpf_sk_lookup_tcp_proto;
	case BPF_FUNC_sk_lookup_udp:
		return &bpf_sk_lookup_udp_proto;
	case BPF_FUNC_sk_release:
		return &bpf_sk_release_proto;
	case BPF_FUNC_tcp_sock:
		return &bpf_tcp_sock_proto;
	case BPF_FUNC_get_listener_sock:
		return &bpf_get_listener_sock_proto;
	case BPF_FUNC_skc_lookup_tcp:
		return &bpf_skc_lookup_tcp_proto;
	case BPF_FUNC_tcp_check_syncookie:
		return &bpf_tcp_check_syncookie_proto;
	case BPF_FUNC_skb_ecn_set_ce:
		return &bpf_skb_ecn_set_ce_proto;
#endif
	default:
		return bpf_base_func_proto(func_id);
	}
}

static const struct bpf_func_proto *
xdp_func_proto(enum bpf_func_id func_id, const struct bpf_prog *prog)
{
	switch (func_id) {
	case BPF_FUNC_perf_event_output:
		return &bpf_xdp_event_output_proto;
	case BPF_FUNC_get_smp_processor_id:
		return &bpf_get_smp_processor_id_proto;
	case BPF_FUNC_csum_diff:
		return &bpf_csum_diff_proto;
	case BPF_FUNC_xdp_adjust_head:
		return &bpf_xdp_adjust_head_proto;
	case BPF_FUNC_xdp_adjust_meta:
		return &bpf_xdp_adjust_meta_proto;
	case BPF_FUNC_redirect:
		return &bpf_xdp_redirect_proto;
	case BPF_FUNC_redirect_map:
		return &bpf_xdp_redirect_map_proto;
	case BPF_FUNC_xdp_adjust_tail:
		return &bpf_xdp_adjust_tail_proto;
	case BPF_FUNC_fib_lookup:
		return &bpf_xdp_fib_lookup_proto;
#ifdef CONFIG_INET
	case BPF_FUNC_sk_lookup_udp:
		return &bpf_xdp_sk_lookup_udp_proto;
	case BPF_FUNC_sk_lookup_tcp:
		return &bpf_xdp_sk_lookup_tcp_proto;
	case BPF_FUNC_sk_release:
		return &bpf_sk_release_proto;
	case BPF_FUNC_skc_lookup_tcp:
		return &bpf_xdp_skc_lookup_tcp_proto;
	case BPF_FUNC_tcp_check_syncookie:
		return &bpf_tcp_check_syncookie_proto;
#endif
	default:
		return bpf_base_func_proto(func_id);
	}
}

const struct bpf_func_proto bpf_sock_map_update_proto __weak;
const struct bpf_func_proto bpf_sock_hash_update_proto __weak;

static const struct bpf_func_proto *
sock_ops_func_proto(enum bpf_func_id func_id, const struct bpf_prog *prog)
{
	switch (func_id) {
	case BPF_FUNC_setsockopt:
		return &bpf_setsockopt_proto;
	case BPF_FUNC_getsockopt:
		return &bpf_getsockopt_proto;
	case BPF_FUNC_sock_ops_cb_flags_set:
		return &bpf_sock_ops_cb_flags_set_proto;
	case BPF_FUNC_sock_map_update:
		return &bpf_sock_map_update_proto;
	case BPF_FUNC_sock_hash_update:
		return &bpf_sock_hash_update_proto;
	case BPF_FUNC_get_socket_cookie:
		return &bpf_get_socket_cookie_sock_ops_proto;
	case BPF_FUNC_get_local_storage:
		return &bpf_get_local_storage_proto;
	case BPF_FUNC_perf_event_output:
		return &bpf_sockopt_event_output_proto;
	default:
		return bpf_base_func_proto(func_id);
	}
}

const struct bpf_func_proto bpf_msg_redirect_map_proto __weak;
const struct bpf_func_proto bpf_msg_redirect_hash_proto __weak;

static const struct bpf_func_proto *
sk_msg_func_proto(enum bpf_func_id func_id, const struct bpf_prog *prog)
{
	switch (func_id) {
	case BPF_FUNC_msg_redirect_map:
		return &bpf_msg_redirect_map_proto;
	case BPF_FUNC_msg_redirect_hash:
		return &bpf_msg_redirect_hash_proto;
	case BPF_FUNC_msg_apply_bytes:
		return &bpf_msg_apply_bytes_proto;
	case BPF_FUNC_msg_cork_bytes:
		return &bpf_msg_cork_bytes_proto;
	case BPF_FUNC_msg_pull_data:
		return &bpf_msg_pull_data_proto;
	case BPF_FUNC_msg_push_data:
		return &bpf_msg_push_data_proto;
	case BPF_FUNC_msg_pop_data:
		return &bpf_msg_pop_data_proto;
	default:
		return bpf_base_func_proto(func_id);
	}
}

const struct bpf_func_proto bpf_sk_redirect_map_proto __weak;
const struct bpf_func_proto bpf_sk_redirect_hash_proto __weak;

static const struct bpf_func_proto *
sk_skb_func_proto(enum bpf_func_id func_id, const struct bpf_prog *prog)
{
	switch (func_id) {
	case BPF_FUNC_skb_store_bytes:
		return &bpf_skb_store_bytes_proto;
	case BPF_FUNC_skb_load_bytes:
		return &bpf_skb_load_bytes_proto;
	case BPF_FUNC_skb_pull_data:
		return &sk_skb_pull_data_proto;
	case BPF_FUNC_skb_change_tail:
		return &sk_skb_change_tail_proto;
	case BPF_FUNC_skb_change_head:
		return &sk_skb_change_head_proto;
	case BPF_FUNC_get_socket_cookie:
		return &bpf_get_socket_cookie_proto;
	case BPF_FUNC_get_socket_uid:
		return &bpf_get_socket_uid_proto;
	case BPF_FUNC_sk_redirect_map:
		return &bpf_sk_redirect_map_proto;
	case BPF_FUNC_sk_redirect_hash:
		return &bpf_sk_redirect_hash_proto;
#ifdef CONFIG_INET
	case BPF_FUNC_sk_lookup_tcp:
		return &bpf_sk_lookup_tcp_proto;
	case BPF_FUNC_sk_lookup_udp:
		return &bpf_sk_lookup_udp_proto;
	case BPF_FUNC_sk_release:
		return &bpf_sk_release_proto;
	case BPF_FUNC_skc_lookup_tcp:
		return &bpf_skc_lookup_tcp_proto;
#endif
	default:
		return bpf_base_func_proto(func_id);
	}
}

static const struct bpf_func_proto *
flow_dissector_func_proto(enum bpf_func_id func_id, const struct bpf_prog *prog)
{
	switch (func_id) {
	case BPF_FUNC_skb_load_bytes:
		return &bpf_flow_dissector_load_bytes_proto;
	default:
		return bpf_base_func_proto(func_id);
	}
}

static const struct bpf_func_proto *
lwt_out_func_proto(enum bpf_func_id func_id, const struct bpf_prog *prog)
{
	switch (func_id) {
	case BPF_FUNC_skb_load_bytes:
		return &bpf_skb_load_bytes_proto;
	case BPF_FUNC_skb_pull_data:
		return &bpf_skb_pull_data_proto;
	case BPF_FUNC_csum_diff:
		return &bpf_csum_diff_proto;
	case BPF_FUNC_get_cgroup_classid:
		return &bpf_get_cgroup_classid_proto;
	case BPF_FUNC_get_route_realm:
		return &bpf_get_route_realm_proto;
	case BPF_FUNC_get_hash_recalc:
		return &bpf_get_hash_recalc_proto;
	case BPF_FUNC_perf_event_output:
		return &bpf_skb_event_output_proto;
	case BPF_FUNC_get_smp_processor_id:
		return &bpf_get_smp_processor_id_proto;
	case BPF_FUNC_skb_under_cgroup:
		return &bpf_skb_under_cgroup_proto;
	default:
		return bpf_base_func_proto(func_id);
	}
}

static const struct bpf_func_proto *
lwt_in_func_proto(enum bpf_func_id func_id, const struct bpf_prog *prog)
{
	switch (func_id) {
	case BPF_FUNC_lwt_push_encap:
		return &bpf_lwt_in_push_encap_proto;
	default:
		return lwt_out_func_proto(func_id, prog);
	}
}

static const struct bpf_func_proto *
lwt_xmit_func_proto(enum bpf_func_id func_id, const struct bpf_prog *prog)
{
	switch (func_id) {
	case BPF_FUNC_skb_get_tunnel_key:
		return &bpf_skb_get_tunnel_key_proto;
	case BPF_FUNC_skb_set_tunnel_key:
		return bpf_get_skb_set_tunnel_proto(func_id);
	case BPF_FUNC_skb_get_tunnel_opt:
		return &bpf_skb_get_tunnel_opt_proto;
	case BPF_FUNC_skb_set_tunnel_opt:
		return bpf_get_skb_set_tunnel_proto(func_id);
	case BPF_FUNC_redirect:
		return &bpf_redirect_proto;
	case BPF_FUNC_clone_redirect:
		return &bpf_clone_redirect_proto;
	case BPF_FUNC_skb_change_tail:
		return &bpf_skb_change_tail_proto;
	case BPF_FUNC_skb_change_head:
		return &bpf_skb_change_head_proto;
	case BPF_FUNC_skb_store_bytes:
		return &bpf_skb_store_bytes_proto;
	case BPF_FUNC_csum_update:
		return &bpf_csum_update_proto;
	case BPF_FUNC_l3_csum_replace:
		return &bpf_l3_csum_replace_proto;
	case BPF_FUNC_l4_csum_replace:
		return &bpf_l4_csum_replace_proto;
	case BPF_FUNC_set_hash_invalid:
		return &bpf_set_hash_invalid_proto;
	case BPF_FUNC_lwt_push_encap:
		return &bpf_lwt_xmit_push_encap_proto;
	default:
		return lwt_out_func_proto(func_id, prog);
	}
}

static const struct bpf_func_proto *
lwt_seg6local_func_proto(enum bpf_func_id func_id, const struct bpf_prog *prog)
{
	switch (func_id) {
#if IS_ENABLED(CONFIG_IPV6_SEG6_BPF)
	case BPF_FUNC_lwt_seg6_store_bytes:
		return &bpf_lwt_seg6_store_bytes_proto;
	case BPF_FUNC_lwt_seg6_action:
		return &bpf_lwt_seg6_action_proto;
	case BPF_FUNC_lwt_seg6_adjust_srh:
		return &bpf_lwt_seg6_adjust_srh_proto;
#endif
	default:
		return lwt_out_func_proto(func_id, prog);
	}
}

static bool bpf_skb_is_valid_access(int off, int size, enum bpf_access_type type,
				    const struct bpf_prog *prog,
				    struct bpf_insn_access_aux *info)
{
	const int size_default = sizeof(__u32);

	if (off < 0 || off >= sizeof(struct __sk_buff))
		return false;

	/* The verifier guarantees that size > 0. */
	if (off % size != 0)
		return false;

	switch (off) {
	case bpf_ctx_range_till(struct __sk_buff, cb[0], cb[4]):
		if (off + size > offsetofend(struct __sk_buff, cb[4]))
			return false;
		break;
	case bpf_ctx_range_till(struct __sk_buff, remote_ip6[0], remote_ip6[3]):
	case bpf_ctx_range_till(struct __sk_buff, local_ip6[0], local_ip6[3]):
	case bpf_ctx_range_till(struct __sk_buff, remote_ip4, remote_ip4):
	case bpf_ctx_range_till(struct __sk_buff, local_ip4, local_ip4):
	case bpf_ctx_range(struct __sk_buff, data):
	case bpf_ctx_range(struct __sk_buff, data_meta):
	case bpf_ctx_range(struct __sk_buff, data_end):
		if (size != size_default)
			return false;
		break;
	case bpf_ctx_range_ptr(struct __sk_buff, flow_keys):
		return false;
	case bpf_ctx_range(struct __sk_buff, tstamp):
		if (size != sizeof(__u64))
			return false;
		break;
	case offsetof(struct __sk_buff, sk):
		if (type == BPF_WRITE || size != sizeof(__u64))
			return false;
		info->reg_type = PTR_TO_SOCK_COMMON_OR_NULL;
		break;
	default:
		/* Only narrow read access allowed for now. */
		if (type == BPF_WRITE) {
			if (size != size_default)
				return false;
		} else {
			bpf_ctx_record_field_size(info, size_default);
			if (!bpf_ctx_narrow_access_ok(off, size, size_default))
				return false;
		}
	}

	return true;
}

static bool sk_filter_is_valid_access(int off, int size,
				      enum bpf_access_type type,
				      const struct bpf_prog *prog,
				      struct bpf_insn_access_aux *info)
{
	switch (off) {
	case bpf_ctx_range(struct __sk_buff, tc_classid):
	case bpf_ctx_range(struct __sk_buff, data):
	case bpf_ctx_range(struct __sk_buff, data_meta):
	case bpf_ctx_range(struct __sk_buff, data_end):
	case bpf_ctx_range_till(struct __sk_buff, family, local_port):
	case bpf_ctx_range(struct __sk_buff, tstamp):
	case bpf_ctx_range(struct __sk_buff, wire_len):
		return false;
	}

	if (type == BPF_WRITE) {
		switch (off) {
		case bpf_ctx_range_till(struct __sk_buff, cb[0], cb[4]):
			break;
		default:
			return false;
		}
	}

	return bpf_skb_is_valid_access(off, size, type, prog, info);
}

static bool cg_skb_is_valid_access(int off, int size,
				   enum bpf_access_type type,
				   const struct bpf_prog *prog,
				   struct bpf_insn_access_aux *info)
{
	switch (off) {
	case bpf_ctx_range(struct __sk_buff, tc_classid):
	case bpf_ctx_range(struct __sk_buff, data_meta):
	case bpf_ctx_range(struct __sk_buff, wire_len):
		return false;
	case bpf_ctx_range(struct __sk_buff, data):
	case bpf_ctx_range(struct __sk_buff, data_end):
		if (!capable(CAP_SYS_ADMIN))
			return false;
		break;
	}

	if (type == BPF_WRITE) {
		switch (off) {
		case bpf_ctx_range(struct __sk_buff, mark):
		case bpf_ctx_range(struct __sk_buff, priority):
		case bpf_ctx_range_till(struct __sk_buff, cb[0], cb[4]):
			break;
		case bpf_ctx_range(struct __sk_buff, tstamp):
			if (!capable(CAP_SYS_ADMIN))
				return false;
			break;
		default:
			return false;
		}
	}

	switch (off) {
	case bpf_ctx_range(struct __sk_buff, data):
		info->reg_type = PTR_TO_PACKET;
		break;
	case bpf_ctx_range(struct __sk_buff, data_end):
		info->reg_type = PTR_TO_PACKET_END;
		break;
	}

	return bpf_skb_is_valid_access(off, size, type, prog, info);
}

static bool lwt_is_valid_access(int off, int size,
				enum bpf_access_type type,
				const struct bpf_prog *prog,
				struct bpf_insn_access_aux *info)
{
	switch (off) {
	case bpf_ctx_range(struct __sk_buff, tc_classid):
	case bpf_ctx_range_till(struct __sk_buff, family, local_port):
	case bpf_ctx_range(struct __sk_buff, data_meta):
	case bpf_ctx_range(struct __sk_buff, tstamp):
	case bpf_ctx_range(struct __sk_buff, wire_len):
		return false;
	}

	if (type == BPF_WRITE) {
		switch (off) {
		case bpf_ctx_range(struct __sk_buff, mark):
		case bpf_ctx_range(struct __sk_buff, priority):
		case bpf_ctx_range_till(struct __sk_buff, cb[0], cb[4]):
			break;
		default:
			return false;
		}
	}

	switch (off) {
	case bpf_ctx_range(struct __sk_buff, data):
		info->reg_type = PTR_TO_PACKET;
		break;
	case bpf_ctx_range(struct __sk_buff, data_end):
		info->reg_type = PTR_TO_PACKET_END;
		break;
	}

	return bpf_skb_is_valid_access(off, size, type, prog, info);
}

/* Attach type specific accesses */
static bool __sock_filter_check_attach_type(int off,
					    enum bpf_access_type access_type,
					    enum bpf_attach_type attach_type)
{
	switch (off) {
	case offsetof(struct bpf_sock, bound_dev_if):
	case offsetof(struct bpf_sock, mark):
	case offsetof(struct bpf_sock, priority):
		switch (attach_type) {
		case BPF_CGROUP_INET_SOCK_CREATE:
			goto full_access;
		default:
			return false;
		}
	case bpf_ctx_range(struct bpf_sock, src_ip4):
		switch (attach_type) {
		case BPF_CGROUP_INET4_POST_BIND:
			goto read_only;
		default:
			return false;
		}
	case bpf_ctx_range_till(struct bpf_sock, src_ip6[0], src_ip6[3]):
		switch (attach_type) {
		case BPF_CGROUP_INET6_POST_BIND:
			goto read_only;
		default:
			return false;
		}
	case bpf_ctx_range(struct bpf_sock, src_port):
		switch (attach_type) {
		case BPF_CGROUP_INET4_POST_BIND:
		case BPF_CGROUP_INET6_POST_BIND:
			goto read_only;
		default:
			return false;
		}
	}
read_only:
	return access_type == BPF_READ;
full_access:
	return true;
}

bool bpf_sock_common_is_valid_access(int off, int size,
				     enum bpf_access_type type,
				     struct bpf_insn_access_aux *info)
{
	switch (off) {
	case bpf_ctx_range_till(struct bpf_sock, type, priority):
		return false;
	default:
		return bpf_sock_is_valid_access(off, size, type, info);
	}
}

bool bpf_sock_is_valid_access(int off, int size, enum bpf_access_type type,
			      struct bpf_insn_access_aux *info)
{
	const int size_default = sizeof(__u32);

	if (off < 0 || off >= sizeof(struct bpf_sock))
		return false;
	if (off % size != 0)
		return false;

	switch (off) {
	case offsetof(struct bpf_sock, state):
	case offsetof(struct bpf_sock, family):
	case offsetof(struct bpf_sock, type):
	case offsetof(struct bpf_sock, protocol):
	case offsetof(struct bpf_sock, dst_port):
	case offsetof(struct bpf_sock, src_port):
	case bpf_ctx_range(struct bpf_sock, src_ip4):
	case bpf_ctx_range_till(struct bpf_sock, src_ip6[0], src_ip6[3]):
	case bpf_ctx_range(struct bpf_sock, dst_ip4):
	case bpf_ctx_range_till(struct bpf_sock, dst_ip6[0], dst_ip6[3]):
		bpf_ctx_record_field_size(info, size_default);
		return bpf_ctx_narrow_access_ok(off, size, size_default);
	}

	return size == size_default;
}

static bool sock_filter_is_valid_access(int off, int size,
					enum bpf_access_type type,
					const struct bpf_prog *prog,
					struct bpf_insn_access_aux *info)
{
	if (!bpf_sock_is_valid_access(off, size, type, info))
		return false;
	return __sock_filter_check_attach_type(off, type,
					       prog->expected_attach_type);
}

static int bpf_noop_prologue(struct bpf_insn *insn_buf, bool direct_write,
			     const struct bpf_prog *prog)
{
	/* Neither direct read nor direct write requires any preliminary
	 * action.
	 */
	return 0;
}

static int bpf_unclone_prologue(struct bpf_insn *insn_buf, bool direct_write,
				const struct bpf_prog *prog, int drop_verdict)
{
	struct bpf_insn *insn = insn_buf;

	if (!direct_write)
		return 0;

	/* if (!skb->cloned)
	 *       goto start;
	 *
	 * (Fast-path, otherwise approximation that we might be
	 *  a clone, do the rest in helper.)
	 */
	*insn++ = BPF_LDX_MEM(BPF_B, BPF_REG_6, BPF_REG_1, CLONED_OFFSET());
	*insn++ = BPF_ALU32_IMM(BPF_AND, BPF_REG_6, CLONED_MASK);
	*insn++ = BPF_JMP_IMM(BPF_JEQ, BPF_REG_6, 0, 7);

	/* ret = bpf_skb_pull_data(skb, 0); */
	*insn++ = BPF_MOV64_REG(BPF_REG_6, BPF_REG_1);
	*insn++ = BPF_ALU64_REG(BPF_XOR, BPF_REG_2, BPF_REG_2);
	*insn++ = BPF_RAW_INSN(BPF_JMP | BPF_CALL, 0, 0, 0,
			       BPF_FUNC_skb_pull_data);
	/* if (!ret)
	 *      goto restore;
	 * return TC_ACT_SHOT;
	 */
	*insn++ = BPF_JMP_IMM(BPF_JEQ, BPF_REG_0, 0, 2);
	*insn++ = BPF_ALU32_IMM(BPF_MOV, BPF_REG_0, drop_verdict);
	*insn++ = BPF_EXIT_INSN();

	/* restore: */
	*insn++ = BPF_MOV64_REG(BPF_REG_1, BPF_REG_6);
	/* start: */
	*insn++ = prog->insnsi[0];

	return insn - insn_buf;
}

static int bpf_gen_ld_abs(const struct bpf_insn *orig,
			  struct bpf_insn *insn_buf)
{
	bool indirect = BPF_MODE(orig->code) == BPF_IND;
	struct bpf_insn *insn = insn_buf;

	/* We're guaranteed here that CTX is in R6. */
	*insn++ = BPF_MOV64_REG(BPF_REG_1, BPF_REG_CTX);
	if (!indirect) {
		*insn++ = BPF_MOV64_IMM(BPF_REG_2, orig->imm);
	} else {
		*insn++ = BPF_MOV64_REG(BPF_REG_2, orig->src_reg);
		if (orig->imm)
			*insn++ = BPF_ALU64_IMM(BPF_ADD, BPF_REG_2, orig->imm);
	}

	switch (BPF_SIZE(orig->code)) {
	case BPF_B:
		*insn++ = BPF_EMIT_CALL(bpf_skb_load_helper_8_no_cache);
		break;
	case BPF_H:
		*insn++ = BPF_EMIT_CALL(bpf_skb_load_helper_16_no_cache);
		break;
	case BPF_W:
		*insn++ = BPF_EMIT_CALL(bpf_skb_load_helper_32_no_cache);
		break;
	}

	*insn++ = BPF_JMP_IMM(BPF_JSGE, BPF_REG_0, 0, 2);
	*insn++ = BPF_ALU32_REG(BPF_XOR, BPF_REG_0, BPF_REG_0);
	*insn++ = BPF_EXIT_INSN();

	return insn - insn_buf;
}

static int tc_cls_act_prologue(struct bpf_insn *insn_buf, bool direct_write,
			       const struct bpf_prog *prog)
{
	return bpf_unclone_prologue(insn_buf, direct_write, prog, TC_ACT_SHOT);
}

static bool tc_cls_act_is_valid_access(int off, int size,
				       enum bpf_access_type type,
				       const struct bpf_prog *prog,
				       struct bpf_insn_access_aux *info)
{
	if (type == BPF_WRITE) {
		switch (off) {
		case bpf_ctx_range(struct __sk_buff, mark):
		case bpf_ctx_range(struct __sk_buff, tc_index):
		case bpf_ctx_range(struct __sk_buff, priority):
		case bpf_ctx_range(struct __sk_buff, tc_classid):
		case bpf_ctx_range_till(struct __sk_buff, cb[0], cb[4]):
		case bpf_ctx_range(struct __sk_buff, tstamp):
		case bpf_ctx_range(struct __sk_buff, queue_mapping):
			break;
		default:
			return false;
		}
	}

	switch (off) {
	case bpf_ctx_range(struct __sk_buff, data):
		info->reg_type = PTR_TO_PACKET;
		break;
	case bpf_ctx_range(struct __sk_buff, data_meta):
		info->reg_type = PTR_TO_PACKET_META;
		break;
	case bpf_ctx_range(struct __sk_buff, data_end):
		info->reg_type = PTR_TO_PACKET_END;
		break;
	case bpf_ctx_range_till(struct __sk_buff, family, local_port):
		return false;
	}

	return bpf_skb_is_valid_access(off, size, type, prog, info);
}

static bool __is_valid_xdp_access(int off, int size)
{
	if (off < 0 || off >= sizeof(struct xdp_md))
		return false;
	if (off % size != 0)
		return false;
	if (size != sizeof(__u32))
		return false;

	return true;
}

static bool xdp_is_valid_access(int off, int size,
				enum bpf_access_type type,
				const struct bpf_prog *prog,
				struct bpf_insn_access_aux *info)
{
	if (type == BPF_WRITE) {
		if (bpf_prog_is_dev_bound(prog->aux)) {
			switch (off) {
			case offsetof(struct xdp_md, rx_queue_index):
				return __is_valid_xdp_access(off, size);
			}
		}
		return false;
	}

	switch (off) {
	case offsetof(struct xdp_md, data):
		info->reg_type = PTR_TO_PACKET;
		break;
	case offsetof(struct xdp_md, data_meta):
		info->reg_type = PTR_TO_PACKET_META;
		break;
	case offsetof(struct xdp_md, data_end):
		info->reg_type = PTR_TO_PACKET_END;
		break;
	}

	return __is_valid_xdp_access(off, size);
}

void bpf_warn_invalid_xdp_action(u32 act)
{
	const u32 act_max = XDP_REDIRECT;

	WARN_ONCE(1, "%s XDP return value %u, expect packet loss!\n",
		  act > act_max ? "Illegal" : "Driver unsupported",
		  act);
}
EXPORT_SYMBOL_GPL(bpf_warn_invalid_xdp_action);

static bool sock_addr_is_valid_access(int off, int size,
				      enum bpf_access_type type,
				      const struct bpf_prog *prog,
				      struct bpf_insn_access_aux *info)
{
	const int size_default = sizeof(__u32);

	if (off < 0 || off >= sizeof(struct bpf_sock_addr))
		return false;
	if (off % size != 0)
		return false;

	/* Disallow access to IPv6 fields from IPv4 contex and vise
	 * versa.
	 */
	switch (off) {
	case bpf_ctx_range(struct bpf_sock_addr, user_ip4):
		switch (prog->expected_attach_type) {
		case BPF_CGROUP_INET4_BIND:
		case BPF_CGROUP_INET4_CONNECT:
		case BPF_CGROUP_UDP4_SENDMSG:
		case BPF_CGROUP_UDP4_RECVMSG:
			break;
		default:
			return false;
		}
		break;
	case bpf_ctx_range_till(struct bpf_sock_addr, user_ip6[0], user_ip6[3]):
		switch (prog->expected_attach_type) {
		case BPF_CGROUP_INET6_BIND:
		case BPF_CGROUP_INET6_CONNECT:
		case BPF_CGROUP_UDP6_SENDMSG:
		case BPF_CGROUP_UDP6_RECVMSG:
			break;
		default:
			return false;
		}
		break;
	case bpf_ctx_range(struct bpf_sock_addr, msg_src_ip4):
		switch (prog->expected_attach_type) {
		case BPF_CGROUP_UDP4_SENDMSG:
			break;
		default:
			return false;
		}
		break;
	case bpf_ctx_range_till(struct bpf_sock_addr, msg_src_ip6[0],
				msg_src_ip6[3]):
		switch (prog->expected_attach_type) {
		case BPF_CGROUP_UDP6_SENDMSG:
			break;
		default:
			return false;
		}
		break;
	}

	switch (off) {
	case bpf_ctx_range(struct bpf_sock_addr, user_ip4):
	case bpf_ctx_range_till(struct bpf_sock_addr, user_ip6[0], user_ip6[3]):
	case bpf_ctx_range(struct bpf_sock_addr, msg_src_ip4):
	case bpf_ctx_range_till(struct bpf_sock_addr, msg_src_ip6[0],
				msg_src_ip6[3]):
		/* Only narrow read access allowed for now. */
		if (type == BPF_READ) {
			bpf_ctx_record_field_size(info, size_default);
			if (!bpf_ctx_narrow_access_ok(off, size, size_default))
				return false;
		} else {
			if (size != size_default)
				return false;
		}
		break;
	case bpf_ctx_range(struct bpf_sock_addr, user_port):
		if (size != size_default)
			return false;
		break;
	default:
		if (type == BPF_READ) {
			if (size != size_default)
				return false;
		} else {
			return false;
		}
	}

	return true;
}

static bool sock_ops_is_valid_access(int off, int size,
				     enum bpf_access_type type,
				     const struct bpf_prog *prog,
				     struct bpf_insn_access_aux *info)
{
	const int size_default = sizeof(__u32);

	if (off < 0 || off >= sizeof(struct bpf_sock_ops))
		return false;

	/* The verifier guarantees that size > 0. */
	if (off % size != 0)
		return false;

	if (type == BPF_WRITE) {
		switch (off) {
		case offsetof(struct bpf_sock_ops, reply):
		case offsetof(struct bpf_sock_ops, sk_txhash):
			if (size != size_default)
				return false;
			break;
		default:
			return false;
		}
	} else {
		switch (off) {
		case bpf_ctx_range_till(struct bpf_sock_ops, bytes_received,
					bytes_acked):
			if (size != sizeof(__u64))
				return false;
			break;
		default:
			if (size != size_default)
				return false;
			break;
		}
	}

	return true;
}

static int sk_skb_prologue(struct bpf_insn *insn_buf, bool direct_write,
			   const struct bpf_prog *prog)
{
	return bpf_unclone_prologue(insn_buf, direct_write, prog, SK_DROP);
}

static bool sk_skb_is_valid_access(int off, int size,
				   enum bpf_access_type type,
				   const struct bpf_prog *prog,
				   struct bpf_insn_access_aux *info)
{
	switch (off) {
	case bpf_ctx_range(struct __sk_buff, tc_classid):
	case bpf_ctx_range(struct __sk_buff, data_meta):
	case bpf_ctx_range(struct __sk_buff, tstamp):
	case bpf_ctx_range(struct __sk_buff, wire_len):
		return false;
	}

	if (type == BPF_WRITE) {
		switch (off) {
		case bpf_ctx_range(struct __sk_buff, tc_index):
		case bpf_ctx_range(struct __sk_buff, priority):
			break;
		default:
			return false;
		}
	}

	switch (off) {
	case bpf_ctx_range(struct __sk_buff, mark):
		return false;
	case bpf_ctx_range(struct __sk_buff, data):
		info->reg_type = PTR_TO_PACKET;
		break;
	case bpf_ctx_range(struct __sk_buff, data_end):
		info->reg_type = PTR_TO_PACKET_END;
		break;
	}

	return bpf_skb_is_valid_access(off, size, type, prog, info);
}

static bool sk_msg_is_valid_access(int off, int size,
				   enum bpf_access_type type,
				   const struct bpf_prog *prog,
				   struct bpf_insn_access_aux *info)
{
	if (type == BPF_WRITE)
		return false;

	if (off % size != 0)
		return false;

	switch (off) {
	case offsetof(struct sk_msg_md, data):
		info->reg_type = PTR_TO_PACKET;
		if (size != sizeof(__u64))
			return false;
		break;
	case offsetof(struct sk_msg_md, data_end):
		info->reg_type = PTR_TO_PACKET_END;
		if (size != sizeof(__u64))
			return false;
		break;
	case bpf_ctx_range(struct sk_msg_md, family):
	case bpf_ctx_range(struct sk_msg_md, remote_ip4):
	case bpf_ctx_range(struct sk_msg_md, local_ip4):
	case bpf_ctx_range_till(struct sk_msg_md, remote_ip6[0], remote_ip6[3]):
	case bpf_ctx_range_till(struct sk_msg_md, local_ip6[0], local_ip6[3]):
	case bpf_ctx_range(struct sk_msg_md, remote_port):
	case bpf_ctx_range(struct sk_msg_md, local_port):
	case bpf_ctx_range(struct sk_msg_md, size):
		if (size != sizeof(__u32))
			return false;
		break;
	default:
		return false;
	}
	return true;
}

static bool flow_dissector_is_valid_access(int off, int size,
					   enum bpf_access_type type,
					   const struct bpf_prog *prog,
					   struct bpf_insn_access_aux *info)
{
	const int size_default = sizeof(__u32);

	if (off < 0 || off >= sizeof(struct __sk_buff))
		return false;

	if (type == BPF_WRITE)
		return false;

	switch (off) {
	case bpf_ctx_range(struct __sk_buff, data):
		if (size != size_default)
			return false;
		info->reg_type = PTR_TO_PACKET;
		return true;
	case bpf_ctx_range(struct __sk_buff, data_end):
		if (size != size_default)
			return false;
		info->reg_type = PTR_TO_PACKET_END;
		return true;
	case bpf_ctx_range_ptr(struct __sk_buff, flow_keys):
		if (size != sizeof(__u64))
			return false;
		info->reg_type = PTR_TO_FLOW_KEYS;
		return true;
	default:
		return false;
	}
}

static u32 flow_dissector_convert_ctx_access(enum bpf_access_type type,
					     const struct bpf_insn *si,
					     struct bpf_insn *insn_buf,
					     struct bpf_prog *prog,
					     u32 *target_size)

{
	struct bpf_insn *insn = insn_buf;

	switch (si->off) {
	case offsetof(struct __sk_buff, data):
		*insn++ = BPF_LDX_MEM(BPF_FIELD_SIZEOF(struct bpf_flow_dissector, data),
				      si->dst_reg, si->src_reg,
				      offsetof(struct bpf_flow_dissector, data));
		break;

	case offsetof(struct __sk_buff, data_end):
		*insn++ = BPF_LDX_MEM(BPF_FIELD_SIZEOF(struct bpf_flow_dissector, data_end),
				      si->dst_reg, si->src_reg,
				      offsetof(struct bpf_flow_dissector, data_end));
		break;

	case offsetof(struct __sk_buff, flow_keys):
		*insn++ = BPF_LDX_MEM(BPF_FIELD_SIZEOF(struct bpf_flow_dissector, flow_keys),
				      si->dst_reg, si->src_reg,
				      offsetof(struct bpf_flow_dissector, flow_keys));
		break;
	}

	return insn - insn_buf;
}

static u32 bpf_convert_ctx_access(enum bpf_access_type type,
				  const struct bpf_insn *si,
				  struct bpf_insn *insn_buf,
				  struct bpf_prog *prog, u32 *target_size)
{
	struct bpf_insn *insn = insn_buf;
	int off;

	switch (si->off) {
	case offsetof(struct __sk_buff, len):
		*insn++ = BPF_LDX_MEM(BPF_W, si->dst_reg, si->src_reg,
				      bpf_target_off(struct sk_buff, len, 4,
						     target_size));
		break;

	case offsetof(struct __sk_buff, protocol):
		*insn++ = BPF_LDX_MEM(BPF_H, si->dst_reg, si->src_reg,
				      bpf_target_off(struct sk_buff, protocol, 2,
						     target_size));
		break;

	case offsetof(struct __sk_buff, vlan_proto):
		*insn++ = BPF_LDX_MEM(BPF_H, si->dst_reg, si->src_reg,
				      bpf_target_off(struct sk_buff, vlan_proto, 2,
						     target_size));
		break;

	case offsetof(struct __sk_buff, priority):
		if (type == BPF_WRITE)
			*insn++ = BPF_STX_MEM(BPF_W, si->dst_reg, si->src_reg,
					      bpf_target_off(struct sk_buff, priority, 4,
							     target_size));
		else
			*insn++ = BPF_LDX_MEM(BPF_W, si->dst_reg, si->src_reg,
					      bpf_target_off(struct sk_buff, priority, 4,
							     target_size));
		break;

	case offsetof(struct __sk_buff, ingress_ifindex):
		*insn++ = BPF_LDX_MEM(BPF_W, si->dst_reg, si->src_reg,
				      bpf_target_off(struct sk_buff, skb_iif, 4,
						     target_size));
		break;

	case offsetof(struct __sk_buff, ifindex):
		*insn++ = BPF_LDX_MEM(BPF_FIELD_SIZEOF(struct sk_buff, dev),
				      si->dst_reg, si->src_reg,
				      offsetof(struct sk_buff, dev));
		*insn++ = BPF_JMP_IMM(BPF_JEQ, si->dst_reg, 0, 1);
		*insn++ = BPF_LDX_MEM(BPF_W, si->dst_reg, si->dst_reg,
				      bpf_target_off(struct net_device, ifindex, 4,
						     target_size));
		break;

	case offsetof(struct __sk_buff, hash):
		*insn++ = BPF_LDX_MEM(BPF_W, si->dst_reg, si->src_reg,
				      bpf_target_off(struct sk_buff, hash, 4,
						     target_size));
		break;

	case offsetof(struct __sk_buff, mark):
		if (type == BPF_WRITE)
			*insn++ = BPF_STX_MEM(BPF_W, si->dst_reg, si->src_reg,
					      bpf_target_off(struct sk_buff, mark, 4,
							     target_size));
		else
			*insn++ = BPF_LDX_MEM(BPF_W, si->dst_reg, si->src_reg,
					      bpf_target_off(struct sk_buff, mark, 4,
							     target_size));
		break;

	case offsetof(struct __sk_buff, pkt_type):
		*target_size = 1;
		*insn++ = BPF_LDX_MEM(BPF_B, si->dst_reg, si->src_reg,
				      PKT_TYPE_OFFSET());
		*insn++ = BPF_ALU32_IMM(BPF_AND, si->dst_reg, PKT_TYPE_MAX);
#ifdef __BIG_ENDIAN_BITFIELD
		*insn++ = BPF_ALU32_IMM(BPF_RSH, si->dst_reg, 5);
#endif
		break;

	case offsetof(struct __sk_buff, queue_mapping):
		if (type == BPF_WRITE) {
			*insn++ = BPF_JMP_IMM(BPF_JGE, si->src_reg, NO_QUEUE_MAPPING, 1);
			*insn++ = BPF_STX_MEM(BPF_H, si->dst_reg, si->src_reg,
					      bpf_target_off(struct sk_buff,
							     queue_mapping,
							     2, target_size));
		} else {
			*insn++ = BPF_LDX_MEM(BPF_H, si->dst_reg, si->src_reg,
					      bpf_target_off(struct sk_buff,
							     queue_mapping,
							     2, target_size));
		}
		break;

	case offsetof(struct __sk_buff, vlan_present):
		*target_size = 1;
		*insn++ = BPF_LDX_MEM(BPF_B, si->dst_reg, si->src_reg,
				      PKT_VLAN_PRESENT_OFFSET());
		if (PKT_VLAN_PRESENT_BIT)
			*insn++ = BPF_ALU32_IMM(BPF_RSH, si->dst_reg, PKT_VLAN_PRESENT_BIT);
		if (PKT_VLAN_PRESENT_BIT < 7)
			*insn++ = BPF_ALU32_IMM(BPF_AND, si->dst_reg, 1);
		break;

	case offsetof(struct __sk_buff, vlan_tci):
		*insn++ = BPF_LDX_MEM(BPF_H, si->dst_reg, si->src_reg,
				      bpf_target_off(struct sk_buff, vlan_tci, 2,
						     target_size));
		break;

	case offsetof(struct __sk_buff, cb[0]) ...
	     offsetofend(struct __sk_buff, cb[4]) - 1:
		BUILD_BUG_ON(FIELD_SIZEOF(struct qdisc_skb_cb, data) < 20);
		BUILD_BUG_ON((offsetof(struct sk_buff, cb) +
			      offsetof(struct qdisc_skb_cb, data)) %
			     sizeof(__u64));

		prog->cb_access = 1;
		off  = si->off;
		off -= offsetof(struct __sk_buff, cb[0]);
		off += offsetof(struct sk_buff, cb);
		off += offsetof(struct qdisc_skb_cb, data);
		if (type == BPF_WRITE)
			*insn++ = BPF_STX_MEM(BPF_SIZE(si->code), si->dst_reg,
					      si->src_reg, off);
		else
			*insn++ = BPF_LDX_MEM(BPF_SIZE(si->code), si->dst_reg,
					      si->src_reg, off);
		break;

	case offsetof(struct __sk_buff, tc_classid):
		BUILD_BUG_ON(FIELD_SIZEOF(struct qdisc_skb_cb, tc_classid) != 2);

		off  = si->off;
		off -= offsetof(struct __sk_buff, tc_classid);
		off += offsetof(struct sk_buff, cb);
		off += offsetof(struct qdisc_skb_cb, tc_classid);
		*target_size = 2;
		if (type == BPF_WRITE)
			*insn++ = BPF_STX_MEM(BPF_H, si->dst_reg,
					      si->src_reg, off);
		else
			*insn++ = BPF_LDX_MEM(BPF_H, si->dst_reg,
					      si->src_reg, off);
		break;

	case offsetof(struct __sk_buff, data):
		*insn++ = BPF_LDX_MEM(BPF_FIELD_SIZEOF(struct sk_buff, data),
				      si->dst_reg, si->src_reg,
				      offsetof(struct sk_buff, data));
		break;

	case offsetof(struct __sk_buff, data_meta):
		off  = si->off;
		off -= offsetof(struct __sk_buff, data_meta);
		off += offsetof(struct sk_buff, cb);
		off += offsetof(struct bpf_skb_data_end, data_meta);
		*insn++ = BPF_LDX_MEM(BPF_SIZEOF(void *), si->dst_reg,
				      si->src_reg, off);
		break;

	case offsetof(struct __sk_buff, data_end):
		off  = si->off;
		off -= offsetof(struct __sk_buff, data_end);
		off += offsetof(struct sk_buff, cb);
		off += offsetof(struct bpf_skb_data_end, data_end);
		*insn++ = BPF_LDX_MEM(BPF_SIZEOF(void *), si->dst_reg,
				      si->src_reg, off);
		break;

	case offsetof(struct __sk_buff, tc_index):
#ifdef CONFIG_NET_SCHED
		if (type == BPF_WRITE)
			*insn++ = BPF_STX_MEM(BPF_H, si->dst_reg, si->src_reg,
					      bpf_target_off(struct sk_buff, tc_index, 2,
							     target_size));
		else
			*insn++ = BPF_LDX_MEM(BPF_H, si->dst_reg, si->src_reg,
					      bpf_target_off(struct sk_buff, tc_index, 2,
							     target_size));
#else
		*target_size = 2;
		if (type == BPF_WRITE)
			*insn++ = BPF_MOV64_REG(si->dst_reg, si->dst_reg);
		else
			*insn++ = BPF_MOV64_IMM(si->dst_reg, 0);
#endif
		break;

	case offsetof(struct __sk_buff, napi_id):
#if defined(CONFIG_NET_RX_BUSY_POLL)
		*insn++ = BPF_LDX_MEM(BPF_W, si->dst_reg, si->src_reg,
				      bpf_target_off(struct sk_buff, napi_id, 4,
						     target_size));
		*insn++ = BPF_JMP_IMM(BPF_JGE, si->dst_reg, MIN_NAPI_ID, 1);
		*insn++ = BPF_MOV64_IMM(si->dst_reg, 0);
#else
		*target_size = 4;
		*insn++ = BPF_MOV64_IMM(si->dst_reg, 0);
#endif
		break;
	case offsetof(struct __sk_buff, family):
		BUILD_BUG_ON(FIELD_SIZEOF(struct sock_common, skc_family) != 2);

		*insn++ = BPF_LDX_MEM(BPF_FIELD_SIZEOF(struct sk_buff, sk),
				      si->dst_reg, si->src_reg,
				      offsetof(struct sk_buff, sk));
		*insn++ = BPF_LDX_MEM(BPF_H, si->dst_reg, si->dst_reg,
				      bpf_target_off(struct sock_common,
						     skc_family,
						     2, target_size));
		break;
	case offsetof(struct __sk_buff, remote_ip4):
		BUILD_BUG_ON(FIELD_SIZEOF(struct sock_common, skc_daddr) != 4);

		*insn++ = BPF_LDX_MEM(BPF_FIELD_SIZEOF(struct sk_buff, sk),
				      si->dst_reg, si->src_reg,
				      offsetof(struct sk_buff, sk));
		*insn++ = BPF_LDX_MEM(BPF_W, si->dst_reg, si->dst_reg,
				      bpf_target_off(struct sock_common,
						     skc_daddr,
						     4, target_size));
		break;
	case offsetof(struct __sk_buff, local_ip4):
		BUILD_BUG_ON(FIELD_SIZEOF(struct sock_common,
					  skc_rcv_saddr) != 4);

		*insn++ = BPF_LDX_MEM(BPF_FIELD_SIZEOF(struct sk_buff, sk),
				      si->dst_reg, si->src_reg,
				      offsetof(struct sk_buff, sk));
		*insn++ = BPF_LDX_MEM(BPF_W, si->dst_reg, si->dst_reg,
				      bpf_target_off(struct sock_common,
						     skc_rcv_saddr,
						     4, target_size));
		break;
	case offsetof(struct __sk_buff, remote_ip6[0]) ...
	     offsetof(struct __sk_buff, remote_ip6[3]):
#if IS_ENABLED(CONFIG_IPV6)
		BUILD_BUG_ON(FIELD_SIZEOF(struct sock_common,
					  skc_v6_daddr.s6_addr32[0]) != 4);

		off = si->off;
		off -= offsetof(struct __sk_buff, remote_ip6[0]);

		*insn++ = BPF_LDX_MEM(BPF_FIELD_SIZEOF(struct sk_buff, sk),
				      si->dst_reg, si->src_reg,
				      offsetof(struct sk_buff, sk));
		*insn++ = BPF_LDX_MEM(BPF_W, si->dst_reg, si->dst_reg,
				      offsetof(struct sock_common,
					       skc_v6_daddr.s6_addr32[0]) +
				      off);
#else
		*insn++ = BPF_MOV32_IMM(si->dst_reg, 0);
#endif
		break;
	case offsetof(struct __sk_buff, local_ip6[0]) ...
	     offsetof(struct __sk_buff, local_ip6[3]):
#if IS_ENABLED(CONFIG_IPV6)
		BUILD_BUG_ON(FIELD_SIZEOF(struct sock_common,
					  skc_v6_rcv_saddr.s6_addr32[0]) != 4);

		off = si->off;
		off -= offsetof(struct __sk_buff, local_ip6[0]);

		*insn++ = BPF_LDX_MEM(BPF_FIELD_SIZEOF(struct sk_buff, sk),
				      si->dst_reg, si->src_reg,
				      offsetof(struct sk_buff, sk));
		*insn++ = BPF_LDX_MEM(BPF_W, si->dst_reg, si->dst_reg,
				      offsetof(struct sock_common,
					       skc_v6_rcv_saddr.s6_addr32[0]) +
				      off);
#else
		*insn++ = BPF_MOV32_IMM(si->dst_reg, 0);
#endif
		break;

	case offsetof(struct __sk_buff, remote_port):
		BUILD_BUG_ON(FIELD_SIZEOF(struct sock_common, skc_dport) != 2);

		*insn++ = BPF_LDX_MEM(BPF_FIELD_SIZEOF(struct sk_buff, sk),
				      si->dst_reg, si->src_reg,
				      offsetof(struct sk_buff, sk));
		*insn++ = BPF_LDX_MEM(BPF_H, si->dst_reg, si->dst_reg,
				      bpf_target_off(struct sock_common,
						     skc_dport,
						     2, target_size));
#ifndef __BIG_ENDIAN_BITFIELD
		*insn++ = BPF_ALU32_IMM(BPF_LSH, si->dst_reg, 16);
#endif
		break;

	case offsetof(struct __sk_buff, local_port):
		BUILD_BUG_ON(FIELD_SIZEOF(struct sock_common, skc_num) != 2);

		*insn++ = BPF_LDX_MEM(BPF_FIELD_SIZEOF(struct sk_buff, sk),
				      si->dst_reg, si->src_reg,
				      offsetof(struct sk_buff, sk));
		*insn++ = BPF_LDX_MEM(BPF_H, si->dst_reg, si->dst_reg,
				      bpf_target_off(struct sock_common,
						     skc_num, 2, target_size));
		break;

	case offsetof(struct __sk_buff, tstamp):
		BUILD_BUG_ON(FIELD_SIZEOF(struct sk_buff, tstamp) != 8);

		if (type == BPF_WRITE)
			*insn++ = BPF_STX_MEM(BPF_DW,
					      si->dst_reg, si->src_reg,
					      bpf_target_off(struct sk_buff,
							     tstamp, 8,
							     target_size));
		else
			*insn++ = BPF_LDX_MEM(BPF_DW,
					      si->dst_reg, si->src_reg,
					      bpf_target_off(struct sk_buff,
							     tstamp, 8,
							     target_size));
		break;

	case offsetof(struct __sk_buff, gso_segs):
		/* si->dst_reg = skb_shinfo(SKB); */
#ifdef NET_SKBUFF_DATA_USES_OFFSET
		*insn++ = BPF_LDX_MEM(BPF_FIELD_SIZEOF(struct sk_buff, head),
				      si->dst_reg, si->src_reg,
				      offsetof(struct sk_buff, head));
		*insn++ = BPF_LDX_MEM(BPF_FIELD_SIZEOF(struct sk_buff, end),
				      BPF_REG_AX, si->src_reg,
				      offsetof(struct sk_buff, end));
		*insn++ = BPF_ALU64_REG(BPF_ADD, si->dst_reg, BPF_REG_AX);
#else
		*insn++ = BPF_LDX_MEM(BPF_FIELD_SIZEOF(struct sk_buff, end),
				      si->dst_reg, si->src_reg,
				      offsetof(struct sk_buff, end));
#endif
		*insn++ = BPF_LDX_MEM(BPF_FIELD_SIZEOF(struct skb_shared_info, gso_segs),
				      si->dst_reg, si->dst_reg,
				      bpf_target_off(struct skb_shared_info,
						     gso_segs, 2,
						     target_size));
		break;
	case offsetof(struct __sk_buff, wire_len):
		BUILD_BUG_ON(FIELD_SIZEOF(struct qdisc_skb_cb, pkt_len) != 4);

		off = si->off;
		off -= offsetof(struct __sk_buff, wire_len);
		off += offsetof(struct sk_buff, cb);
		off += offsetof(struct qdisc_skb_cb, pkt_len);
		*target_size = 4;
		*insn++ = BPF_LDX_MEM(BPF_W, si->dst_reg, si->src_reg, off);
		break;

	case offsetof(struct __sk_buff, sk):
		*insn++ = BPF_LDX_MEM(BPF_FIELD_SIZEOF(struct sk_buff, sk),
				      si->dst_reg, si->src_reg,
				      offsetof(struct sk_buff, sk));
		break;
	}

	return insn - insn_buf;
}

u32 bpf_sock_convert_ctx_access(enum bpf_access_type type,
				const struct bpf_insn *si,
				struct bpf_insn *insn_buf,
				struct bpf_prog *prog, u32 *target_size)
{
	struct bpf_insn *insn = insn_buf;
	int off;

	switch (si->off) {
	case offsetof(struct bpf_sock, bound_dev_if):
		BUILD_BUG_ON(FIELD_SIZEOF(struct sock, sk_bound_dev_if) != 4);

		if (type == BPF_WRITE)
			*insn++ = BPF_STX_MEM(BPF_W, si->dst_reg, si->src_reg,
					offsetof(struct sock, sk_bound_dev_if));
		else
			*insn++ = BPF_LDX_MEM(BPF_W, si->dst_reg, si->src_reg,
				      offsetof(struct sock, sk_bound_dev_if));
		break;

	case offsetof(struct bpf_sock, mark):
		BUILD_BUG_ON(FIELD_SIZEOF(struct sock, sk_mark) != 4);

		if (type == BPF_WRITE)
			*insn++ = BPF_STX_MEM(BPF_W, si->dst_reg, si->src_reg,
					offsetof(struct sock, sk_mark));
		else
			*insn++ = BPF_LDX_MEM(BPF_W, si->dst_reg, si->src_reg,
				      offsetof(struct sock, sk_mark));
		break;

	case offsetof(struct bpf_sock, priority):
		BUILD_BUG_ON(FIELD_SIZEOF(struct sock, sk_priority) != 4);

		if (type == BPF_WRITE)
			*insn++ = BPF_STX_MEM(BPF_W, si->dst_reg, si->src_reg,
					offsetof(struct sock, sk_priority));
		else
			*insn++ = BPF_LDX_MEM(BPF_W, si->dst_reg, si->src_reg,
				      offsetof(struct sock, sk_priority));
		break;

	case offsetof(struct bpf_sock, family):
		*insn++ = BPF_LDX_MEM(
			BPF_FIELD_SIZEOF(struct sock_common, skc_family),
			si->dst_reg, si->src_reg,
			bpf_target_off(struct sock_common,
				       skc_family,
				       FIELD_SIZEOF(struct sock_common,
						    skc_family),
				       target_size));
		break;

	case offsetof(struct bpf_sock, type):
		BUILD_BUG_ON(HWEIGHT32(SK_FL_TYPE_MASK) != BITS_PER_BYTE * 2);
		*insn++ = BPF_LDX_MEM(BPF_W, si->dst_reg, si->src_reg,
				      offsetof(struct sock, __sk_flags_offset));
		*insn++ = BPF_ALU32_IMM(BPF_AND, si->dst_reg, SK_FL_TYPE_MASK);
		*insn++ = BPF_ALU32_IMM(BPF_RSH, si->dst_reg, SK_FL_TYPE_SHIFT);
		*target_size = 2;
		break;

	case offsetof(struct bpf_sock, protocol):
		BUILD_BUG_ON(HWEIGHT32(SK_FL_PROTO_MASK) != BITS_PER_BYTE);
		*insn++ = BPF_LDX_MEM(BPF_W, si->dst_reg, si->src_reg,
				      offsetof(struct sock, __sk_flags_offset));
		*insn++ = BPF_ALU32_IMM(BPF_AND, si->dst_reg, SK_FL_PROTO_MASK);
		*insn++ = BPF_ALU32_IMM(BPF_RSH, si->dst_reg, SK_FL_PROTO_SHIFT);
		*target_size = 1;
		break;

	case offsetof(struct bpf_sock, src_ip4):
		*insn++ = BPF_LDX_MEM(
			BPF_SIZE(si->code), si->dst_reg, si->src_reg,
			bpf_target_off(struct sock_common, skc_rcv_saddr,
				       FIELD_SIZEOF(struct sock_common,
						    skc_rcv_saddr),
				       target_size));
		break;

	case offsetof(struct bpf_sock, dst_ip4):
		*insn++ = BPF_LDX_MEM(
			BPF_SIZE(si->code), si->dst_reg, si->src_reg,
			bpf_target_off(struct sock_common, skc_daddr,
				       FIELD_SIZEOF(struct sock_common,
						    skc_daddr),
				       target_size));
		break;

	case bpf_ctx_range_till(struct bpf_sock, src_ip6[0], src_ip6[3]):
#if IS_ENABLED(CONFIG_IPV6)
		off = si->off;
		off -= offsetof(struct bpf_sock, src_ip6[0]);
		*insn++ = BPF_LDX_MEM(
			BPF_SIZE(si->code), si->dst_reg, si->src_reg,
			bpf_target_off(
				struct sock_common,
				skc_v6_rcv_saddr.s6_addr32[0],
				FIELD_SIZEOF(struct sock_common,
					     skc_v6_rcv_saddr.s6_addr32[0]),
				target_size) + off);
#else
		(void)off;
		*insn++ = BPF_MOV32_IMM(si->dst_reg, 0);
#endif
		break;

	case bpf_ctx_range_till(struct bpf_sock, dst_ip6[0], dst_ip6[3]):
#if IS_ENABLED(CONFIG_IPV6)
		off = si->off;
		off -= offsetof(struct bpf_sock, dst_ip6[0]);
		*insn++ = BPF_LDX_MEM(
			BPF_SIZE(si->code), si->dst_reg, si->src_reg,
			bpf_target_off(struct sock_common,
				       skc_v6_daddr.s6_addr32[0],
				       FIELD_SIZEOF(struct sock_common,
						    skc_v6_daddr.s6_addr32[0]),
				       target_size) + off);
#else
		*insn++ = BPF_MOV32_IMM(si->dst_reg, 0);
		*target_size = 4;
#endif
		break;

	case offsetof(struct bpf_sock, src_port):
		*insn++ = BPF_LDX_MEM(
			BPF_FIELD_SIZEOF(struct sock_common, skc_num),
			si->dst_reg, si->src_reg,
			bpf_target_off(struct sock_common, skc_num,
				       FIELD_SIZEOF(struct sock_common,
						    skc_num),
				       target_size));
		break;

	case offsetof(struct bpf_sock, dst_port):
		*insn++ = BPF_LDX_MEM(
			BPF_FIELD_SIZEOF(struct sock_common, skc_dport),
			si->dst_reg, si->src_reg,
			bpf_target_off(struct sock_common, skc_dport,
				       FIELD_SIZEOF(struct sock_common,
						    skc_dport),
				       target_size));
		break;

	case offsetof(struct bpf_sock, state):
		*insn++ = BPF_LDX_MEM(
			BPF_FIELD_SIZEOF(struct sock_common, skc_state),
			si->dst_reg, si->src_reg,
			bpf_target_off(struct sock_common, skc_state,
				       FIELD_SIZEOF(struct sock_common,
						    skc_state),
				       target_size));
		break;
	}

	return insn - insn_buf;
}

static u32 tc_cls_act_convert_ctx_access(enum bpf_access_type type,
					 const struct bpf_insn *si,
					 struct bpf_insn *insn_buf,
					 struct bpf_prog *prog, u32 *target_size)
{
	struct bpf_insn *insn = insn_buf;

	switch (si->off) {
	case offsetof(struct __sk_buff, ifindex):
		*insn++ = BPF_LDX_MEM(BPF_FIELD_SIZEOF(struct sk_buff, dev),
				      si->dst_reg, si->src_reg,
				      offsetof(struct sk_buff, dev));
		*insn++ = BPF_LDX_MEM(BPF_W, si->dst_reg, si->dst_reg,
				      bpf_target_off(struct net_device, ifindex, 4,
						     target_size));
		break;
	default:
		return bpf_convert_ctx_access(type, si, insn_buf, prog,
					      target_size);
	}

	return insn - insn_buf;
}

static u32 xdp_convert_ctx_access(enum bpf_access_type type,
				  const struct bpf_insn *si,
				  struct bpf_insn *insn_buf,
				  struct bpf_prog *prog, u32 *target_size)
{
	struct bpf_insn *insn = insn_buf;

	switch (si->off) {
	case offsetof(struct xdp_md, data):
		*insn++ = BPF_LDX_MEM(BPF_FIELD_SIZEOF(struct xdp_buff, data),
				      si->dst_reg, si->src_reg,
				      offsetof(struct xdp_buff, data));
		break;
	case offsetof(struct xdp_md, data_meta):
		*insn++ = BPF_LDX_MEM(BPF_FIELD_SIZEOF(struct xdp_buff, data_meta),
				      si->dst_reg, si->src_reg,
				      offsetof(struct xdp_buff, data_meta));
		break;
	case offsetof(struct xdp_md, data_end):
		*insn++ = BPF_LDX_MEM(BPF_FIELD_SIZEOF(struct xdp_buff, data_end),
				      si->dst_reg, si->src_reg,
				      offsetof(struct xdp_buff, data_end));
		break;
	case offsetof(struct xdp_md, ingress_ifindex):
		*insn++ = BPF_LDX_MEM(BPF_FIELD_SIZEOF(struct xdp_buff, rxq),
				      si->dst_reg, si->src_reg,
				      offsetof(struct xdp_buff, rxq));
		*insn++ = BPF_LDX_MEM(BPF_FIELD_SIZEOF(struct xdp_rxq_info, dev),
				      si->dst_reg, si->dst_reg,
				      offsetof(struct xdp_rxq_info, dev));
		*insn++ = BPF_LDX_MEM(BPF_W, si->dst_reg, si->dst_reg,
				      offsetof(struct net_device, ifindex));
		break;
	case offsetof(struct xdp_md, rx_queue_index):
		*insn++ = BPF_LDX_MEM(BPF_FIELD_SIZEOF(struct xdp_buff, rxq),
				      si->dst_reg, si->src_reg,
				      offsetof(struct xdp_buff, rxq));
		*insn++ = BPF_LDX_MEM(BPF_W, si->dst_reg, si->dst_reg,
				      offsetof(struct xdp_rxq_info,
					       queue_index));
		break;
	}

	return insn - insn_buf;
}

/* SOCK_ADDR_LOAD_NESTED_FIELD() loads Nested Field S.F.NF where S is type of
 * context Structure, F is Field in context structure that contains a pointer
 * to Nested Structure of type NS that has the field NF.
 *
 * SIZE encodes the load size (BPF_B, BPF_H, etc). It's up to caller to make
 * sure that SIZE is not greater than actual size of S.F.NF.
 *
 * If offset OFF is provided, the load happens from that offset relative to
 * offset of NF.
 */
#define SOCK_ADDR_LOAD_NESTED_FIELD_SIZE_OFF(S, NS, F, NF, SIZE, OFF)	       \
	do {								       \
		*insn++ = BPF_LDX_MEM(BPF_FIELD_SIZEOF(S, F), si->dst_reg,     \
				      si->src_reg, offsetof(S, F));	       \
		*insn++ = BPF_LDX_MEM(					       \
			SIZE, si->dst_reg, si->dst_reg,			       \
			bpf_target_off(NS, NF, FIELD_SIZEOF(NS, NF),	       \
				       target_size)			       \
				+ OFF);					       \
	} while (0)

#define SOCK_ADDR_LOAD_NESTED_FIELD(S, NS, F, NF)			       \
	SOCK_ADDR_LOAD_NESTED_FIELD_SIZE_OFF(S, NS, F, NF,		       \
					     BPF_FIELD_SIZEOF(NS, NF), 0)

/* SOCK_ADDR_STORE_NESTED_FIELD_OFF() has semantic similar to
 * SOCK_ADDR_LOAD_NESTED_FIELD_SIZE_OFF() but for store operation.
 *
 * It doesn't support SIZE argument though since narrow stores are not
 * supported for now.
 *
 * In addition it uses Temporary Field TF (member of struct S) as the 3rd
 * "register" since two registers available in convert_ctx_access are not
 * enough: we can't override neither SRC, since it contains value to store, nor
 * DST since it contains pointer to context that may be used by later
 * instructions. But we need a temporary place to save pointer to nested
 * structure whose field we want to store to.
 */
#define SOCK_ADDR_STORE_NESTED_FIELD_OFF(S, NS, F, NF, OFF, TF)		       \
	do {								       \
		int tmp_reg = BPF_REG_9;				       \
		if (si->src_reg == tmp_reg || si->dst_reg == tmp_reg)	       \
			--tmp_reg;					       \
		if (si->src_reg == tmp_reg || si->dst_reg == tmp_reg)	       \
			--tmp_reg;					       \
		*insn++ = BPF_STX_MEM(BPF_DW, si->dst_reg, tmp_reg,	       \
				      offsetof(S, TF));			       \
		*insn++ = BPF_LDX_MEM(BPF_FIELD_SIZEOF(S, F), tmp_reg,	       \
				      si->dst_reg, offsetof(S, F));	       \
		*insn++ = BPF_STX_MEM(					       \
			BPF_FIELD_SIZEOF(NS, NF), tmp_reg, si->src_reg,	       \
			bpf_target_off(NS, NF, FIELD_SIZEOF(NS, NF),	       \
				       target_size)			       \
				+ OFF);					       \
		*insn++ = BPF_LDX_MEM(BPF_DW, tmp_reg, si->dst_reg,	       \
				      offsetof(S, TF));			       \
	} while (0)

#define SOCK_ADDR_LOAD_OR_STORE_NESTED_FIELD_SIZE_OFF(S, NS, F, NF, SIZE, OFF, \
						      TF)		       \
	do {								       \
		if (type == BPF_WRITE) {				       \
			SOCK_ADDR_STORE_NESTED_FIELD_OFF(S, NS, F, NF, OFF,    \
							 TF);		       \
		} else {						       \
			SOCK_ADDR_LOAD_NESTED_FIELD_SIZE_OFF(		       \
				S, NS, F, NF, SIZE, OFF);  \
		}							       \
	} while (0)

#define SOCK_ADDR_LOAD_OR_STORE_NESTED_FIELD(S, NS, F, NF, TF)		       \
	SOCK_ADDR_LOAD_OR_STORE_NESTED_FIELD_SIZE_OFF(			       \
		S, NS, F, NF, BPF_FIELD_SIZEOF(NS, NF), 0, TF)

static u32 sock_addr_convert_ctx_access(enum bpf_access_type type,
					const struct bpf_insn *si,
					struct bpf_insn *insn_buf,
					struct bpf_prog *prog, u32 *target_size)
{
	struct bpf_insn *insn = insn_buf;
	int off;

	switch (si->off) {
	case offsetof(struct bpf_sock_addr, user_family):
		SOCK_ADDR_LOAD_NESTED_FIELD(struct bpf_sock_addr_kern,
					    struct sockaddr, uaddr, sa_family);
		break;

	case offsetof(struct bpf_sock_addr, user_ip4):
		SOCK_ADDR_LOAD_OR_STORE_NESTED_FIELD_SIZE_OFF(
			struct bpf_sock_addr_kern, struct sockaddr_in, uaddr,
			sin_addr, BPF_SIZE(si->code), 0, tmp_reg);
		break;

	case bpf_ctx_range_till(struct bpf_sock_addr, user_ip6[0], user_ip6[3]):
		off = si->off;
		off -= offsetof(struct bpf_sock_addr, user_ip6[0]);
		SOCK_ADDR_LOAD_OR_STORE_NESTED_FIELD_SIZE_OFF(
			struct bpf_sock_addr_kern, struct sockaddr_in6, uaddr,
			sin6_addr.s6_addr32[0], BPF_SIZE(si->code), off,
			tmp_reg);
		break;

	case offsetof(struct bpf_sock_addr, user_port):
		/* To get port we need to know sa_family first and then treat
		 * sockaddr as either sockaddr_in or sockaddr_in6.
		 * Though we can simplify since port field has same offset and
		 * size in both structures.
		 * Here we check this invariant and use just one of the
		 * structures if it's true.
		 */
		BUILD_BUG_ON(offsetof(struct sockaddr_in, sin_port) !=
			     offsetof(struct sockaddr_in6, sin6_port));
		BUILD_BUG_ON(FIELD_SIZEOF(struct sockaddr_in, sin_port) !=
			     FIELD_SIZEOF(struct sockaddr_in6, sin6_port));
		SOCK_ADDR_LOAD_OR_STORE_NESTED_FIELD(struct bpf_sock_addr_kern,
						     struct sockaddr_in6, uaddr,
						     sin6_port, tmp_reg);
		break;

	case offsetof(struct bpf_sock_addr, family):
		SOCK_ADDR_LOAD_NESTED_FIELD(struct bpf_sock_addr_kern,
					    struct sock, sk, sk_family);
		break;

	case offsetof(struct bpf_sock_addr, type):
		SOCK_ADDR_LOAD_NESTED_FIELD_SIZE_OFF(
			struct bpf_sock_addr_kern, struct sock, sk,
			__sk_flags_offset, BPF_W, 0);
		*insn++ = BPF_ALU32_IMM(BPF_AND, si->dst_reg, SK_FL_TYPE_MASK);
		*insn++ = BPF_ALU32_IMM(BPF_RSH, si->dst_reg, SK_FL_TYPE_SHIFT);
		break;

	case offsetof(struct bpf_sock_addr, protocol):
		SOCK_ADDR_LOAD_NESTED_FIELD_SIZE_OFF(
			struct bpf_sock_addr_kern, struct sock, sk,
			__sk_flags_offset, BPF_W, 0);
		*insn++ = BPF_ALU32_IMM(BPF_AND, si->dst_reg, SK_FL_PROTO_MASK);
		*insn++ = BPF_ALU32_IMM(BPF_RSH, si->dst_reg,
					SK_FL_PROTO_SHIFT);
		break;

	case offsetof(struct bpf_sock_addr, msg_src_ip4):
		/* Treat t_ctx as struct in_addr for msg_src_ip4. */
		SOCK_ADDR_LOAD_OR_STORE_NESTED_FIELD_SIZE_OFF(
			struct bpf_sock_addr_kern, struct in_addr, t_ctx,
			s_addr, BPF_SIZE(si->code), 0, tmp_reg);
		break;

	case bpf_ctx_range_till(struct bpf_sock_addr, msg_src_ip6[0],
				msg_src_ip6[3]):
		off = si->off;
		off -= offsetof(struct bpf_sock_addr, msg_src_ip6[0]);
		/* Treat t_ctx as struct in6_addr for msg_src_ip6. */
		SOCK_ADDR_LOAD_OR_STORE_NESTED_FIELD_SIZE_OFF(
			struct bpf_sock_addr_kern, struct in6_addr, t_ctx,
			s6_addr32[0], BPF_SIZE(si->code), off, tmp_reg);
		break;
	}

	return insn - insn_buf;
}

static u32 sock_ops_convert_ctx_access(enum bpf_access_type type,
				       const struct bpf_insn *si,
				       struct bpf_insn *insn_buf,
				       struct bpf_prog *prog,
				       u32 *target_size)
{
	struct bpf_insn *insn = insn_buf;
	int off;

/* Helper macro for adding read access to tcp_sock or sock fields. */
#define SOCK_OPS_GET_FIELD(BPF_FIELD, OBJ_FIELD, OBJ)			      \
	do {								      \
		BUILD_BUG_ON(FIELD_SIZEOF(OBJ, OBJ_FIELD) >		      \
			     FIELD_SIZEOF(struct bpf_sock_ops, BPF_FIELD));   \
		*insn++ = BPF_LDX_MEM(BPF_FIELD_SIZEOF(			      \
						struct bpf_sock_ops_kern,     \
						is_fullsock),		      \
				      si->dst_reg, si->src_reg,		      \
				      offsetof(struct bpf_sock_ops_kern,      \
					       is_fullsock));		      \
		*insn++ = BPF_JMP_IMM(BPF_JEQ, si->dst_reg, 0, 2);	      \
		*insn++ = BPF_LDX_MEM(BPF_FIELD_SIZEOF(			      \
						struct bpf_sock_ops_kern, sk),\
				      si->dst_reg, si->src_reg,		      \
				      offsetof(struct bpf_sock_ops_kern, sk));\
		*insn++ = BPF_LDX_MEM(BPF_FIELD_SIZEOF(OBJ,		      \
						       OBJ_FIELD),	      \
				      si->dst_reg, si->dst_reg,		      \
				      offsetof(OBJ, OBJ_FIELD));	      \
	} while (0)

#define SOCK_OPS_GET_TCP_SOCK_FIELD(FIELD) \
		SOCK_OPS_GET_FIELD(FIELD, FIELD, struct tcp_sock)

/* Helper macro for adding write access to tcp_sock or sock fields.
 * The macro is called with two registers, dst_reg which contains a pointer
 * to ctx (context) and src_reg which contains the value that should be
 * stored. However, we need an additional register since we cannot overwrite
 * dst_reg because it may be used later in the program.
 * Instead we "borrow" one of the other register. We first save its value
 * into a new (temp) field in bpf_sock_ops_kern, use it, and then restore
 * it at the end of the macro.
 */
#define SOCK_OPS_SET_FIELD(BPF_FIELD, OBJ_FIELD, OBJ)			      \
	do {								      \
		int reg = BPF_REG_9;					      \
		BUILD_BUG_ON(FIELD_SIZEOF(OBJ, OBJ_FIELD) >		      \
			     FIELD_SIZEOF(struct bpf_sock_ops, BPF_FIELD));   \
		if (si->dst_reg == reg || si->src_reg == reg)		      \
			reg--;						      \
		if (si->dst_reg == reg || si->src_reg == reg)		      \
			reg--;						      \
		*insn++ = BPF_STX_MEM(BPF_DW, si->dst_reg, reg,		      \
				      offsetof(struct bpf_sock_ops_kern,      \
					       temp));			      \
		*insn++ = BPF_LDX_MEM(BPF_FIELD_SIZEOF(			      \
						struct bpf_sock_ops_kern,     \
						is_fullsock),		      \
				      reg, si->dst_reg,			      \
				      offsetof(struct bpf_sock_ops_kern,      \
					       is_fullsock));		      \
		*insn++ = BPF_JMP_IMM(BPF_JEQ, reg, 0, 2);		      \
		*insn++ = BPF_LDX_MEM(BPF_FIELD_SIZEOF(			      \
						struct bpf_sock_ops_kern, sk),\
				      reg, si->dst_reg,			      \
				      offsetof(struct bpf_sock_ops_kern, sk));\
		*insn++ = BPF_STX_MEM(BPF_FIELD_SIZEOF(OBJ, OBJ_FIELD),	      \
				      reg, si->src_reg,			      \
				      offsetof(OBJ, OBJ_FIELD));	      \
		*insn++ = BPF_LDX_MEM(BPF_DW, reg, si->dst_reg,		      \
				      offsetof(struct bpf_sock_ops_kern,      \
					       temp));			      \
	} while (0)

#define SOCK_OPS_GET_OR_SET_FIELD(BPF_FIELD, OBJ_FIELD, OBJ, TYPE)	      \
	do {								      \
		if (TYPE == BPF_WRITE)					      \
			SOCK_OPS_SET_FIELD(BPF_FIELD, OBJ_FIELD, OBJ);	      \
		else							      \
			SOCK_OPS_GET_FIELD(BPF_FIELD, OBJ_FIELD, OBJ);	      \
	} while (0)

	CONVERT_COMMON_TCP_SOCK_FIELDS(struct bpf_sock_ops,
				       SOCK_OPS_GET_TCP_SOCK_FIELD);

	if (insn > insn_buf)
		return insn - insn_buf;

	switch (si->off) {
	case offsetof(struct bpf_sock_ops, op) ...
	     offsetof(struct bpf_sock_ops, replylong[3]):
		BUILD_BUG_ON(FIELD_SIZEOF(struct bpf_sock_ops, op) !=
			     FIELD_SIZEOF(struct bpf_sock_ops_kern, op));
		BUILD_BUG_ON(FIELD_SIZEOF(struct bpf_sock_ops, reply) !=
			     FIELD_SIZEOF(struct bpf_sock_ops_kern, reply));
		BUILD_BUG_ON(FIELD_SIZEOF(struct bpf_sock_ops, replylong) !=
			     FIELD_SIZEOF(struct bpf_sock_ops_kern, replylong));
		off = si->off;
		off -= offsetof(struct bpf_sock_ops, op);
		off += offsetof(struct bpf_sock_ops_kern, op);
		if (type == BPF_WRITE)
			*insn++ = BPF_STX_MEM(BPF_W, si->dst_reg, si->src_reg,
					      off);
		else
			*insn++ = BPF_LDX_MEM(BPF_W, si->dst_reg, si->src_reg,
					      off);
		break;

	case offsetof(struct bpf_sock_ops, family):
		BUILD_BUG_ON(FIELD_SIZEOF(struct sock_common, skc_family) != 2);

		*insn++ = BPF_LDX_MEM(BPF_FIELD_SIZEOF(
					      struct bpf_sock_ops_kern, sk),
				      si->dst_reg, si->src_reg,
				      offsetof(struct bpf_sock_ops_kern, sk));
		*insn++ = BPF_LDX_MEM(BPF_H, si->dst_reg, si->dst_reg,
				      offsetof(struct sock_common, skc_family));
		break;

	case offsetof(struct bpf_sock_ops, remote_ip4):
		BUILD_BUG_ON(FIELD_SIZEOF(struct sock_common, skc_daddr) != 4);

		*insn++ = BPF_LDX_MEM(BPF_FIELD_SIZEOF(
						struct bpf_sock_ops_kern, sk),
				      si->dst_reg, si->src_reg,
				      offsetof(struct bpf_sock_ops_kern, sk));
		*insn++ = BPF_LDX_MEM(BPF_W, si->dst_reg, si->dst_reg,
				      offsetof(struct sock_common, skc_daddr));
		break;

	case offsetof(struct bpf_sock_ops, local_ip4):
		BUILD_BUG_ON(FIELD_SIZEOF(struct sock_common,
					  skc_rcv_saddr) != 4);

		*insn++ = BPF_LDX_MEM(BPF_FIELD_SIZEOF(
					      struct bpf_sock_ops_kern, sk),
				      si->dst_reg, si->src_reg,
				      offsetof(struct bpf_sock_ops_kern, sk));
		*insn++ = BPF_LDX_MEM(BPF_W, si->dst_reg, si->dst_reg,
				      offsetof(struct sock_common,
					       skc_rcv_saddr));
		break;

	case offsetof(struct bpf_sock_ops, remote_ip6[0]) ...
	     offsetof(struct bpf_sock_ops, remote_ip6[3]):
#if IS_ENABLED(CONFIG_IPV6)
		BUILD_BUG_ON(FIELD_SIZEOF(struct sock_common,
					  skc_v6_daddr.s6_addr32[0]) != 4);

		off = si->off;
		off -= offsetof(struct bpf_sock_ops, remote_ip6[0]);
		*insn++ = BPF_LDX_MEM(BPF_FIELD_SIZEOF(
						struct bpf_sock_ops_kern, sk),
				      si->dst_reg, si->src_reg,
				      offsetof(struct bpf_sock_ops_kern, sk));
		*insn++ = BPF_LDX_MEM(BPF_W, si->dst_reg, si->dst_reg,
				      offsetof(struct sock_common,
					       skc_v6_daddr.s6_addr32[0]) +
				      off);
#else
		*insn++ = BPF_MOV32_IMM(si->dst_reg, 0);
#endif
		break;

	case offsetof(struct bpf_sock_ops, local_ip6[0]) ...
	     offsetof(struct bpf_sock_ops, local_ip6[3]):
#if IS_ENABLED(CONFIG_IPV6)
		BUILD_BUG_ON(FIELD_SIZEOF(struct sock_common,
					  skc_v6_rcv_saddr.s6_addr32[0]) != 4);

		off = si->off;
		off -= offsetof(struct bpf_sock_ops, local_ip6[0]);
		*insn++ = BPF_LDX_MEM(BPF_FIELD_SIZEOF(
						struct bpf_sock_ops_kern, sk),
				      si->dst_reg, si->src_reg,
				      offsetof(struct bpf_sock_ops_kern, sk));
		*insn++ = BPF_LDX_MEM(BPF_W, si->dst_reg, si->dst_reg,
				      offsetof(struct sock_common,
					       skc_v6_rcv_saddr.s6_addr32[0]) +
				      off);
#else
		*insn++ = BPF_MOV32_IMM(si->dst_reg, 0);
#endif
		break;

	case offsetof(struct bpf_sock_ops, remote_port):
		BUILD_BUG_ON(FIELD_SIZEOF(struct sock_common, skc_dport) != 2);

		*insn++ = BPF_LDX_MEM(BPF_FIELD_SIZEOF(
						struct bpf_sock_ops_kern, sk),
				      si->dst_reg, si->src_reg,
				      offsetof(struct bpf_sock_ops_kern, sk));
		*insn++ = BPF_LDX_MEM(BPF_H, si->dst_reg, si->dst_reg,
				      offsetof(struct sock_common, skc_dport));
#ifndef __BIG_ENDIAN_BITFIELD
		*insn++ = BPF_ALU32_IMM(BPF_LSH, si->dst_reg, 16);
#endif
		break;

	case offsetof(struct bpf_sock_ops, local_port):
		BUILD_BUG_ON(FIELD_SIZEOF(struct sock_common, skc_num) != 2);

		*insn++ = BPF_LDX_MEM(BPF_FIELD_SIZEOF(
						struct bpf_sock_ops_kern, sk),
				      si->dst_reg, si->src_reg,
				      offsetof(struct bpf_sock_ops_kern, sk));
		*insn++ = BPF_LDX_MEM(BPF_H, si->dst_reg, si->dst_reg,
				      offsetof(struct sock_common, skc_num));
		break;

	case offsetof(struct bpf_sock_ops, is_fullsock):
		*insn++ = BPF_LDX_MEM(BPF_FIELD_SIZEOF(
						struct bpf_sock_ops_kern,
						is_fullsock),
				      si->dst_reg, si->src_reg,
				      offsetof(struct bpf_sock_ops_kern,
					       is_fullsock));
		break;

	case offsetof(struct bpf_sock_ops, state):
		BUILD_BUG_ON(FIELD_SIZEOF(struct sock_common, skc_state) != 1);

		*insn++ = BPF_LDX_MEM(BPF_FIELD_SIZEOF(
						struct bpf_sock_ops_kern, sk),
				      si->dst_reg, si->src_reg,
				      offsetof(struct bpf_sock_ops_kern, sk));
		*insn++ = BPF_LDX_MEM(BPF_B, si->dst_reg, si->dst_reg,
				      offsetof(struct sock_common, skc_state));
		break;

	case offsetof(struct bpf_sock_ops, rtt_min):
		BUILD_BUG_ON(FIELD_SIZEOF(struct tcp_sock, rtt_min) !=
			     sizeof(struct minmax));
		BUILD_BUG_ON(sizeof(struct minmax) <
			     sizeof(struct minmax_sample));

		*insn++ = BPF_LDX_MEM(BPF_FIELD_SIZEOF(
						struct bpf_sock_ops_kern, sk),
				      si->dst_reg, si->src_reg,
				      offsetof(struct bpf_sock_ops_kern, sk));
		*insn++ = BPF_LDX_MEM(BPF_W, si->dst_reg, si->dst_reg,
				      offsetof(struct tcp_sock, rtt_min) +
				      FIELD_SIZEOF(struct minmax_sample, t));
		break;

	case offsetof(struct bpf_sock_ops, bpf_sock_ops_cb_flags):
		SOCK_OPS_GET_FIELD(bpf_sock_ops_cb_flags, bpf_sock_ops_cb_flags,
				   struct tcp_sock);
		break;

	case offsetof(struct bpf_sock_ops, sk_txhash):
		SOCK_OPS_GET_OR_SET_FIELD(sk_txhash, sk_txhash,
					  struct sock, type);
		break;
	}
	return insn - insn_buf;
}

static u32 sk_skb_convert_ctx_access(enum bpf_access_type type,
				     const struct bpf_insn *si,
				     struct bpf_insn *insn_buf,
				     struct bpf_prog *prog, u32 *target_size)
{
	struct bpf_insn *insn = insn_buf;
	int off;

	switch (si->off) {
	case offsetof(struct __sk_buff, data_end):
		off  = si->off;
		off -= offsetof(struct __sk_buff, data_end);
		off += offsetof(struct sk_buff, cb);
		off += offsetof(struct tcp_skb_cb, bpf.data_end);
		*insn++ = BPF_LDX_MEM(BPF_SIZEOF(void *), si->dst_reg,
				      si->src_reg, off);
		break;
	default:
		return bpf_convert_ctx_access(type, si, insn_buf, prog,
					      target_size);
	}

	return insn - insn_buf;
}

static u32 sk_msg_convert_ctx_access(enum bpf_access_type type,
				     const struct bpf_insn *si,
				     struct bpf_insn *insn_buf,
				     struct bpf_prog *prog, u32 *target_size)
{
	struct bpf_insn *insn = insn_buf;
#if IS_ENABLED(CONFIG_IPV6)
	int off;
#endif

	/* convert ctx uses the fact sg element is first in struct */
	BUILD_BUG_ON(offsetof(struct sk_msg, sg) != 0);

	switch (si->off) {
	case offsetof(struct sk_msg_md, data):
		*insn++ = BPF_LDX_MEM(BPF_FIELD_SIZEOF(struct sk_msg, data),
				      si->dst_reg, si->src_reg,
				      offsetof(struct sk_msg, data));
		break;
	case offsetof(struct sk_msg_md, data_end):
		*insn++ = BPF_LDX_MEM(BPF_FIELD_SIZEOF(struct sk_msg, data_end),
				      si->dst_reg, si->src_reg,
				      offsetof(struct sk_msg, data_end));
		break;
	case offsetof(struct sk_msg_md, family):
		BUILD_BUG_ON(FIELD_SIZEOF(struct sock_common, skc_family) != 2);

		*insn++ = BPF_LDX_MEM(BPF_FIELD_SIZEOF(
					      struct sk_msg, sk),
				      si->dst_reg, si->src_reg,
				      offsetof(struct sk_msg, sk));
		*insn++ = BPF_LDX_MEM(BPF_H, si->dst_reg, si->dst_reg,
				      offsetof(struct sock_common, skc_family));
		break;

	case offsetof(struct sk_msg_md, remote_ip4):
		BUILD_BUG_ON(FIELD_SIZEOF(struct sock_common, skc_daddr) != 4);

		*insn++ = BPF_LDX_MEM(BPF_FIELD_SIZEOF(
						struct sk_msg, sk),
				      si->dst_reg, si->src_reg,
				      offsetof(struct sk_msg, sk));
		*insn++ = BPF_LDX_MEM(BPF_W, si->dst_reg, si->dst_reg,
				      offsetof(struct sock_common, skc_daddr));
		break;

	case offsetof(struct sk_msg_md, local_ip4):
		BUILD_BUG_ON(FIELD_SIZEOF(struct sock_common,
					  skc_rcv_saddr) != 4);

		*insn++ = BPF_LDX_MEM(BPF_FIELD_SIZEOF(
					      struct sk_msg, sk),
				      si->dst_reg, si->src_reg,
				      offsetof(struct sk_msg, sk));
		*insn++ = BPF_LDX_MEM(BPF_W, si->dst_reg, si->dst_reg,
				      offsetof(struct sock_common,
					       skc_rcv_saddr));
		break;

	case offsetof(struct sk_msg_md, remote_ip6[0]) ...
	     offsetof(struct sk_msg_md, remote_ip6[3]):
#if IS_ENABLED(CONFIG_IPV6)
		BUILD_BUG_ON(FIELD_SIZEOF(struct sock_common,
					  skc_v6_daddr.s6_addr32[0]) != 4);

		off = si->off;
		off -= offsetof(struct sk_msg_md, remote_ip6[0]);
		*insn++ = BPF_LDX_MEM(BPF_FIELD_SIZEOF(
						struct sk_msg, sk),
				      si->dst_reg, si->src_reg,
				      offsetof(struct sk_msg, sk));
		*insn++ = BPF_LDX_MEM(BPF_W, si->dst_reg, si->dst_reg,
				      offsetof(struct sock_common,
					       skc_v6_daddr.s6_addr32[0]) +
				      off);
#else
		*insn++ = BPF_MOV32_IMM(si->dst_reg, 0);
#endif
		break;

	case offsetof(struct sk_msg_md, local_ip6[0]) ...
	     offsetof(struct sk_msg_md, local_ip6[3]):
#if IS_ENABLED(CONFIG_IPV6)
		BUILD_BUG_ON(FIELD_SIZEOF(struct sock_common,
					  skc_v6_rcv_saddr.s6_addr32[0]) != 4);

		off = si->off;
		off -= offsetof(struct sk_msg_md, local_ip6[0]);
		*insn++ = BPF_LDX_MEM(BPF_FIELD_SIZEOF(
						struct sk_msg, sk),
				      si->dst_reg, si->src_reg,
				      offsetof(struct sk_msg, sk));
		*insn++ = BPF_LDX_MEM(BPF_W, si->dst_reg, si->dst_reg,
				      offsetof(struct sock_common,
					       skc_v6_rcv_saddr.s6_addr32[0]) +
				      off);
#else
		*insn++ = BPF_MOV32_IMM(si->dst_reg, 0);
#endif
		break;

	case offsetof(struct sk_msg_md, remote_port):
		BUILD_BUG_ON(FIELD_SIZEOF(struct sock_common, skc_dport) != 2);

		*insn++ = BPF_LDX_MEM(BPF_FIELD_SIZEOF(
						struct sk_msg, sk),
				      si->dst_reg, si->src_reg,
				      offsetof(struct sk_msg, sk));
		*insn++ = BPF_LDX_MEM(BPF_H, si->dst_reg, si->dst_reg,
				      offsetof(struct sock_common, skc_dport));
#ifndef __BIG_ENDIAN_BITFIELD
		*insn++ = BPF_ALU32_IMM(BPF_LSH, si->dst_reg, 16);
#endif
		break;

	case offsetof(struct sk_msg_md, local_port):
		BUILD_BUG_ON(FIELD_SIZEOF(struct sock_common, skc_num) != 2);

		*insn++ = BPF_LDX_MEM(BPF_FIELD_SIZEOF(
						struct sk_msg, sk),
				      si->dst_reg, si->src_reg,
				      offsetof(struct sk_msg, sk));
		*insn++ = BPF_LDX_MEM(BPF_H, si->dst_reg, si->dst_reg,
				      offsetof(struct sock_common, skc_num));
		break;

	case offsetof(struct sk_msg_md, size):
		*insn++ = BPF_LDX_MEM(BPF_FIELD_SIZEOF(struct sk_msg_sg, size),
				      si->dst_reg, si->src_reg,
				      offsetof(struct sk_msg_sg, size));
		break;
	}

	return insn - insn_buf;
}

const struct bpf_verifier_ops sk_filter_verifier_ops = {
	.get_func_proto		= sk_filter_func_proto,
	.is_valid_access	= sk_filter_is_valid_access,
	.convert_ctx_access	= bpf_convert_ctx_access,
	.gen_ld_abs		= bpf_gen_ld_abs,
};

const struct bpf_prog_ops sk_filter_prog_ops = {
	.test_run		= bpf_prog_test_run_skb,
};

const struct bpf_verifier_ops tc_cls_act_verifier_ops = {
	.get_func_proto		= tc_cls_act_func_proto,
	.is_valid_access	= tc_cls_act_is_valid_access,
	.convert_ctx_access	= tc_cls_act_convert_ctx_access,
	.gen_prologue		= tc_cls_act_prologue,
	.gen_ld_abs		= bpf_gen_ld_abs,
};

const struct bpf_prog_ops tc_cls_act_prog_ops = {
	.test_run		= bpf_prog_test_run_skb,
};

const struct bpf_verifier_ops xdp_verifier_ops = {
	.get_func_proto		= xdp_func_proto,
	.is_valid_access	= xdp_is_valid_access,
	.convert_ctx_access	= xdp_convert_ctx_access,
	.gen_prologue		= bpf_noop_prologue,
};

const struct bpf_prog_ops xdp_prog_ops = {
	.test_run		= bpf_prog_test_run_xdp,
};

const struct bpf_verifier_ops cg_skb_verifier_ops = {
	.get_func_proto		= cg_skb_func_proto,
	.is_valid_access	= cg_skb_is_valid_access,
	.convert_ctx_access	= bpf_convert_ctx_access,
};

const struct bpf_prog_ops cg_skb_prog_ops = {
	.test_run		= bpf_prog_test_run_skb,
};

const struct bpf_verifier_ops lwt_in_verifier_ops = {
	.get_func_proto		= lwt_in_func_proto,
	.is_valid_access	= lwt_is_valid_access,
	.convert_ctx_access	= bpf_convert_ctx_access,
};

const struct bpf_prog_ops lwt_in_prog_ops = {
	.test_run		= bpf_prog_test_run_skb,
};

const struct bpf_verifier_ops lwt_out_verifier_ops = {
	.get_func_proto		= lwt_out_func_proto,
	.is_valid_access	= lwt_is_valid_access,
	.convert_ctx_access	= bpf_convert_ctx_access,
};

const struct bpf_prog_ops lwt_out_prog_ops = {
	.test_run		= bpf_prog_test_run_skb,
};

const struct bpf_verifier_ops lwt_xmit_verifier_ops = {
	.get_func_proto		= lwt_xmit_func_proto,
	.is_valid_access	= lwt_is_valid_access,
	.convert_ctx_access	= bpf_convert_ctx_access,
	.gen_prologue		= tc_cls_act_prologue,
};

const struct bpf_prog_ops lwt_xmit_prog_ops = {
	.test_run		= bpf_prog_test_run_skb,
};

const struct bpf_verifier_ops lwt_seg6local_verifier_ops = {
	.get_func_proto		= lwt_seg6local_func_proto,
	.is_valid_access	= lwt_is_valid_access,
	.convert_ctx_access	= bpf_convert_ctx_access,
};

const struct bpf_prog_ops lwt_seg6local_prog_ops = {
	.test_run		= bpf_prog_test_run_skb,
};

const struct bpf_verifier_ops cg_sock_verifier_ops = {
	.get_func_proto		= sock_filter_func_proto,
	.is_valid_access	= sock_filter_is_valid_access,
	.convert_ctx_access	= bpf_sock_convert_ctx_access,
};

const struct bpf_prog_ops cg_sock_prog_ops = {
};

const struct bpf_verifier_ops cg_sock_addr_verifier_ops = {
	.get_func_proto		= sock_addr_func_proto,
	.is_valid_access	= sock_addr_is_valid_access,
	.convert_ctx_access	= sock_addr_convert_ctx_access,
};

const struct bpf_prog_ops cg_sock_addr_prog_ops = {
};

const struct bpf_verifier_ops sock_ops_verifier_ops = {
	.get_func_proto		= sock_ops_func_proto,
	.is_valid_access	= sock_ops_is_valid_access,
	.convert_ctx_access	= sock_ops_convert_ctx_access,
};

const struct bpf_prog_ops sock_ops_prog_ops = {
};

const struct bpf_verifier_ops sk_skb_verifier_ops = {
	.get_func_proto		= sk_skb_func_proto,
	.is_valid_access	= sk_skb_is_valid_access,
	.convert_ctx_access	= sk_skb_convert_ctx_access,
	.gen_prologue		= sk_skb_prologue,
};

const struct bpf_prog_ops sk_skb_prog_ops = {
};

const struct bpf_verifier_ops sk_msg_verifier_ops = {
	.get_func_proto		= sk_msg_func_proto,
	.is_valid_access	= sk_msg_is_valid_access,
	.convert_ctx_access	= sk_msg_convert_ctx_access,
	.gen_prologue		= bpf_noop_prologue,
};

const struct bpf_prog_ops sk_msg_prog_ops = {
};

const struct bpf_verifier_ops flow_dissector_verifier_ops = {
	.get_func_proto		= flow_dissector_func_proto,
	.is_valid_access	= flow_dissector_is_valid_access,
	.convert_ctx_access	= flow_dissector_convert_ctx_access,
};

const struct bpf_prog_ops flow_dissector_prog_ops = {
	.test_run		= bpf_prog_test_run_flow_dissector,
};

int sk_detach_filter(struct sock *sk)
{
	int ret = -ENOENT;
	struct sk_filter *filter;

	if (sock_flag(sk, SOCK_FILTER_LOCKED))
		return -EPERM;

	filter = rcu_dereference_protected(sk->sk_filter,
					   lockdep_sock_is_held(sk));
	if (filter) {
		RCU_INIT_POINTER(sk->sk_filter, NULL);
		sk_filter_uncharge(sk, filter);
		ret = 0;
	}

	return ret;
}
EXPORT_SYMBOL_GPL(sk_detach_filter);

int sk_get_filter(struct sock *sk, struct sock_filter __user *ubuf,
		  unsigned int len)
{
	struct sock_fprog_kern *fprog;
	struct sk_filter *filter;
	int ret = 0;

	lock_sock(sk);
	filter = rcu_dereference_protected(sk->sk_filter,
					   lockdep_sock_is_held(sk));
	if (!filter)
		goto out;

	/* We're copying the filter that has been originally attached,
	 * so no conversion/decode needed anymore. eBPF programs that
	 * have no original program cannot be dumped through this.
	 */
	ret = -EACCES;
	fprog = filter->prog->orig_prog;
	if (!fprog)
		goto out;

	ret = fprog->len;
	if (!len)
		/* User space only enquires number of filter blocks. */
		goto out;

	ret = -EINVAL;
	if (len < fprog->len)
		goto out;

	ret = -EFAULT;
	if (copy_to_user(ubuf, fprog->filter, bpf_classic_proglen(fprog)))
		goto out;

	/* Instead of bytes, the API requests to return the number
	 * of filter blocks.
	 */
	ret = fprog->len;
out:
	release_sock(sk);
	return ret;
}

#ifdef CONFIG_INET
struct sk_reuseport_kern {
	struct sk_buff *skb;
	struct sock *sk;
	struct sock *selected_sk;
	void *data_end;
	u32 hash;
	u32 reuseport_id;
	bool bind_inany;
};

static void bpf_init_reuseport_kern(struct sk_reuseport_kern *reuse_kern,
				    struct sock_reuseport *reuse,
				    struct sock *sk, struct sk_buff *skb,
				    u32 hash)
{
	reuse_kern->skb = skb;
	reuse_kern->sk = sk;
	reuse_kern->selected_sk = NULL;
	reuse_kern->data_end = skb->data + skb_headlen(skb);
	reuse_kern->hash = hash;
	reuse_kern->reuseport_id = reuse->reuseport_id;
	reuse_kern->bind_inany = reuse->bind_inany;
}

struct sock *bpf_run_sk_reuseport(struct sock_reuseport *reuse, struct sock *sk,
				  struct bpf_prog *prog, struct sk_buff *skb,
				  u32 hash)
{
	struct sk_reuseport_kern reuse_kern;
	enum sk_action action;

	bpf_init_reuseport_kern(&reuse_kern, reuse, sk, skb, hash);
	action = BPF_PROG_RUN(prog, &reuse_kern);

	if (action == SK_PASS)
		return reuse_kern.selected_sk;
	else
		return ERR_PTR(-ECONNREFUSED);
}

BPF_CALL_4(sk_select_reuseport, struct sk_reuseport_kern *, reuse_kern,
	   struct bpf_map *, map, void *, key, u32, flags)
{
	struct sock_reuseport *reuse;
	struct sock *selected_sk;

	selected_sk = map->ops->map_lookup_elem(map, key);
	if (!selected_sk)
		return -ENOENT;

	reuse = rcu_dereference(selected_sk->sk_reuseport_cb);
	if (!reuse)
		/* selected_sk is unhashed (e.g. by close()) after the
		 * above map_lookup_elem().  Treat selected_sk has already
		 * been removed from the map.
		 */
		return -ENOENT;

	if (unlikely(reuse->reuseport_id != reuse_kern->reuseport_id)) {
		struct sock *sk;

		if (unlikely(!reuse_kern->reuseport_id))
			/* There is a small race between adding the
			 * sk to the map and setting the
			 * reuse_kern->reuseport_id.
			 * Treat it as the sk has not been added to
			 * the bpf map yet.
			 */
			return -ENOENT;

		sk = reuse_kern->sk;
		if (sk->sk_protocol != selected_sk->sk_protocol)
			return -EPROTOTYPE;
		else if (sk->sk_family != selected_sk->sk_family)
			return -EAFNOSUPPORT;

		/* Catch all. Likely bound to a different sockaddr. */
		return -EBADFD;
	}

	reuse_kern->selected_sk = selected_sk;

	return 0;
}

static const struct bpf_func_proto sk_select_reuseport_proto = {
	.func           = sk_select_reuseport,
	.gpl_only       = false,
	.ret_type       = RET_INTEGER,
	.arg1_type	= ARG_PTR_TO_CTX,
	.arg2_type      = ARG_CONST_MAP_PTR,
	.arg3_type      = ARG_PTR_TO_MAP_KEY,
	.arg4_type	= ARG_ANYTHING,
};

BPF_CALL_4(sk_reuseport_load_bytes,
	   const struct sk_reuseport_kern *, reuse_kern, u32, offset,
	   void *, to, u32, len)
{
	return ____bpf_skb_load_bytes(reuse_kern->skb, offset, to, len);
}

static const struct bpf_func_proto sk_reuseport_load_bytes_proto = {
	.func		= sk_reuseport_load_bytes,
	.gpl_only	= false,
	.ret_type	= RET_INTEGER,
	.arg1_type	= ARG_PTR_TO_CTX,
	.arg2_type	= ARG_ANYTHING,
	.arg3_type	= ARG_PTR_TO_UNINIT_MEM,
	.arg4_type	= ARG_CONST_SIZE,
};

BPF_CALL_5(sk_reuseport_load_bytes_relative,
	   const struct sk_reuseport_kern *, reuse_kern, u32, offset,
	   void *, to, u32, len, u32, start_header)
{
	return ____bpf_skb_load_bytes_relative(reuse_kern->skb, offset, to,
					       len, start_header);
}

static const struct bpf_func_proto sk_reuseport_load_bytes_relative_proto = {
	.func		= sk_reuseport_load_bytes_relative,
	.gpl_only	= false,
	.ret_type	= RET_INTEGER,
	.arg1_type	= ARG_PTR_TO_CTX,
	.arg2_type	= ARG_ANYTHING,
	.arg3_type	= ARG_PTR_TO_UNINIT_MEM,
	.arg4_type	= ARG_CONST_SIZE,
	.arg5_type	= ARG_ANYTHING,
};

static const struct bpf_func_proto *
sk_reuseport_func_proto(enum bpf_func_id func_id,
			const struct bpf_prog *prog)
{
	switch (func_id) {
	case BPF_FUNC_sk_select_reuseport:
		return &sk_select_reuseport_proto;
	case BPF_FUNC_skb_load_bytes:
		return &sk_reuseport_load_bytes_proto;
	case BPF_FUNC_skb_load_bytes_relative:
		return &sk_reuseport_load_bytes_relative_proto;
	default:
		return bpf_base_func_proto(func_id);
	}
}

static bool
sk_reuseport_is_valid_access(int off, int size,
			     enum bpf_access_type type,
			     const struct bpf_prog *prog,
			     struct bpf_insn_access_aux *info)
{
	const u32 size_default = sizeof(__u32);

	if (off < 0 || off >= sizeof(struct sk_reuseport_md) ||
	    off % size || type != BPF_READ)
		return false;

	switch (off) {
	case offsetof(struct sk_reuseport_md, data):
		info->reg_type = PTR_TO_PACKET;
		return size == sizeof(__u64);

	case offsetof(struct sk_reuseport_md, data_end):
		info->reg_type = PTR_TO_PACKET_END;
		return size == sizeof(__u64);

	case offsetof(struct sk_reuseport_md, hash):
		return size == size_default;

	/* Fields that allow narrowing */
	case offsetof(struct sk_reuseport_md, eth_protocol):
		if (size < FIELD_SIZEOF(struct sk_buff, protocol))
			return false;
		/* fall through */
	case offsetof(struct sk_reuseport_md, ip_protocol):
	case offsetof(struct sk_reuseport_md, bind_inany):
	case offsetof(struct sk_reuseport_md, len):
		bpf_ctx_record_field_size(info, size_default);
		return bpf_ctx_narrow_access_ok(off, size, size_default);

	default:
		return false;
	}
}

#define SK_REUSEPORT_LOAD_FIELD(F) ({					\
	*insn++ = BPF_LDX_MEM(BPF_FIELD_SIZEOF(struct sk_reuseport_kern, F), \
			      si->dst_reg, si->src_reg,			\
			      bpf_target_off(struct sk_reuseport_kern, F, \
					     FIELD_SIZEOF(struct sk_reuseport_kern, F), \
					     target_size));		\
	})

#define SK_REUSEPORT_LOAD_SKB_FIELD(SKB_FIELD)				\
	SOCK_ADDR_LOAD_NESTED_FIELD(struct sk_reuseport_kern,		\
				    struct sk_buff,			\
				    skb,				\
				    SKB_FIELD)

#define SK_REUSEPORT_LOAD_SK_FIELD_SIZE_OFF(SK_FIELD, BPF_SIZE, EXTRA_OFF) \
	SOCK_ADDR_LOAD_NESTED_FIELD_SIZE_OFF(struct sk_reuseport_kern,	\
					     struct sock,		\
					     sk,			\
					     SK_FIELD, BPF_SIZE, EXTRA_OFF)

static u32 sk_reuseport_convert_ctx_access(enum bpf_access_type type,
					   const struct bpf_insn *si,
					   struct bpf_insn *insn_buf,
					   struct bpf_prog *prog,
					   u32 *target_size)
{
	struct bpf_insn *insn = insn_buf;

	switch (si->off) {
	case offsetof(struct sk_reuseport_md, data):
		SK_REUSEPORT_LOAD_SKB_FIELD(data);
		break;

	case offsetof(struct sk_reuseport_md, len):
		SK_REUSEPORT_LOAD_SKB_FIELD(len);
		break;

	case offsetof(struct sk_reuseport_md, eth_protocol):
		SK_REUSEPORT_LOAD_SKB_FIELD(protocol);
		break;

	case offsetof(struct sk_reuseport_md, ip_protocol):
		BUILD_BUG_ON(HWEIGHT32(SK_FL_PROTO_MASK) != BITS_PER_BYTE);
		SK_REUSEPORT_LOAD_SK_FIELD_SIZE_OFF(__sk_flags_offset,
						    BPF_W, 0);
		*insn++ = BPF_ALU32_IMM(BPF_AND, si->dst_reg, SK_FL_PROTO_MASK);
		*insn++ = BPF_ALU32_IMM(BPF_RSH, si->dst_reg,
					SK_FL_PROTO_SHIFT);
		/* SK_FL_PROTO_MASK and SK_FL_PROTO_SHIFT are endian
		 * aware.  No further narrowing or masking is needed.
		 */
		*target_size = 1;
		break;

	case offsetof(struct sk_reuseport_md, data_end):
		SK_REUSEPORT_LOAD_FIELD(data_end);
		break;

	case offsetof(struct sk_reuseport_md, hash):
		SK_REUSEPORT_LOAD_FIELD(hash);
		break;

	case offsetof(struct sk_reuseport_md, bind_inany):
		SK_REUSEPORT_LOAD_FIELD(bind_inany);
		break;
	}

	return insn - insn_buf;
}

const struct bpf_verifier_ops sk_reuseport_verifier_ops = {
	.get_func_proto		= sk_reuseport_func_proto,
	.is_valid_access	= sk_reuseport_is_valid_access,
	.convert_ctx_access	= sk_reuseport_convert_ctx_access,
};

const struct bpf_prog_ops sk_reuseport_prog_ops = {
};
#endif /* CONFIG_INET */<|MERGE_RESOLUTION|>--- conflicted
+++ resolved
@@ -5329,25 +5329,6 @@
 
 out:
 	return sk;
-<<<<<<< HEAD
-}
-
-static struct sock *
-__bpf_sk_lookup(struct sk_buff *skb, struct bpf_sock_tuple *tuple, u32 len,
-		struct net *caller_net, u32 ifindex, u8 proto, u64 netns_id,
-		u64 flags)
-{
-	struct sock *sk = __bpf_skc_lookup(skb, tuple, len, caller_net,
-					   ifindex, proto, netns_id, flags);
-
-	if (sk)
-		sk = sk_to_full_sk(sk);
-
-	return sk;
-}
-
-static struct sock *
-=======
 }
 
 static struct sock *
@@ -5371,7 +5352,6 @@
 }
 
 static struct sock *
->>>>>>> 4b972a01
 bpf_skc_lookup(struct sk_buff *skb, struct bpf_sock_tuple *tuple, u32 len,
 	       u8 proto, u64 netns_id, u64 flags)
 {
@@ -5397,10 +5377,6 @@
 	struct sock *sk = bpf_skc_lookup(skb, tuple, len, proto, netns_id,
 					 flags);
 
-<<<<<<< HEAD
-	if (sk)
-		sk = sk_to_full_sk(sk);
-=======
 	if (sk) {
 		sk = sk_to_full_sk(sk);
 		if (!sk_fullsock(sk)) {
@@ -5409,7 +5385,6 @@
 			return NULL;
 		}
 	}
->>>>>>> 4b972a01
 
 	return sk;
 }
